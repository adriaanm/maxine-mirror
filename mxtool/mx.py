#!/usr/bin/python
#
# ----------------------------------------------------------------------------------------------------
#
# Copyright (c) 2007, 2012, Oracle and/or its affiliates. All rights reserved.
# DO NOT ALTER OR REMOVE COPYRIGHT NOTICES OR THIS FILE HEADER.
#
# This code is free software; you can redistribute it and/or modify it
# under the terms of the GNU General Public License version 2 only, as
# published by the Free Software Foundation.
#
# This code is distributed in the hope that it will be useful, but WITHOUT
# ANY WARRANTY; without even the implied warranty of MERCHANTABILITY or
# FITNESS FOR A PARTICULAR PURPOSE.  See the GNU General Public License
# version 2 for more details (a copy is included in the LICENSE file that
# accompanied this code).
#
# You should have received a copy of the GNU General Public License version
# 2 along with this work; if not, write to the Free Software Foundation,
# Inc., 51 Franklin St, Fifth Floor, Boston, MA 02110-1301 USA.
#
# Please contact Oracle, 500 Oracle Parkway, Redwood Shores, CA 94065 USA
# or visit www.oracle.com if you need additional information or have any
# questions.
#
# ----------------------------------------------------------------------------------------------------
#

r"""
mx is a command line tool inspired by mvn (http://maven.apache.org/)
and hg (http://mercurial.selenic.com/). It includes a mechanism for
managing the dependencies between a set of projects (like Maven)
as well as making it simple to run commands
(like hg is the interface to the Mercurial commands).

The organizing principle of mx is a project suite. A suite is a directory
containing one or more projects. It's not coincidental that this closely
matches the layout of one or more projects in a Mercurial repository.
The configuration information for a suite lives in an 'mx' sub-directory
at the top level of the suite.

When launched, mx treats the current working directory as a suite.
This is the primary suite. All other suites are called included suites.

The configuration files (i.e. in the 'mx' sub-directory) of a suite are:

  projects
      Defines the projects and libraries in the suite and the
      dependencies between them.

  commands.py
      Suite specific extensions to the commands available to mx.
      This is only processed for the primary suite.

  includes
      Other suites to be loaded. This is recursive.

  env
      A set of environment variable definitions. These override any
      existing environment variables.

The includes and env files are typically not put under version control
as they usually contain local file-system paths.

The projects file is like the pom.xml file from Maven except that
it is a properties file (not XML). Each non-comment line
in the file specifies an attribute of a project or library. The main
difference between a project and a library is that the former contains
source code built by the mx tool where as the latter is an external
dependency. The format of the projects file is

Library specification format:

    library@<name>@<prop>=<value>

Built-in library properties (* = required):

   *path
        The file system path for the library to appear on a class path.

    urls
        A comma separated list of URLs from which the library (jar) can
        be downloaded and saved in the location specified by 'path'.

    optional
        If "true" then this library will be omitted from a class path
        if it doesn't exist on the file system and no URLs are specified.

Project specification format:

    project@<name>@<prop>=<value>

The name of a project also denotes the directory it is in.

Built-in project properties (* = required):

    subDir
        The sub-directory of the suite in which the project directory is
        contained. If not specified, the project directory is directly
        under the suite directory.

   *sourceDirs
        A comma separated list of source directory names (relative to
        the project directory).

    dependencies
        A comma separated list of the libraries and project the project
        depends upon (transitive dependencies should be omitted).

    checkstyle
        The project whose Checkstyle configuration
        (i.e. <project>/.checkstyle_checks.xml) is used.

    native
        "true" if the project is native.

    javaCompliance
        The minimum JDK version (format: x.y) to which the project's
        sources comply (required for non-native projects).

Other properties can be specified for projects and libraries for use
by extension commands.

Property values can use environment variables with Bash syntax (e.g. ${HOME}).
"""

import sys, os, errno, time, subprocess, shlex, types, urllib2, contextlib, StringIO, zipfile, signal, xml.sax.saxutils
import shutil, fnmatch, re, xml.dom.minidom
from collections import Callable
from threading import Thread
from argparse import ArgumentParser, REMAINDER
from os.path import join, dirname, exists, getmtime, isabs, expandvars, isdir, isfile

DEFAULT_JAVA_ARGS = '-ea -Xss2m -Xmx1g'

_projects = dict()
_libs = dict()
_suites = dict()
_mainSuite = None
_opts = None
_java = None

"""
A dependency is a library or project specified in a suite.
"""
class Dependency:
    def __init__(self, suite, name):
        self.name = name
        self.suite = suite

    def __str__(self):
        return self.name

    def __eq__(self, other):
        return self.name == other.name

    def __ne__(self, other):
        return self.name != other.name

    def __hash__(self):
        return hash(self.name)

    def isLibrary(self):
        return isinstance(self, Library)

class Project(Dependency):
    def __init__(self, suite, name, srcDirs, deps, javaCompliance, dir):
        Dependency.__init__(self, suite, name)
        self.srcDirs = srcDirs
        self.deps = deps
        self.checkstyleProj = name
        self.javaCompliance = JavaCompliance(javaCompliance) if javaCompliance is not None else None
        self.native = False
        self.dir = dir

    def all_deps(self, deps, includeLibs, includeSelf=True):
        """
        Add the transitive set of dependencies for this project, including
        libraries if 'includeLibs' is true, to the 'deps' list.
        """
        if self in deps:
            return deps
        for name in self.deps:
            assert name != self.name
            dep = _libs.get(name, None)
            if dep is not None:
                if includeLibs and not dep in deps:
                    deps.append(dep)
            else:
                dep = project(name)
                if not dep in deps:
                    dep.all_deps(deps, includeLibs)
        if not self in deps and includeSelf:
            deps.append(self)
        return deps

    def _compute_max_dep_distances(self, name, distances, dist):
        currentDist = distances.get(name);
        if currentDist is None or currentDist < dist:
            distances[name] = dist
            p = project(name, False)
            if p is not None:
                for dep in p.deps:
                    self._compute_max_dep_distances(dep, distances, dist + 1)

    def canonical_deps(self):
        """
        Get the dependencies of this project that are not recursive (i.e. cannot be reached
        via other dependencies).
        """
        distances = dict()
        result = set()
        self._compute_max_dep_distances(self.name, distances, 0)
        for n,d in distances.iteritems():
            assert d > 0 or n == self.name
            if d == 1:
                result.add(n)


        if len(result) == len(self.deps) and frozenset(self.deps) == result:
            return self.deps
        return result;


    def source_dirs(self):
        """
        Get the directories in which the sources of this project are found.
        """
        return [join(self.dir, s) for s in self.srcDirs]

    def output_dir(self):
        """
        Get the directory in which the class files of this project are found/placed.
        """
        if self.native:
            return None
        return join(self.dir, 'bin')

    def jasmin_output_dir(self):
        """
        Get the directory in which the Jasmin assembled class files of this project are found/placed.
        """
        if self.native:
            return None
        return join(self.dir, 'jasmin_classes')

    def append_to_classpath(self, cp, resolve):
        if not self.native:
            cp.append(self.output_dir())

class Library(Dependency):
    def __init__(self, suite, name, path, mustExist, urls):
        Dependency.__init__(self, suite, name)
        self.path = path.replace('/', os.sep)
        self.urls = urls
        self.mustExist = mustExist

    def get_path(self, resolve):
        path = self.path
        if not isabs(path):
            path = join(self.suite.dir, path)
        if resolve and self.mustExist and not exists(path):
            assert not len(self.urls) == 0, 'cannot find required library  ' + self.name + " " + path;
            print('Downloading ' + self.name + ' from ' + str(self.urls))
            download(path, self.urls)

        return path

    def append_to_classpath(self, cp, resolve):
        path = self.get_path(resolve)
        if exists(path) or not resolve:
            cp.append(path)

class Suite:
    def __init__(self, dir, primary):
        self.dir = dir
        self.projects = []
        self.libs = []
        self.includes = []
        self.commands = None
        self.primary = primary
        mxDir = join(dir, 'mx')
        self._load_env(mxDir)
        if primary:
            self._load_commands(mxDir)

    def _load_projects(self, mxDir):
        libsMap = dict()
        projsMap = dict()
        projectsFile = join(mxDir, 'projects')
        if not exists(projectsFile):
            return
        with open(projectsFile) as f:
            for line in f:
                line = line.strip()
                if len(line) != 0 and line[0] != '#':
                    key, value = line.split('=', 1)

                    parts = key.split('@')

                    if len(parts) == 2:
                        pass
                    if len(parts) != 3:
                        abort('Property name does not have 3 parts separated by "@": ' + key)
                    kind, name, attr = parts
                    if kind == 'project':
                        m = projsMap
                    elif kind == 'library':
                        m = libsMap
                    else:
                        abort('Property name does not start with "project@" or "library@": ' + key)

                    attrs = m.get(name)
                    if attrs is None:
                        attrs = dict()
                        m[name] = attrs
                    value = expandvars_in_property(value)
                    attrs[attr] = value

        def pop_list(attrs, name):
            v = attrs.pop(name, None)
            if v is None or len(v.strip()) == 0:
                return []
            return [n.strip() for n in v.split(',')]

        for name, attrs in projsMap.iteritems():
            srcDirs = pop_list(attrs, 'sourceDirs')
            deps = pop_list(attrs, 'dependencies')
            javaCompliance = attrs.pop('javaCompliance', None)
            subDir = attrs.pop('subDir', None);
            if subDir is None:
                dir = join(self.dir, name)
            else:
                dir = join(self.dir, subDir, name)
            p = Project(self, name, srcDirs, deps, javaCompliance, dir)
            p.checkstyleProj = attrs.pop('checkstyle', name)
            p.native = attrs.pop('native', '') == 'true'
            if not p.native and p.javaCompliance is None:
                abort('javaCompliance property required for non-native project ' + name)
            p.__dict__.update(attrs)
            self.projects.append(p)

        for name, attrs in libsMap.iteritems():
            path = attrs.pop('path')
            mustExist = attrs.pop('optional', 'false') != 'true'
            urls = pop_list(attrs, 'urls')
            l = Library(self, name, path, mustExist, urls)
            l.__dict__.update(attrs)
            self.libs.append(l)

    def _load_commands(self, mxDir):
        commands = join(mxDir, 'commands.py')
        if exists(commands):
            # temporarily extend the Python path
            sys.path.insert(0, mxDir)

            mod = __import__('commands')

            # revert the Python path
            del sys.path[0]

            if not hasattr(mod, 'mx_init'):
                abort(commands + ' must define an mx_init(env) function')
            if hasattr(mod, 'mx_post_parse_cmd_line'):
                self.mx_post_parse_cmd_line = mod.mx_post_parse_cmd_line

            mod.mx_init()
            self.commands = mod

    def _load_includes(self, mxDir):
        includes = join(mxDir, 'includes')
        if exists(includes):
            with open(includes) as f:
                for line in f:
                    self.includes.append(expandvars_in_property(line.strip()))

    def _load_env(self, mxDir):
        e = join(mxDir, 'env')
        if exists(e):
            with open(e) as f:
                for line in f:
                    line = line.strip()
                    if len(line) != 0 and line[0] != '#':
                        key, value = line.split('=', 1)
                        os.environ[key.strip()] = expandvars_in_property(value.strip())

    def _post_init(self, opts):
        mxDir = join(self.dir, 'mx')
        self._load_includes(mxDir)
        self._load_projects(mxDir)
        if self.mx_post_parse_cmd_line is not None:
            self.mx_post_parse_cmd_line(opts)
        for p in self.projects:
            existing = _projects.get(p.name)
            if existing is not None:
                abort('cannot override project  ' + p.name + ' in ' + p.dir + " with project of the same name in  " + existing.dir)
            _projects[p.name] = p
        for l in self.libs:
            existing = _libs.get(l.name)
            if existing is not None:
                abort('cannot redefine library  ' + l.name)
            _libs[l.name] = l

def get_os():
    """
    Get a canonical form of sys.platform.
    """
    if sys.platform.startswith('darwin'):
        return 'darwin'
    elif sys.platform.startswith('linux'):
        return 'linux'
    elif sys.platform.startswith('sunos'):
        return 'solaris'
    elif sys.platform.startswith('win32') or sys.platform.startswith('cygwin'):
        return 'windows'
    else:
        abort('Unknown operating system ' + sys.platform)

def _loadSuite(dir, primary=False):
    mxDir = join(dir, 'mx')
    if not exists(mxDir) or not isdir(mxDir):
        return None
    if not _suites.has_key(dir):
        suite = Suite(dir, primary)
        _suites[dir] = suite
        return suite

def suites():
    """
    Get the list of all loaded suites.
    """
    return _suites.values()

def projects():
    """
    Get the list of all loaded projects.
    """
    return _projects.values()

def project(name, fatalIfMissing=True):
    """
    Get the project for a given name. This will abort if the named project does
    not exist and 'fatalIfMissing' is true.
    """
    p = _projects.get(name)
    if p is None and fatalIfMissing:
        abort('project named ' + name + ' not found')
    return p

def library(name, fatalIfMissing=True):
    """
    Gets the library for a given name. This will abort if the named library does
    not exist and 'fatalIfMissing' is true.
    """
    l = _libs.get(name)
    if l is None and fatalIfMissing:
        abort('library named ' + name + ' not found')
    return l

def _as_classpath(deps, resolve):
    cp = []
    if _opts.cp_prefix is not None:
        cp = [_opts.cp_prefix]
    for d in deps:
        d.append_to_classpath(cp, resolve)
    if _opts.cp_suffix is not None:
        cp += [_opts.cp_suffix]
    return os.pathsep.join(cp)

def classpath(names=None, resolve=True, includeSelf=True):
    """
    Get the class path for a list of given projects, resolving each entry in the
    path (e.g. downloading a missing library) if 'resolve' is true.
    """
    if names is None:
        return _as_classpath(sorted_deps(includeLibs=True), resolve)
    deps = []
    if isinstance(names, types.StringTypes):
        project(names).all_deps(deps, True, includeSelf)
    else:
        for n in names:
            project(n).all_deps(deps, True, includeSelf)
    return _as_classpath(deps, resolve)

def sorted_deps(projectNames=None, includeLibs=False):
    """
    Gets projects and libraries sorted such that dependencies
    are before the projects that depend on them. Unless 'includeLibs' is
    true, libraries are omitted from the result.
    """
    deps = []
    if projectNames is None:
        projects = _projects.values()
    else:
        projects = [project(name) for name in projectNames]

    for p in projects:
        p.all_deps(deps, includeLibs)
    return deps

class ArgParser(ArgumentParser):

    # Override parent to append the list of available commands
    def format_help(self):
        return ArgumentParser.format_help(self) + _format_commands()


    def __init__(self):
        self.java_initialized = False
        ArgumentParser.__init__(self, prog='mx')

        self.add_argument('-v', action='store_true', dest='verbose', help='enable verbose output')
        self.add_argument('-V', action='store_true', dest='very_verbose', help='enable very verbose output')
        self.add_argument('--dbg', type=int, dest='java_dbg_port', help='make Java processes wait on <port> for a debugger', metavar='<port>')
        self.add_argument('-d', action='store_const', const=8000, dest='java_dbg_port', help='alias for "-dbg 8000"')
        self.add_argument('--cp-pfx', dest='cp_prefix', help='class path prefix', metavar='<arg>')
        self.add_argument('--cp-sfx', dest='cp_suffix', help='class path suffix', metavar='<arg>')
        self.add_argument('--J', dest='java_args', help='Java VM arguments (e.g. --J @-dsa)', metavar='@<args>', default=DEFAULT_JAVA_ARGS)
        self.add_argument('--Jp', action='append', dest='java_args_pfx', help='prefix Java VM arguments (e.g. --Jp @-dsa)', metavar='@<args>', default=[])
        self.add_argument('--Ja', action='append', dest='java_args_sfx', help='suffix Java VM arguments (e.g. --Ja @-dsa)', metavar='@<args>', default=[])
        self.add_argument('--user-home', help='users home directory', metavar='<path>', default=os.path.expanduser('~'))
        self.add_argument('--java-home', help='JDK installation directory (must be JDK 6 or later)', metavar='<path>')
        if get_os() != 'windows':
            # Time outs are (currently) implemented with Unix specific functionality
            self.add_argument('--timeout', help='Timeout (in seconds) for command', type=int, default=0, metavar='<secs>')
            self.add_argument('--ptimeout', help='Timeout (in seconds) for subprocesses', type=int, default=0, metavar='<secs>')

    def _parse_cmd_line(self, args=None):
        if args is None:
            args = sys.argv[1:]

        self.add_argument('commandAndArgs', nargs=REMAINDER, metavar='command args...')

        opts = self.parse_args()

        # Give the timeout options a default value to avoid the need for hasattr() tests
        opts.__dict__.setdefault('timeout', 0)
        opts.__dict__.setdefault('ptimeout', 0)

        if opts.very_verbose:
            opts.verbose = True

        if opts.java_home is None:
            opts.java_home = os.environ.get('JAVA_HOME')

        if opts.java_home is None or opts.java_home == '':
            abort('Could not find Java home. Use --java-home option or ensure JAVA_HOME environment variable is set.')

        if opts.user_home is None or opts.user_home == '':
            abort('Could not find user home. Use --user-home option or ensure HOME environment variable is set.')

        os.environ['JAVA_HOME'] = opts.java_home
        os.environ['HOME'] = opts.user_home

        commandAndArgs = opts.__dict__.pop('commandAndArgs')
        return opts, commandAndArgs

def _format_commands():
    msg = '\navailable commands:\n\n'
    for cmd in sorted(commands.iterkeys()):
        c, _ = commands[cmd][:2]
        doc = c.__doc__
        if doc is None:
            doc = ''
        msg += ' {0:<20} {1}\n'.format(cmd, doc.split('\n', 1)[0])
    return msg + '\n'

def java():
    """
    Get a JavaConfig object containing Java commands launch details.
    """
    assert _java is not None
    return _java

def run_java(args, nonZeroIsFatal=True, out=None, err=None, cwd=None):
    return run(java().format_cmd(args), nonZeroIsFatal=nonZeroIsFatal, out=out, err=err, cwd=cwd)

def _kill_process_group(pid):
    pgid = os.getpgid(pid)
    try:
        os.killpg(pgid, signal.SIGKILL)
        return True
    except:
        log('Error killing subprocess ' + str(pgid) + ': ' + str(sys.exc_info()[1]))
        return False

def _waitWithTimeout(process, args, timeout):
    def _waitpid(pid):
        while True:
            try:
                return os.waitpid(pid, os.WNOHANG)
            except OSError, e:
                if e.errno == errno.EINTR:
                    continue
                raise

    def _returncode(status):
        if os.WIFSIGNALED(status):
            return -os.WTERMSIG(status)
        elif os.WIFEXITED(status):
            return os.WEXITSTATUS(status)
        else:
            # Should never happen
            raise RuntimeError("Unknown child exit status!")

    end = time.time() + timeout
    delay = 0.0005
    while True:
        (pid, status) = _waitpid(process.pid)
        if pid == process.pid:
            return _returncode(status)
        remaining = end - time.time()
        if remaining <= 0:
            abort('Process timed out after {0} seconds: {1}'.format(timeout, ' '.join(args)))
        delay = min(delay * 2, remaining, .05)
        time.sleep(delay)

# Makes the current subprocess accessible to the abort() function
# This is a tuple of the Popen object and args.
_currentSubprocess = None

def waitOn(p):
    if get_os() == 'windows':
        # on windows use a poll loop, otherwise signal does not get handled
        retcode = None
        while retcode == None:
            retcode = p.poll()
            time.sleep(0.05)
    else:
        retcode = p.wait()
    return retcode

def run(args, nonZeroIsFatal=True, out=None, err=None, cwd=None, timeout=None):
    """
    Run a command in a subprocess, wait for it to complete and return the exit status of the process.
    If the exit status is non-zero and `nonZeroIsFatal` is true, then mx is exited with
    the same exit status.
    Each line of the standard output and error streams of the subprocess are redirected to
    out and err if they are callable objects.
    """

    assert isinstance(args, types.ListType), "'args' must be a list: " + str(args)
    for arg in args:
        assert isinstance(arg, types.StringTypes), 'argument is not a string: ' + str(arg)

    if _opts.verbose:
        if _opts.very_verbose:
            log('Environment variables:')
            for key in sorted(os.environ.keys()):
                log('    ' + key + '=' + os.environ[key])
        log(' '.join(args))

    if timeout is None and _opts.ptimeout != 0:
        timeout = _opts.ptimeout

    global _currentSubprocess

    try:
        # On Unix, the new subprocess should be in a separate group so that a timeout alarm
        # can use os.killpg() to kill the whole subprocess group
        preexec_fn = None
        creationflags = 0
        if get_os() == 'windows':
            creationflags = subprocess.CREATE_NEW_PROCESS_GROUP
        else:
            preexec_fn = os.setsid

        if not callable(out) and not callable(err) and timeout is None:
            # The preexec_fn=os.setsid
            p = subprocess.Popen(args, cwd=cwd, preexec_fn=preexec_fn, creationflags=creationflags)
            _currentSubprocess = (p, args)
            retcode = waitOn(p)
        else:
            def redirect(stream, f):
                for line in iter(stream.readline, ''):
                    f(line)
                stream.close()
            stdout=out if not callable(out) else subprocess.PIPE
            stderr=err if not callable(err) else subprocess.PIPE
            p = subprocess.Popen(args, cwd=cwd, stdout=stdout, stderr=stderr, preexec_fn=preexec_fn, creationflags=creationflags)
            _currentSubprocess = (p, args)
            if callable(out):
                t = Thread(target=redirect, args=(p.stdout, out))
                t.daemon = True # thread dies with the program
                t.start()
            if callable(err):
                t = Thread(target=redirect, args=(p.stderr, err))
                t.daemon = True # thread dies with the program
                t.start()
            if timeout is None or timeout == 0:
                retcode = waitOn(p)
            else:
                if get_os() == 'windows':
                    abort('Use of timeout not (yet) supported on Windows')
                retcode = _waitWithTimeout(p, args, timeout)
    except OSError as e:
        log('Error executing \'' + ' '.join(args) + '\': ' + str(e))
        if _opts.verbose:
            raise e
        abort(e.errno)
    except KeyboardInterrupt:
        abort(1)
    finally:
        _currentSubprocess = None

    if retcode and nonZeroIsFatal:
        if _opts.verbose:
            if _opts.very_verbose:
                raise subprocess.CalledProcessError(retcode, ' '.join(args))
            else:
                log('[exit code: ' + str(retcode)+ ']')
        abort(retcode)

    return retcode

def exe_suffix(name):
    """
    Gets the platform specific suffix for an executable
    """
    if get_os() == 'windows':
        return name + '.exe'
    return name

def lib_suffix(name):
    """
    Gets the platform specific suffix for a library
    """
    os = get_os();
    if os == 'windows':
        return name + '.dll'
    if os == 'linux':
        return name + '.so'
    return name

"""
A JavaCompliance simplifies comparing Java compliance values extracted from a JDK version string.
"""
class JavaCompliance:
    def __init__(self, ver):
        m = re.match('1\.(\d+).*', ver)
        assert m is not None, 'not a recognized version string: ' + ver
        self.value = int(m.group(1))

    def __str__ (self):
        return '1.' + str(self.value)

    def __cmp__ (self, other):
        if isinstance(other, types.StringType):
            other = JavaCompliance(other)

        return cmp(self.value, other.value)

"""
A JavaConfig object encapsulates info on how Java commands are run.
"""
class JavaConfig:
    def __init__(self, opts):
        self.jdk = opts.java_home
        self.debug_port = opts.java_dbg_port
        self.java =  exe_suffix(join(self.jdk, 'bin', 'java'))
        self.javac = exe_suffix(join(self.jdk, 'bin', 'javac'))
        self.javap = exe_suffix(join(self.jdk, 'bin', 'javap'))
        self.javadoc = exe_suffix(join(self.jdk, 'bin', 'javadoc'))

        if not exists(self.java):
            abort('Java launcher derived from JAVA_HOME does not exist: ' + self.java)

        def delAtAndSplit(s):
            return shlex.split(s.lstrip('@'))

        self.java_args = delAtAndSplit(_opts.java_args)
        self.java_args_pfx = sum(map(delAtAndSplit, _opts.java_args_pfx), [])
        self.java_args_sfx = sum(map(delAtAndSplit, _opts.java_args_sfx), [])

        # Prepend the -d64 VM option only if the java command supports it
        try:
            output = subprocess.check_output([self.java, '-d64', '-version'], stderr=subprocess.STDOUT)
            self.java_args = ['-d64'] + self.java_args
        except subprocess.CalledProcessError as e:
            try:
                output = subprocess.check_output([self.java, '-version'], stderr=subprocess.STDOUT)
            except subprocess.CalledProcessError as e:
                print e.output
                abort(e.returncode)

        output = output.split()
        assert output[1] == 'version'
        self.version = output[2].strip('"')
        self.javaCompliance = JavaCompliance(self.version)

        if self.debug_port is not None:
            self.java_args += ['-Xdebug', '-Xrunjdwp:transport=dt_socket,server=y,suspend=y,address=' + str(self.debug_port)]

    def format_cmd(self, args):
        return [self.java] + self.java_args_pfx + self.java_args + self.java_args_sfx + args

def check_get_env(key):
    """
    Gets an environment variable, aborting with a useful message if it is not set.
    """
    value = get_env(key)
    if value is None:
        abort('Required environment variable ' + key + ' must be set')
    return value

def get_env(key, default=None):
    """
    Gets an environment variable.
    """
    value = os.environ.get(key, default)
    return value

def log(msg=None):
    """
    Write a message to the console.
    All script output goes through this method thus allowing a subclass
    to redirect it.
    """
    if msg is None:
        print
    else:
        print msg

def expand_project_in_class_path_arg(cpArg):
    cp = []
    for part in cpArg.split(os.pathsep):
        if part.startswith('@'):
            cp += classpath(part[1:]).split(os.pathsep)
        else:
            cp.append(part)
    return os.pathsep.join(cp)

def expand_project_in_args(args):
    for i in range(len(args)):
        if args[i] == '-cp' or args[i] == '-classpath':
            if i + 1 < len(args):
                args[i + 1] = expand_project_in_class_path_arg(args[i + 1])
            return


def gmake_cmd():
    for a in ['make', 'gmake', 'gnumake']:
        try:
            output = subprocess.check_output([a, '--version'])
            if 'GNU' in output:
                return a;
        except:
            pass
    abort('Could not find a GNU make executable on the current path.')

def expandvars_in_property(value):
        result = expandvars(value)
        if '$' in result or '%' in result:
            abort('Property contains an undefined environment variable: ' + value)
        return result


def abort(codeOrMessage):
    """
    Aborts the program with a SystemExit exception.
    If 'codeOrMessage' is a plain integer, it specifies the system exit status;
    if it is None, the exit status is zero; if it has another type (such as a string),
    the object's value is printed and the exit status is one.
    """

    #import traceback
    #traceback.print_stack()
    currentSubprocess = _currentSubprocess
    if currentSubprocess is not None:
        p, _ = currentSubprocess
        if get_os() == 'windows':
            p.kill()
        else:
            _kill_process_group(p.pid)

    raise SystemExit(codeOrMessage)

def download(path, urls, verbose=False):
    """
    Attempts to downloads content for each URL in a list, stopping after the first successful download.
    If the content cannot be retrieved from any URL, the program is aborted. The downloaded content
    is written to the file indicated by 'path'.
    """
    d = dirname(path)
    if d != '' and not exists(d):
        os.makedirs(d)

    # Try it with the Java tool first since it can show a progress counter
    myDir = dirname(__file__)

    javaSource = join(myDir, 'URLConnectionDownload.java')
    javaClass = join(myDir, 'URLConnectionDownload.class')
    if not exists(javaClass) or getmtime(javaClass) < getmtime(javaSource):
        subprocess.check_call([java().javac, '-d', myDir, javaSource])
    if run([java().java, '-cp', myDir, 'URLConnectionDownload', path] + urls) == 0:
        return

    def url_open(url):
        userAgent = 'Mozilla/5.0 (compatible)'
        headers = { 'User-Agent' : userAgent }
        req = urllib2.Request(url, headers=headers)
        return urllib2.urlopen(req);

    for url in urls:
        try:
            if (verbose):
                log('Downloading ' + url + ' to ' + path)
            if url.startswith('zip:') or url.startswith('jar:'):
                i = url.find('!/')
                if i == -1:
                    abort('Zip or jar URL does not contain "!/": ' + url)
                url, _, entry = url[len('zip:'):].partition('!/')
                with contextlib.closing(url_open(url)) as f:
                    data = f.read()
                    zipdata = StringIO.StringIO(f.read())

                zf = zipfile.ZipFile(zipdata, 'r')
                data = zf.read(entry)
                with open(path, 'wb') as f:
                    f.write(data)
            else:
                with contextlib.closing(url_open(url)) as f:
                    data = f.read()
                with open(path, 'wb') as f:
                    f.write(data)
            return
        except IOError as e:
            log('Error reading from ' + url + ': ' + str(e))
        except zipfile.BadZipfile as e:
            log('Error in zip file downloaded from ' + url + ': ' + str(e))

    abort('Could not download to ' + path + ' from any of the following URLs:\n\n    ' +
              '\n    '.join(urls) + '\n\nPlease use a web browser to do the download manually')

def update_file(path, content):
    """
    Updates a file with some given content if the content differs from what's in
    the file already. The return value indicates if the file was updated.
    """
    existed = exists(path)
    try:
        old = None
        if existed:
            with open(path, 'rb') as f:
                old = f.read()

        if old == content:
            return False

        with open(path, 'wb') as f:
            f.write(content)

        log(('modified ' if existed else 'created ') + path)
        return True;
    except IOError as e:
        abort('Error while writing to ' + path + ': ' + str(e));

# Builtin commands

def build(args, parser=None):
    """compile the Java and C sources, linking the latter

    Compile all the Java source code using the appropriate compilers
    and linkers for the various source code types."""

    suppliedParser = parser is not None
    if not suppliedParser:
        parser = ArgumentParser(prog='mx build')

    javaCompliance = java().javaCompliance

    defaultEcjPath = join(_mainSuite.dir, 'mx', 'ecj.jar')
    
    parser = parser if parser is not None else ArgumentParser(prog='mx build')
    parser.add_argument('-f', action='store_true', dest='force', help='force compilation even if class files are up to date')
    parser.add_argument('-c', action='store_true', dest='clean', help='removes existing build output')
    parser.add_argument('--source', dest='compliance', help='Java compliance level', default=str(javaCompliance))
    parser.add_argument('--Wapi', action='store_true', dest='warnAPI', help='show warnings about using internal APIs')
    parser.add_argument('--projects', action='store', help='comma separated projects to build (omit to build all projects)')
    parser.add_argument('--no-java', action='store_false', dest='java', help='do not build Java projects')
    parser.add_argument('--no-native', action='store_false', dest='native', help='do not build native projects')
    parser.add_argument('--jdt', help='Eclipse installation or path to ecj.jar for using the Eclipse batch compiler (default: ' + defaultEcjPath + ')', default=defaultEcjPath, metavar='<path>')

    if suppliedParser:
        parser.add_argument('remainder', nargs=REMAINDER, metavar='...')

    args = parser.parse_args(args)

    jdtJar = None
    if args.jdt is not None:
        if args.jdt.endswith('.jar'):
            jdtJar=args.jdt
            if not exists(jdtJar) and os.path.abspath(jdtJar) == os.path.abspath(defaultEcjPath):
                # Silently ignore JDT if default location is used but not ecj.jar exists there
                jdtJar = None
        elif isdir(args.jdt):
            plugins = join(args.jdt, 'plugins')
            choices = [f for f in os.listdir(plugins) if fnmatch.fnmatch(f, 'org.eclipse.jdt.core_*.jar')]
            if len(choices) != 0:
                jdtJar = join(plugins, sorted(choices, reverse=True)[0])

    built = set()

    projects = None
    if args.projects is not None:
        projects = args.projects.split(',')

    for p in sorted_deps(projects):
        if p.native:
            if args.native:
                log('Calling GNU make {0}...'.format(p.dir))

                if args.clean:
                    run([gmake_cmd(), 'clean'], cwd=p.dir)

                run([gmake_cmd()], cwd=p.dir)
                built.add(p.name)
            continue
        else:
            if not args.java:
                continue

        # skip building this Java project if its Java compliance level is "higher" than the configured JDK
        if javaCompliance < p.javaCompliance:
            log('Excluding {0} from build (Java compliance level {1} required)'.format(p.name, p.javaCompliance))
            continue


        outputDir = p.output_dir()
        if exists(outputDir):
            if args.clean:
                log('Cleaning {0}...'.format(outputDir))
                shutil.rmtree(outputDir)
                os.mkdir(outputDir)
        else:
            os.mkdir(outputDir)

        cp = classpath(p.name, includeSelf=True)
        sourceDirs = p.source_dirs()
        mustBuild = args.force
        if not mustBuild:
            for dep in p.all_deps([], False):
                if dep.name in built:
                    mustBuild = True

        jasminAvailable = None
        javafilelist = []
        for sourceDir in sourceDirs:
            for root, _, files in os.walk(sourceDir):
                javafiles = [join(root, name) for name in files if name.endswith('.java') and name != 'package-info.java']
                javafilelist += javafiles

                # Copy all non Java resources or assemble Jasmin files
                nonjavafilelist = [join(root, name) for name in files if not name.endswith('.java')]
                for src in nonjavafilelist:
                    if src.endswith('.jasm'):
                        className = None
                        with open(src) as f:
                            for line in f:
                                if line.startswith('.class '):
                                    className = line.split()[-1]
                                    break

                        if className is not None:
                            jasminOutputDir = p.jasmin_output_dir()
                            classFile = join(jasminOutputDir, className.replace('/', os.sep) + '.class')
                            if exists(dirname(classFile)) and (not exists(classFile) or os.path.getmtime(classFile) < os.path.getmtime(src)):
                                if jasminAvailable is None:
                                    try:
                                        with open(os.devnull) as devnull:
                                            subprocess.call('jasmin', stdout=devnull, stderr=subprocess.STDOUT)
                                        jasminAvailable = True
                                    except OSError:
                                        jasminAvailable = False

                                if jasminAvailable:
                                    log('Assembling Jasmin file ' + src)
                                    run(['jasmin', '-d', jasminOutputDir, src])
                                else:
                                    log('The jasmin executable could not be found - skipping ' + src)
                                    with file(classFile, 'a'):
                                        os.utime(classFile, None)

                        else:
                            log('could not file .class directive in Jasmin source: ' + src)
                    else:
                        dst = join(outputDir, src[len(sourceDir) + 1:])
                        if exists(dirname(dst)) and (not exists(dst) or os.path.getmtime(dst) != os.path.getmtime(src)):
                            shutil.copyfile(src, dst)

                if not mustBuild:
                    for javafile in javafiles:
                        classfile = outputDir + javafile[len(sourceDir):-len('java')] + 'class'
                        if not exists(classfile) or os.path.getmtime(javafile) > os.path.getmtime(classfile):
                            mustBuild = True
                            break

        if not mustBuild:
            log('[all class files for {0} are up to date - skipping]'.format(p.name))
            continue

        if len(javafilelist) == 0:
            log('[no Java sources for {0} - skipping]'.format(p.name))
            continue

        built.add(p.name)

        argfileName = join(p.dir, 'javafilelist.txt')
        argfile = open(argfileName, 'wb')
        argfile.write('\n'.join(javafilelist))
        argfile.close()

        try:
            if jdtJar is None:
                log('Compiling Java sources for {0} with javac...'.format(p.name))
                errFilt = None
                if not args.warnAPI:
                    class Filter:
                        """
                        Class to errFilt the 'is Sun proprietary API and may be removed in a future release'
                        warning when compiling the VM classes.

                        """
                        def __init__(self):
                            self.c = 0

                        def eat(self, line):
                            if 'proprietary API' in line:
                                self.c = 2
                            elif self.c != 0:
                                self.c -= 1
                            else:
                                log(line.rstrip())
                    errFilt=Filter().eat

                run([java().javac, '-g', '-J-Xmx1g', '-source', args.compliance, '-classpath', cp, '-d', outputDir, '@' + argfile.name], err=errFilt)
            else:
                log('Compiling Java sources for {0} with JDT...'.format(p.name))
                jdtArgs = [java().java, '-Xmx1g', '-jar', jdtJar,
                         '-' + args.compliance,
                         '-cp', cp, '-g', '-enableJavadoc',
<<<<<<< HEAD
                         '-warn:-unusedImport,-unchecked',
                         '-d', outputDir]
                jdtProperties = join(p.dir, '.settings', 'org.eclipse.jdt.core.prefs')
                if not exists(jdtProperties):
                    log('JDT properties file {0} not found - fix by running "mx eclipseinit"'.format(jdtProperties))
=======
                         '-d', outputDir]
                jdtProperties = join(p.dir, '.settings', 'org.eclipse.jdt.core.prefs')
                if not exists(jdtProperties):
                    # Try to fix a missing properties file by running eclipseinit
                    eclipseinit([])
                if not exists(jdtProperties):
                    log('JDT properties file {0} not found'.format(jdtProperties))
>>>>>>> beb09540
                else:
                    jdtArgs += ['-properties', jdtProperties]
                jdtArgs.append('@' + argfile.name)
                run(jdtArgs)
        finally:
            os.remove(argfileName)

    if suppliedParser:
        return args
    return None

def canonicalizeprojects(args):
    """process all project files to canonicalize the dependencies

    The exit code of this command reflects how many files were updated."""

    changedFiles = 0
    for s in suites():
        projectsFile = join(s.dir, 'mx', 'projects')
        if not exists(projectsFile):
            continue
        with open(projectsFile) as f:
            out = StringIO.StringIO()
            pattern = re.compile('project@([^@]+)@dependencies=.*')
            for line in f:
                line = line.strip()
                m = pattern.match(line)
                if m is None:
                    out.write(line + '\n')
                else:
                    p = project(m.group(1))
                    out.write('project@' + m.group(1) + '@dependencies=' + ','.join(p.canonical_deps()) + '\n')
            content = out.getvalue()
        if update_file(projectsFile, content):
            changedFiles += 1
    return changedFiles;

def checkstyle(args):
    """run Checkstyle on the Java sources

   Run Checkstyle over the Java sources. Any errors or warnings
   produced by Checkstyle result in a non-zero exit code.

If no projects are given, then all Java projects are checked."""

    for p in sorted_deps():
        if p.native:
            continue
        sourceDirs = p.source_dirs()
        dotCheckstyle = join(p.dir, '.checkstyle')

        if not exists(dotCheckstyle):
            continue

        for sourceDir in sourceDirs:
            javafilelist = []
            for root, _, files in os.walk(sourceDir):
                javafilelist += [join(root, name) for name in files if name.endswith('.java') and name != 'package-info.java']
            if len(javafilelist) == 0:
                log('[no Java sources in {0} - skipping]'.format(sourceDir))
                continue

            timestampFile = join(p.suite.dir, 'mx', '.checkstyle' + sourceDir[len(p.suite.dir):].replace(os.sep, '_') + '.timestamp')
            mustCheck = False
            if exists(timestampFile):
                timestamp = os.path.getmtime(timestampFile)
                for f in javafilelist:
                    if os.path.getmtime(f) > timestamp:
                        mustCheck = True
                        break
            else:
                mustCheck = True

            if not mustCheck:
                log('[all Java sources in {0} already checked - skipping]'.format(sourceDir))
                continue

            if exists(timestampFile):
                os.utime(timestampFile, None)
            else:
                file(timestampFile, 'a')

            dotCheckstyleXML = xml.dom.minidom.parse(dotCheckstyle)
            localCheckConfig = dotCheckstyleXML.getElementsByTagName('local-check-config')[0]
            configLocation = localCheckConfig.getAttribute('location')
            configType = localCheckConfig.getAttribute('type')
            if configType == 'project':
                # Eclipse plugin "Project Relative Configuration" format:
                #
                #  '/<project_name>/<suffix>'
                #
                if configLocation.startswith('/'):
                    name, _, suffix = configLocation.lstrip('/').partition('/')
                    config = join(project(name).dir, suffix)
                else:
                    config = join(p.dir, configLocation)
            else:
                log('[unknown Checkstyle configuration type "' + configType + '" in {0} - skipping]'.format(sourceDir))
                continue

            exclude = join(p.dir, '.checkstyle.exclude')

            if exists(exclude):
                with open(exclude) as f:
                    # Convert patterns to OS separators
                    patterns = [name.rstrip().replace('/', os.sep) for name in f.readlines()]
                def match(name):
                    for p in patterns:
                        if p in name:
                            if _opts.verbose:
                                log('excluding: ' + name)
                            return True
                    return False

                javafilelist = [name for name in javafilelist if not match(name)]

            auditfileName = join(p.dir, 'checkstyleOutput.txt')
            log('Running Checkstyle on {0} using {1}...'.format(sourceDir, config))

            try:

                # Checkstyle is unable to read the filenames to process from a file, and the
                # CreateProcess function on Windows limits the length of a command line to
                # 32,768 characters (http://msdn.microsoft.com/en-us/library/ms682425%28VS.85%29.aspx)
                # so calling Checkstyle must be done in batches.
                while len(javafilelist) != 0:
                    i = 0
                    size = 0
                    while i < len(javafilelist):
                        s = len(javafilelist[i]) + 1
                        if (size + s < 30000):
                            size += s
                            i += 1
                        else:
                            break

                    batch = javafilelist[:i]
                    javafilelist = javafilelist[i:]
                    try:
                        run_java(['-Xmx1g', '-jar', library('CHECKSTYLE').get_path(True), '-c', config, '-o', auditfileName] + batch)
                    finally:
                        if exists(auditfileName):
                            with open(auditfileName) as f:
                                warnings = [line.strip() for line in f if 'warning:' in line]
                                if len(warnings) != 0:
                                    map(log, warnings)
                                    return 1
            finally:
                if exists(auditfileName):
                    os.unlink(auditfileName)
    return 0

def clean(args, parser=None):
    """remove all class files, images, and executables

    Removes all files created by a build, including Java class files, executables, and
    generated images.
    """

    suppliedParser = parser is not None

    parser = parser if suppliedParser else ArgumentParser(prog='mx build');
    parser.add_argument('--no-native', action='store_false', dest='native', help='do not clean native projects')
    parser.add_argument('--no-java', action='store_false', dest='java', help='do not clean Java projects')

    args = parser.parse_args(args)

    for p in projects():
        if p.native:
            if args.native:
                run([gmake_cmd(), '-C', p.dir, 'clean'])
        else:
            if args.java:
                outputDir = p.output_dir()
                if outputDir != '' and exists(outputDir):
                    log('Removing {0}...'.format(outputDir))
                    shutil.rmtree(outputDir)

    if suppliedParser:
        return args

def about(args):
    """show the 'man page' for mx"""
    print __doc__

def help_(args):
    """show help for a given command

With no arguments, print a list of commands and short help for each command.

Given a command name, print help for that command."""
    if len(args) == 0:
        _argParser.print_help()
        return

    name = args[0]
    if not commands.has_key(name):
        _argParser.error('unknown command: ' + name)

    value = commands[name]
    (func, usage) = value[:2]
    doc = func.__doc__
    if len(value) > 2:
        docArgs = value[2:]
        fmtArgs = []
        for d in docArgs:
            if isinstance(d, Callable):
                fmtArgs += [d()]
            else:
                fmtArgs += [str(d)]
        doc = doc.format(*fmtArgs)
    print 'mx {0} {1}\n\n{2}\n'.format(name, usage, doc)

def projectgraph(args, suite=None):
    """create dot graph for project structure ("mx projectgraph | dot -Tpdf -oprojects.pdf")"""

    print 'digraph projects {'
    print 'rankdir=BT;'
    print 'node [shape=rect];'
    for p in projects():
        for dep in p.canonical_deps():
            print '"' + p.name + '"->"' + dep + '"'
    print '}'

def eclipseinit(args, suite=None):
    """(re)generate Eclipse project configurations"""

    if suite is None:
        suite = _mainSuite

    def println(out, obj):
        out.write(str(obj) + '\n')

    source_locator_memento = '<?xml version="1.0" encoding="UTF-8" standalone="no"?>\n<sourceLookupDirector><sourceContainers duplicates="false">'
    entities = { '"':  "&quot;", "'":  "&apos;", '\n': '&#10;' }

    for p in projects():
        if p.native:
            continue
        
        if not exists(p.dir):
            os.makedirs(p.dir)

        out = StringIO.StringIO()

        println(out, '<?xml version="1.0" encoding="UTF-8"?>')
        println(out, '<classpath>')
        for src in p.srcDirs:
            srcDir = join(p.dir, src)
            if not exists(srcDir):
                os.mkdir(srcDir)
            println(out, '\t<classpathentry kind="src" path="' + src + '"/>')

        # Every Java program depends on the JRE
        println(out, '\t<classpathentry kind="con" path="org.eclipse.jdt.launching.JRE_CONTAINER"/>')

        for dep in p.all_deps([], True):
            if dep == p:
                continue;

            if dep.isLibrary():
                if hasattr(dep, 'eclipse.container'):
                    println(out, '\t<classpathentry exported="true" kind="con" path="' + getattr(dep, 'eclipse.container') + '"/>')
                elif hasattr(dep, 'eclipse.project'):
                    println(out, '\t<classpathentry combineaccessrules="false" exported="true" kind="src" path="/' + getattr(dep, 'eclipse.project') + '"/>')
                else:
                    path = dep.path
                    if dep.mustExist:
                        dep.get_path(resolve=True)
                        if isabs(path):
                            println(out, '\t<classpathentry exported="true" kind="lib" path="' + path + '"/>')
                        else:
                            # Relative paths for "lib" class path entries have various semantics depending on the Eclipse
                            # version being used (e.g. see https://bugs.eclipse.org/bugs/show_bug.cgi?id=274737) so it's
                            # safest to simply use absolute paths.
                            println(out, '\t<classpathentry exported="true" kind="lib" path="' + join(suite.dir, path) + '"/>')
            else:
                println(out, '\t<classpathentry combineaccessrules="false" exported="true" kind="src" path="/' + dep.name + '"/>')

        println(out, '\t<classpathentry kind="output" path="' + getattr(p, 'eclipse.output', 'bin') + '"/>')
        println(out, '</classpath>')
        update_file(join(p.dir, '.classpath'), out.getvalue())
        out.close()

        csConfig = join(project(p.checkstyleProj).dir, '.checkstyle_checks.xml')
        if exists(csConfig):
            out = StringIO.StringIO()

            dotCheckstyle = join(p.dir, ".checkstyle")
            checkstyleConfigPath = '/' + p.checkstyleProj + '/.checkstyle_checks.xml'
            println(out, '<?xml version="1.0" encoding="UTF-8"?>')
            println(out, '<fileset-config file-format-version="1.2.0" simple-config="true">')
            println(out, '\t<local-check-config name="Checks" location="' + checkstyleConfigPath + '" type="project" description="">')
            println(out, '\t\t<additional-data name="protect-config-file" value="false"/>')
            println(out, '\t</local-check-config>')
            println(out, '\t<fileset name="all" enabled="true" check-config-name="Checks" local="true">')
            println(out, '\t\t<file-match-pattern match-pattern="." include-pattern="true"/>')
            println(out, '\t</fileset>')
            println(out, '\t<filter name="FileTypesFilter" enabled="true">')
            println(out, '\t\t<filter-data value="java"/>')
            println(out, '\t</filter>')

            exclude = join(p.dir, '.checkstyle.exclude')
            if exists(exclude):
                println(out, '\t<filter name="FilesFromPackage" enabled="true">')
                with open(exclude) as f:
                    for line in f:
                        if not line.startswith('#'):
                            line = line.strip()
                            exclDir = join(p.dir, line)
                            assert isdir(exclDir), 'excluded source directory listed in ' + exclude + ' does not exist or is not a directory: ' + exclDir
                        println(out, '\t\t<filter-data value="' + line + '"/>')
                println(out, '\t</filter>')

            println(out, '</fileset-config>')
            update_file(dotCheckstyle, out.getvalue())
            out.close()


        out = StringIO.StringIO()

        println(out, '<?xml version="1.0" encoding="UTF-8"?>')
        println(out, '<projectDescription>')
        println(out, '\t<name>' + p.name + '</name>')
        println(out, '\t<comment></comment>')
        println(out, '\t<projects>')
        println(out, '\t</projects>')
        println(out, '\t<buildSpec>')
        println(out, '\t\t<buildCommand>')
        println(out, '\t\t\t<name>org.eclipse.jdt.core.javabuilder</name>')
        println(out, '\t\t\t<arguments>')
        println(out, '\t\t\t</arguments>')
        println(out, '\t\t</buildCommand>')
        if exists(csConfig):
            println(out, '\t\t<buildCommand>')
            println(out, '\t\t\t<name>net.sf.eclipsecs.core.CheckstyleBuilder</name>')
            println(out, '\t\t\t<arguments>')
            println(out, '\t\t\t</arguments>')
            println(out, '\t\t</buildCommand>')
        println(out, '\t</buildSpec>')
        println(out, '\t<natures>')
        println(out, '\t\t<nature>org.eclipse.jdt.core.javanature</nature>')
        if exists(csConfig):
            println(out, '\t\t<nature>net.sf.eclipsecs.core.CheckstyleNature</nature>')
        println(out, '\t</natures>')
        println(out, '</projectDescription>')
        update_file(join(p.dir, '.project'), out.getvalue())
        out.close()

        settingsDir = join(p.dir, ".settings")
        if not exists(settingsDir):
            os.mkdir(settingsDir)

        eclipseSettingsDir = join(suite.dir, 'mx', 'eclipse-settings')
        if exists(eclipseSettingsDir):
            for name in os.listdir(eclipseSettingsDir):
                path = join(eclipseSettingsDir, name)
                if isfile(path):
                    with open(join(eclipseSettingsDir, name)) as f:
                        content = f.read()
                    content = content.replace('${javaCompliance}', str(p.javaCompliance))
                    update_file(join(settingsDir, name), content)
                    
        memento = '<?xml version="1.0" encoding="UTF-8" standalone="no"?>\n<javaProject name="' + p.name + '"/>\n'
        source_locator_memento += '\n<container memento="' + xml.sax.saxutils.escape(memento, entities) + '" typeId="org.eclipse.jdt.launching.sourceContainer.javaProject"/>'
        
    source_locator_memento += '</sourceContainers>\n</sourceLookupDirector>'
    launch = r"""<?xml version="1.0" encoding="UTF-8" standalone="no"?>
<launchConfiguration type="org.eclipse.jdt.launching.remoteJavaApplication">
<stringAttribute key="org.eclipse.debug.core.source_locator_id" value="org.eclipse.jdt.launching.sourceLocator.JavaSourceLookupDirector"/>
<stringAttribute key="org.eclipse.debug.core.source_locator_memento" value="{0}"/>
<booleanAttribute key="org.eclipse.jdt.launching.ALLOW_TERMINATE" value="true"/>
<mapAttribute key="org.eclipse.jdt.launching.CONNECT_MAP">
<mapEntry key="hostname" value="localhost"/>
<mapEntry key="port" value="8000"/>
</mapAttribute>
<stringAttribute key="org.eclipse.jdt.launching.PROJECT_ATTR" value=""/>
<stringAttribute key="org.eclipse.jdt.launching.VM_CONNECTOR_ID" value="org.eclipse.jdt.launching.socketAttachConnector"/>
</launchConfiguration>""".format(xml.sax.saxutils.escape(source_locator_memento, entities))
    update_file(join(suite.dir, 'mx', 'attach-8000.launch'), launch)

def netbeansinit(args, suite=None):
    """(re)generate NetBeans project configurations"""

    if suite is None:
        suite = _mainSuite

    def println(out, obj):
        out.write(str(obj) + '\n')

    updated = False
    for p in projects():
        if p.native:
            continue

        if not exists(join(p.dir, 'nbproject')):
            os.makedirs(join(p.dir, 'nbproject'))

        out = StringIO.StringIO()

        println(out, '<?xml version="1.0" encoding="UTF-8"?>')
        println(out, '<project name="' + p.name + '" default="default" basedir=".">')
        println(out, '\t<description>Builds, tests, and runs the project ' + p.name + '.</description>')
        println(out, '\t<import file="nbproject/build-impl.xml"/>')
        println(out, '</project>')
        updated = update_file(join(p.dir, 'build.xml'), out.getvalue()) or updated
        out.close()

        out = StringIO.StringIO()
        println(out, '<?xml version="1.0" encoding="UTF-8"?>')
        println(out, '<project xmlns="http://www.netbeans.org/ns/project/1">')
        println(out, '    <type>org.netbeans.modules.java.j2seproject</type>')
        println(out, '    <configuration>')
        println(out, '        <data xmlns="http://www.netbeans.org/ns/j2se-project/3">')
        println(out, '            <name>' + p.name+ '</name>')
        println(out, '            <explicit-platform explicit-source-supported="true"/>')
        println(out, '            <source-roots>')
        println(out, '                <root id="src.dir"/>')
        println(out, '            </source-roots>')
        println(out, '            <test-roots>')
        println(out, '                <root id="test.src.dir"/>')
        println(out, '            </test-roots>')
        println(out, '        </data>')

        firstDep = True
        for dep in p.all_deps([], True):
            if dep == p:
                continue;

            if not dep.isLibrary():
                n = dep.name.replace('.', '_')
                if firstDep:
                    println(out, '        <references xmlns="http://www.netbeans.org/ns/ant-project-references/1">')
                    firstDep = False

                println(out, '            <reference>')
                println(out, '                <foreign-project>' + n + '</foreign-project>')
                println(out, '                <artifact-type>jar</artifact-type>')
                println(out, '                <script>build.xml</script>')
                println(out, '                <target>jar</target>')
                println(out, '                <clean-target>clean</clean-target>')
                println(out, '                <id>jar</id>')
                println(out, '            </reference>')

        if not firstDep:
            println(out, '        </references>')

        println(out, '    </configuration>')
        println(out, '</project>')
        updated = update_file(join(p.dir, 'nbproject', 'project.xml'), out.getvalue()) or updated
        out.close()

        out = StringIO.StringIO()

        jdkPlatform = 'JDK_' + java().version

        content = """
annotation.processing.enabled=false
annotation.processing.enabled.in.editor=false
annotation.processing.processors.list=
annotation.processing.run.all.processors=true
annotation.processing.source.output=${build.generated.sources.dir}/ap-source-output
application.title=""" + p.name + """
application.vendor=mx
build.classes.dir=${build.dir}
build.classes.excludes=**/*.java,**/*.form
# This directory is removed when the project is cleaned:
build.dir=bin
build.generated.dir=${build.dir}/generated
build.generated.sources.dir=${build.dir}/generated-sources
# Only compile against the classpath explicitly listed here:
build.sysclasspath=ignore
build.test.classes.dir=${build.dir}/test/classes
build.test.results.dir=${build.dir}/test/results
# Uncomment to specify the preferred debugger connection transport:
#debug.transport=dt_socket
debug.classpath=\\
    ${run.classpath}
debug.test.classpath=\\
    ${run.test.classpath}
# This directory is removed when the project is cleaned:
dist.dir=dist
dist.jar=${dist.dir}/""" + p.name + """.jar
dist.javadoc.dir=${dist.dir}/javadoc
endorsed.classpath=
excludes=
includes=**
jar.compress=false
# Space-separated list of extra javac options
javac.compilerargs=
javac.deprecation=false
javac.processorpath=\\
    ${javac.classpath}
javac.source=1.7
javac.target=1.7
javac.test.classpath=\\
    ${javac.classpath}:\\
    ${build.classes.dir}
javac.test.processorpath=\\
    ${javac.test.classpath}
javadoc.additionalparam=
javadoc.author=false
javadoc.encoding=${source.encoding}
javadoc.noindex=false
javadoc.nonavbar=false
javadoc.notree=false
javadoc.private=false
javadoc.splitindex=true
javadoc.use=true
javadoc.version=false
javadoc.windowtitle=
main.class=
manifest.file=manifest.mf
meta.inf.dir=${src.dir}/META-INF
mkdist.disabled=false
platforms.""" + jdkPlatform + """.home=""" + java().jdk + """
platform.active=""" + jdkPlatform + """
run.classpath=\\
    ${javac.classpath}:\\
    ${build.classes.dir}
# Space-separated list of JVM arguments used when running the project
# (you may also define separate properties like run-sys-prop.name=value instead of -Dname=value
# or test-sys-prop.name=value to set system properties for unit tests):
run.jvmargs=
run.test.classpath=\\
    ${javac.test.classpath}:\\
    ${build.test.classes.dir}
test.src.dir=
source.encoding=UTF-8""".replace(':', os.pathsep).replace('/', os.sep)
        println(out, content)

        mainSrc = True
        for src in p.srcDirs:
            srcDir = join(p.dir, src)
            if not exists(srcDir):
                os.mkdir(srcDir)
            ref = 'file.reference.' + p.name + '-' + src
            println(out, ref + '=' + src)
            if mainSrc:
                println(out, 'src.dir=${' + ref + '}')
                mainSrc = False
            else:
                println(out, 'src.' + src + '.dir=${' + ref + '}')

        javacClasspath = []
        for dep in p.all_deps([], True):
            if dep == p:
                continue;

            if dep.isLibrary():
                if not dep.mustExist:
                    continue
                path = dep.get_path(resolve=True)
                if os.sep == '\\':
                    path = path.replace('\\', '\\\\')
                ref = 'file.reference.' + dep.name + '-bin'
                println(out, ref + '=' + path)

            else:
                n = dep.name.replace('.', '_')
                relDepPath = os.path.relpath(dep.dir, p.dir).replace(os.sep, '/')
                ref = 'reference.' + n + '.jar'
                println(out, 'project.' + n + '=' + relDepPath)
                println(out, ref + '=${project.' + n + '}/dist/' + dep.name + '.jar')

            javacClasspath.append('${' + ref + '}')

        println(out, 'javac.classpath=\\\n    ' + (os.pathsep + '\\\n    ').join(javacClasspath))


        updated = update_file(join(p.dir, 'nbproject', 'project.properties'), out.getvalue()) or updated
        out.close()

    if updated:
        log('If using NetBeans:')
        log('  1. Ensure that a platform named "JDK ' + java().version + '" is defined (Tools -> Java Platforms)')
        log('  2. Open/create a Project Group for the directory containing the projects (File -> Project Group -> New Group... -> Folder of Projects)')

def ideclean(args, suite=None):
    """remove all Eclipse and NetBeans project configurations"""

    def rm(path):
        if exists(path):
            os.remove(path)

    for p in projects():
        if p.native:
            continue

        shutil.rmtree(join(p.dir, '.settings'), ignore_errors=True)
        shutil.rmtree(join(p.dir, 'nbproject'), ignore_errors=True)
        rm(join(p.dir, '.classpath'))
        rm(join(p.dir, '.project'))
        rm(join(p.dir, 'build.xml'))

def ideinit(args, suite=None):
    """(re)generate Eclipse and NetBeans project configurations"""
    eclipseinit(args, suite)
    netbeansinit(args, suite)

def javadoc(args):
    """generate javadoc for some/all Java projects"""
    
    parser = ArgumentParser(prog='mx javadoc')
    parser.add_argument('--unified', action='store_true', help='put javadoc in a single directory instead of one per project')
    parser.add_argument('--force', action='store_true', help='(re)generate javadoc even if package-list file exists')
    parser.add_argument('--projects', action='store', help='comma separated projects to process (omit to process all projects)')
    parser.add_argument('--argfile', action='store', help='name of file containing extra javadoc options')
    parser.add_argument('-m', '--memory', action='store', help='-Xmx value to pass to underlying JVM')
    
    args = parser.parse_args(args)
    
    # build list of projects to be processed
    candidates = sorted_deps()
    if args.projects is not None:
        candidates = [project(name) for name in args.projects.split(',')]
        
    def assess_candidate(p, projects):
        if p in projects:
            return False
        if args.force or args.unified or not exists(join(p.dir, 'javadoc', 'package-list')):
            projects.append(p)
            return True
        return False
        
    projects = []
    for p in candidates:
        if not p.native:
            deps = p.all_deps([], includeLibs=False, includeSelf=False)
            for d in deps:
                assess_candidate(d, projects)
            if not assess_candidate(p, projects):
                log('[package-list file exists - skipping {0}]'.format(p.name))

    
    def find_packages(sourceDirs, pkgs=set()):
        for sourceDir in sourceDirs:
            for root, _, files in os.walk(sourceDir):
                if len([name for name in files if name.endswith('.java')]) != 0:
                    pkgs.add(root[len(sourceDir) + 1:].replace('/','.'))
        return pkgs

    extraArgs = []
    if args.argfile is not None:
        extraArgs += ['@' + args.argfile]
    if args.memory is not None:
        extraArgs.append('-J-Xmx' + args.memory)

    if not args.unified:
        for p in projects:
            pkgs = find_packages(p.source_dirs(), set())
            deps = p.all_deps([], includeLibs=False, includeSelf=False)
            links = ['-link', 'http://docs.oracle.com/javase/6/docs/api/']
            out = join(p.dir, 'javadoc')
            for d in deps:
                depOut = join(d.dir, 'javadoc')
                links.append('-link')
                links.append(os.path.relpath(depOut, out))
            cp = classpath(p.name, includeSelf=True)
            sp = os.pathsep.join(p.source_dirs())
            log('Generating javadoc for {0} in {1}'.format(p.name, out))
            run([java().javadoc, '-J-Xmx2g', '-classpath', cp, '-quiet', '-d', out, '-sourcepath', sp] + links + extraArgs + list(pkgs))
            log('Generated javadoc for {0} in {1}'.format(p.name, out))
    else:
        pkgs = set()
        sp = []
        names = []
        for p in projects:
            find_packages(p.source_dirs(), pkgs)
            sp += p.source_dirs()
            names.append(p.name)
            
        links = ['-link', 'http://docs.oracle.com/javase/6/docs/api/']
        out = join(_mainSuite.dir, 'javadoc')
        cp = classpath()
        sp = os.pathsep.join(sp)
        log('Generating javadoc for {0} in {1}'.format(', '.join(names), out))
        run([java().javadoc, '-classpath', cp, '-quiet', '-d', out, '-sourcepath', sp] + links + extraArgs + list(pkgs))
        log('Generated javadoc for {0} in {1}'.format(', '.join(names), out))

def javap(args):
    """launch javap with a -classpath option denoting all available classes

    Run the JDK javap class file disassembler with the following prepended options:

        -private -verbose -classpath <path to project classes>"""

    javap = java().javap
    if not exists(javap):
        abort('The javap executable does not exists: ' + javap)
    else:
        run([javap, '-private', '-verbose', '-classpath', classpath()] + args)

def show_projects(args):
    """show all loaded projects"""
    for s in suites():
        projectsFile = join(s.dir, 'mx', 'projects')
        if exists(projectsFile):
            log(projectsFile)
            for p in s.projects:
                log('\t' + p.name)

def add_argument(*args, **kwargs):
    """
    Define how a single command-line argument.
    """
    assert _argParser is not None
    _argParser.add_argument(*args, **kwargs)

# Table of commands in alphabetical order.
# Keys are command names, value are lists: [<function>, <usage msg>, <format args to doc string of function>...]
# If any of the format args are instances of Callable, then they are called with an 'env' are before being
# used in the call to str.format().
# Extensions should update this table directly
commands = {
    'about': [about, ''],
    'build': [build, '[options]'],
    'checkstyle': [checkstyle, ''],
    'canonicalizeprojects': [canonicalizeprojects, ''],
    'clean': [clean, ''],
    'eclipseinit': [eclipseinit, ''],
    'help': [help_, '[command]'],
    'ideclean': [ideclean, ''],
    'ideinit': [ideinit, ''],
    'projectgraph': [projectgraph, ''],
    'javap': [javap, ''],
    'javadoc': [javadoc, '[options]'],
    'netbeansinit': [netbeansinit, ''],
    'projects': [show_projects, ''],
}

_argParser = ArgParser()

def main():
    cwdMxDir = join(os.getcwd(), 'mx')
    if exists(cwdMxDir) and isdir(cwdMxDir):
        global _mainSuite
        _mainSuite = _loadSuite(os.getcwd(), True)

    opts, commandAndArgs = _argParser._parse_cmd_line()

    global _opts, _java
    _opts = opts
    _java = JavaConfig(opts)

    for s in suites():
        s._post_init(opts)

    if len(commandAndArgs) == 0:
        _argParser.print_help()
        return

    command = commandAndArgs[0]
    command_args = commandAndArgs[1:]

    if not commands.has_key(command):
        abort('mx: unknown command \'{0}\'\n{1}use "mx help" for more options'.format(command, _format_commands()))

    c, _ = commands[command][:2]
    def term_handler(signum, frame):
        abort(1)
    signal.signal(signal.SIGTERM, term_handler)
    try:
        if opts.timeout != 0:
            def alarm_handler(signum, frame):
                abort('Command timed out after ' + str(opts.timeout) + ' seconds: ' + ' '.join(commandAndArgs))
            signal.signal(signal.SIGALRM, alarm_handler)
            signal.alarm(opts.timeout)
        retcode = c(command_args)
        if retcode is not None and retcode != 0:
            abort(retcode)
    except KeyboardInterrupt:
        # no need to show the stack trace when the user presses CTRL-C
        abort(1)

if __name__ == '__main__':
    # rename this module as 'mx' so it is not imported twice by the commands.py modules
    sys.modules['mx'] = sys.modules.pop('__main__')

    main()<|MERGE_RESOLUTION|>--- conflicted
+++ resolved
@@ -1139,13 +1139,6 @@
                 jdtArgs = [java().java, '-Xmx1g', '-jar', jdtJar,
                          '-' + args.compliance,
                          '-cp', cp, '-g', '-enableJavadoc',
-<<<<<<< HEAD
-                         '-warn:-unusedImport,-unchecked',
-                         '-d', outputDir]
-                jdtProperties = join(p.dir, '.settings', 'org.eclipse.jdt.core.prefs')
-                if not exists(jdtProperties):
-                    log('JDT properties file {0} not found - fix by running "mx eclipseinit"'.format(jdtProperties))
-=======
                          '-d', outputDir]
                 jdtProperties = join(p.dir, '.settings', 'org.eclipse.jdt.core.prefs')
                 if not exists(jdtProperties):
@@ -1153,7 +1146,6 @@
                     eclipseinit([])
                 if not exists(jdtProperties):
                     log('JDT properties file {0} not found'.format(jdtProperties))
->>>>>>> beb09540
                 else:
                     jdtArgs += ['-properties', jdtProperties]
                 jdtArgs.append('@' + argfile.name)
