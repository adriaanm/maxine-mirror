--- conflicted
+++ resolved
@@ -4568,23 +4568,6 @@
          * @return whether there is a Java frame descriptor at the focus target code location
          */
         private boolean inspectable() {
-<<<<<<< HEAD
-            final Address instructionAddress = focus().codeLocation().targetCodeInstructionAddress();
-            if (instructionAddress.isZero()) {
-                return false;
-            }
-            final TeleTargetMethod teleTargetMethod = maxVM().makeTeleTargetMethod(instructionAddress);
-            if (teleTargetMethod != null) {
-                final int stopIndex = teleTargetMethod.getJavaStopIndex(instructionAddress);
-                if (stopIndex >= 0) {
-                    BytecodeLocation bytecodeLocation = teleTargetMethod.getBytecodeLocation(stopIndex);
-                    if (!(bytecodeLocation instanceof TargetJavaFrameDescriptor)) {
-                        return false;
-                    }
-                    targetJavaFrameDescriptor = (TargetJavaFrameDescriptor) bytecodeLocation;
-                    if (targetJavaFrameDescriptor == null) {
-                        return false;
-=======
             if (focus().hasCodeLocation()) {
                 final Address instructionAddress = focus().codeLocation().address();
                 if (instructionAddress != null && !instructionAddress.isZero()) {
@@ -4592,19 +4575,22 @@
                     if (teleTargetMethod != null) {
                         final int stopIndex = teleTargetMethod.getJavaStopIndex(instructionAddress);
                         if (stopIndex >= 0) {
-                            targetJavaFrameDescriptor = teleTargetMethod.getJavaFrameDescriptor(stopIndex);
+                            BytecodeLocation bytecodeLocation = teleTargetMethod.getBytecodeLocation(stopIndex);
+                            if (!(bytecodeLocation instanceof TargetJavaFrameDescriptor)) {
+                                return false;
+                            }
+                            targetJavaFrameDescriptor = (TargetJavaFrameDescriptor) bytecodeLocation;
                             if (targetJavaFrameDescriptor == null) {
                                 return false;
                             }
                             abi = teleTargetMethod.getAbi();
                             return true;
                         }
->>>>>>> 7853fbe9
                     }
-                    targetJavaFrameDescriptor = null;
-                    abi = null;
-                }
-            }
+                }
+            }
+            targetJavaFrameDescriptor = null;
+            abi = null;
             return false;
         }
 
