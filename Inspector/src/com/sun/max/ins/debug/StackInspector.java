/*
 * Copyright (c) 2007 Sun Microsystems, Inc.  All rights reserved.
 *
 * Sun Microsystems, Inc. has intellectual property rights relating to technology embodied in the product
 * that is described in this document. In particular, and without limitation, these intellectual property
 * rights may include one or more of the U.S. patents listed at http://www.sun.com/patents and one or
 * more additional patents or pending patent applications in the U.S. and in other countries.
 *
 * U.S. Government Rights - Commercial software. Government users are subject to the Sun
 * Microsystems, Inc. standard license agreement and applicable provisions of the FAR and its
 * supplements.
 *
 * Use is subject to license terms. Sun, Sun Microsystems, the Sun logo, Java and Solaris are trademarks or
 * registered trademarks of Sun Microsystems, Inc. in the U.S. and other countries. All SPARC trademarks
 * are used under license and are trademarks or registered trademarks of SPARC International, Inc. in the
 * U.S. and other countries.
 *
 * UNIX is a registered trademark in the U.S. and other countries, exclusively licensed through X/Open
 * Company, Ltd.
 */
package com.sun.max.ins.debug;

import java.awt.*;
import java.awt.event.*;

import javax.swing.*;
import javax.swing.event.*;

import com.sun.max.collect.*;
import com.sun.max.gui.*;
import com.sun.max.ins.*;
import com.sun.max.ins.InspectionSettings.*;
import com.sun.max.ins.gui.*;
import com.sun.max.ins.gui.TableColumnVisibilityPreferences.*;
import com.sun.max.ins.value.*;
import com.sun.max.memory.*;
import com.sun.max.program.*;
import com.sun.max.tele.*;
import com.sun.max.tele.debug.*;
import com.sun.max.tele.object.*;
import com.sun.max.unsafe.*;
import com.sun.max.vm.actor.member.*;
import com.sun.max.vm.compiler.target.*;
import com.sun.max.vm.stack.*;

/**
 * A singleton inspector that displays stack contents for the thread in the VM that is the current user focus.
 *
 * @author Doug Simon
 * @author Bernd Mathiske
 * @author Michael Van De Vanter
 */
public class StackInspector extends Inspector implements TableColumnViewPreferenceListener {

    // Set to null when inspector closed.
    private static StackInspector stackInspector;

    /**
     * Displays the (singleton) inspector, creating it if needed.
     */
    public static StackInspector make(Inspection inspection) {
        if (stackInspector == null) {
            stackInspector = new StackInspector(inspection);
        }
        return stackInspector;
    }

    private static final int DEFAULT_MAX_FRAMES_DISPLAY = 500;
    private static final String MAX_FRAMES_DISPLAY_PROPERTY = "inspector.max.stack.frames.display";
    private static int defaultMaxFramesDisplay;
    static {
        final String value = System.getProperty(MAX_FRAMES_DISPLAY_PROPERTY);
        if (value != null) {
            try {
                defaultMaxFramesDisplay = Integer.parseInt(value);
            } catch (NumberFormatException ex) {
                ProgramError.unexpected(MAX_FRAMES_DISPLAY_PROPERTY + " value " +  value + " not an integer");
            }
        } else {
            defaultMaxFramesDisplay = DEFAULT_MAX_FRAMES_DISPLAY;
        }
    }

    private static CompiledStackFrameViewPreferences viewPreferences;

    static class TruncatedStackFrame extends StackFrame {
        private StackFrame truncatedStackFrame;

        TruncatedStackFrame(StackFrame callee, StackFrame truncatedStackFrame) {
            super(callee, truncatedStackFrame.ip, truncatedStackFrame.sp, truncatedStackFrame.fp);
            this.truncatedStackFrame = truncatedStackFrame;
        }

        StackFrame getTruncatedStackFrame() {
            return truncatedStackFrame;
        }

        @Override
        public TargetMethod targetMethod() {
            return truncatedStackFrame.targetMethod();
        }

        @Override
        public boolean isSameFrame(StackFrame stackFrame) {
            if (stackFrame instanceof TruncatedStackFrame) {
                final TruncatedStackFrame other = (TruncatedStackFrame) stackFrame;
                return truncatedStackFrame.isSameFrame(other.truncatedStackFrame);
            }
            return false;
        }

        @Override
        public String toString() {
            return "<truncated frame>" + truncatedStackFrame;
        }
    }

    private final SaveSettingsListener saveSettingsListener = createGeometrySettingsClient(this, "stackInspectorGeometry");

    private MaxThread thread = null;
    private InspectorPanel contentPane = null;
    private  DefaultListModel stackFrameListModel = null;
    private JList stackFrameList = null;
    private JSplitPane splitPane = null;
    private JPanel nativeFrame = null;

    private final FrameSelectionListener frameSelectionListener = new FrameSelectionListener();
    private final StackFrameListCellRenderer stackFrameListCellRenderer = new StackFrameListCellRenderer();

    private boolean stateChanged = true;  // conservative assessment of possible stack change
    private CompiledStackFramePanel<? extends CompiledStackFrame> selectedFramePanel;

    private final class StackFrameListCellRenderer extends DefaultListCellRenderer {

        @Override
        public Component getListCellRendererComponent(JList list, Object value, int modelIndex, boolean isSelected, boolean cellHasFocus) {
            final StackFrame stackFrame = (StackFrame) value;
            String name;
            String toolTip = null;
            Component component;
            if (stackFrame instanceof CompiledStackFrame) {
                final CompiledStackFrame compiledStackFrame = (CompiledStackFrame) stackFrame;
                final TeleTargetMethod teleTargetMethod = maxVM().makeTeleTargetMethod(compiledStackFrame.targetMethod().codeStart());
                name = inspection().nameDisplay().veryShortName(teleTargetMethod);
                toolTip = inspection().nameDisplay().longName(teleTargetMethod, compiledStackFrame.ip);
                final TeleClassMethodActor teleClassMethodActor = teleTargetMethod.getTeleClassMethodActor();
                if (teleClassMethodActor != null && teleClassMethodActor.isSubstituted()) {
                    name = name + inspection().nameDisplay().methodSubstitutionShortAnnotation(teleClassMethodActor);
                    toolTip = toolTip + inspection().nameDisplay().methodSubstitutionLongAnnotation(teleClassMethodActor);
                }
            } else if (stackFrame instanceof TruncatedStackFrame) {
                name = "*select here to extend the display*";
            } else if (stackFrame instanceof TeleStackFrameWalker.ErrorStackFrame) {
                name = "*a stack walker error occurred*";
                toolTip = ((TeleStackFrameWalker.ErrorStackFrame) stackFrame).errorMessage();
            } else {
                ProgramWarning.check(stackFrame instanceof NativeStackFrame, "Unhandled type of non-native stack frame: " + stackFrame.getClass().getName());
                final Pointer instructionPointer = stackFrame.ip;
                final TeleNativeTargetRoutine teleNativeTargetRoutine = maxVM().findTeleTargetRoutine(TeleNativeTargetRoutine.class, instructionPointer);
                if (teleNativeTargetRoutine != null) {
                    // native that we know something about
                    name = inspection().nameDisplay().shortName(teleNativeTargetRoutine);
                    toolTip = inspection().nameDisplay().longName(teleNativeTargetRoutine);
                } else {
                    name = "nativeMethod:0x" + instructionPointer.toHexString();
                    toolTip = "nativeMethod";
                }
            }
            toolTip = "Stack " + modelIndex + ":  " + toolTip;
            setToolTipText(toolTip);
            component = super.getListCellRendererComponent(list, name, modelIndex, isSelected, cellHasFocus);
            if (modelIndex == 0) {
                component.setForeground(style().wordCallEntryPointColor());
            } else {
                component.setForeground(style().wordCallReturnPointColor());
            }
            return component;
        }
    }

    /**
     * Responds to a new selection in the display of stack frames.
     * <br>
     * With each call, you get a bunch of events for which the selection index is -1, followed
     * by one more such event for which the selection index is 0.
     * <br>
     * When the new selection is legitimate, update all state related to the newly selected
     * frame.
     */
    private class FrameSelectionListener implements ListSelectionListener {

        public void valueChanged(ListSelectionEvent listSelectionEvent) {
            if (listSelectionEvent.getValueIsAdjusting()) {
                return;
            }
            final int index = stackFrameList.getSelectedIndex();
            selectedFramePanel = null;
            final int dividerLocation = splitPane.getDividerLocation();

            final Component oldRightComponent = splitPane.getRightComponent();
            Component newRightComponent = oldRightComponent;

            // TODO (mlvdv) Create appropriate stack frame viewers for all the kinds of frames we might find.
            if (index >= 0 && index < stackFrameListModel.getSize()) {
                final StackFrame stackFrame = (StackFrame) stackFrameListModel.get(index);
                // New stack frame selection; set the global focus.
                inspection().focus().setStackFrame(thread, stackFrame, false);
                if (stackFrame instanceof CompiledStackFrame) {
                    final CompiledStackFrame compiledStackFrame = (CompiledStackFrame) stackFrame;
                    selectedFramePanel = new DefaultCompiledStackFramePanel(inspection(), compiledStackFrame, thread, viewPreferences);
                    newRightComponent = selectedFramePanel;
                } else if (stackFrame instanceof TruncatedStackFrame) {
                    maxFramesDisplay *= 2;
                    stateChanged = true;
                    refreshView(true);
                } else {
                    newRightComponent = nativeFrame;
                }
            }
            if (oldRightComponent != newRightComponent) {
                splitPane.setRightComponent(newRightComponent);
                SwingUtilities.invokeLater(new Runnable() {
                    public void run() {
                        splitPane.setDividerLocation(dividerLocation);
                    }
                });
            }
        }
    }

    public StackInspector(Inspection inspection) {
        super(inspection);
        Trace.begin(1,  tracePrefix() + " initializing");

        viewPreferences = CompiledStackFrameViewPreferences.globalPreferences(inspection);
        viewPreferences.addListener(this);

        final InspectorFrame frame = createFrame(true);

        frame.makeMenu(MenuKind.DEFAULT_MENU).add(defaultMenuItems(MenuKind.DEFAULT_MENU));

        final InspectorMenu editMenu = frame.makeMenu(MenuKind.EDIT_MENU);
        editMenu.add(copyStackToClipboardAction);

        final InspectorMenu memoryMenu = frame.makeMenu(MenuKind.MEMORY_MENU);
        memoryMenu.add(actions().inspectSelectedThreadMemoryWords("Inspect memory for thread"));
        memoryMenu.add(defaultMenuItems(MenuKind.MEMORY_MENU));
        final JMenuItem viewMemoryRegionsMenuItem = new JMenuItem(actions().viewMemoryRegions());
        viewMemoryRegionsMenuItem.setText("View Memory Regions");
        memoryMenu.add(viewMemoryRegionsMenuItem);

        frame.makeMenu(MenuKind.VIEW_MENU).add(defaultMenuItems(MenuKind.VIEW_MENU));

        refreshView(true);
        Trace.end(1,  tracePrefix() + " initializing");
    }

    @Override
    protected Rectangle defaultFrameBounds() {
        return inspection().geometry().stackFrameDefaultBounds();
    }

    @Override
    protected SaveSettingsListener saveSettingsListener() {
        return saveSettingsListener;
    }

    @Override
    public void createView() {
        thread = inspection().focus().thread();
        contentPane = new InspectorPanel(inspection(), new BorderLayout());
        if (thread != null) {
            stackFrameListModel = new DefaultListModel();
            stackFrameList = new JList(stackFrameListModel);
            stackFrameList.setCellRenderer(stackFrameListCellRenderer);

            final JPanel header = new InspectorPanel(inspection(), new SpringLayout());
            header.add(new TextLabel(inspection(), "start: "));
            header.add(new WordValueLabel(inspection(), WordValueLabel.ValueMode.WORD, thread.stackRegion().start(), contentPane));
            header.add(new TextLabel(inspection(), "size: "));
            header.add(new DataLabel.IntAsDecimal(inspection(), thread.stackRegion().size().toInt()));
            SpringUtilities.makeCompactGrid(header, 2);
            contentPane.add(header, BorderLayout.NORTH);

            stackFrameList.setSelectionInterval(1, 0);
            stackFrameList.setVisibleRowCount(10);
            stackFrameList.setSelectionMode(ListSelectionModel.SINGLE_SELECTION);
            stackFrameList.setLayoutOrientation(JList.VERTICAL);
            stackFrameList.addKeyListener(stackFrameKeyTypedListener);
            stackFrameList.addMouseListener(new InspectorMouseClickAdapter(inspection()) {

                @Override
                public void procedure(final MouseEvent mouseEvent) {
                    switch(Inspection.mouseButtonWithModifiers(mouseEvent)) {
                        case MouseEvent.BUTTON3:
                            int index = stackFrameList.locationToIndex(mouseEvent.getPoint());
                            if (index >= 0 && index < stackFrameList.getModel().getSize()) {
                                getPopupMenu(index, mouseEvent).show(mouseEvent.getComponent(), mouseEvent.getX(), mouseEvent.getY());
                            }
                            break;
                    }
                }
            });

            stackFrameList.addListSelectionListener(frameSelectionListener);

            nativeFrame = new InspectorPanel(inspection());
            final JScrollPane listScrollPane = new InspectorScrollPane(inspection(), stackFrameList);
            splitPane = new JSplitPane(JSplitPane.VERTICAL_SPLIT) {
                @Override
                public void setLeftComponent(Component component) {
                    super.setLeftComponent(setMinimumSizeToZero(component));
                }

                @Override
                public void setRightComponent(Component component) {
                    super.setRightComponent(setMinimumSizeToZero(component));
                }

                // Enable the user to completely hide either the stack or selected frame panel
                private Component setMinimumSizeToZero(Component component) {
                    if (component != null) {
                        component.setMinimumSize(new Dimension(0, 0));
                    }
                    return component;
                }
            };
            splitPane.setOneTouchExpandable(true);
            splitPane.setLeftComponent(listScrollPane);
            splitPane.setRightComponent(nativeFrame);

            contentPane.add(splitPane, BorderLayout.CENTER);
        }
        setContentPane(contentPane);
        refreshView(true);
        // TODO (mlvdv) try to set frame selection to match global focus; doesn't work.
        updateFocusSelection(inspection().focus().stackFrame());

        SwingUtilities.invokeLater(new Runnable() {
            public void run() {
                // System.err.println("setting divider location in stack inspector for " + inspection().inspectionThreadName(_thread));
                // Try to place the split pane divider in the middle of the split pane's space initially
                splitPane.setDividerLocation(0.5d);
            }
        });
    }

    @Override
    public String getTextForTitle() {
        String title = "Stack: ";
        if (thread != null) {
            title += inspection().nameDisplay().longNameWithState(thread);
        }
        return title;
    }

    @Override
    public InspectorAction getViewOptionsAction() {
        return new InspectorAction(inspection(), "View Options") {
            @Override
            public void procedure() {
                // TODO (mlvdv) view options
                //new SimpleDialog(inspection(), globalPreferences(inspection()).getPanel(), "Stack Inspector view options", true);
                new TableColumnVisibilityPreferences.ColumnPreferencesDialog<CompiledStackFrameColumnKind>(inspection(), "Stack Frame Options", viewPreferences);
            }
        };
    }

    private String javaStackFrameName(CompiledStackFrame javaStackFrame) {
        final Address address = javaStackFrame.ip;
        final TeleTargetMethod teleTargetMethod = maxVM().makeTeleTargetMethod(address);
        String name;
        if (teleTargetMethod != null) {
            name = inspection().nameDisplay().veryShortName(teleTargetMethod);
            final TeleClassMethodActor teleClassMethodActor = teleTargetMethod.getTeleClassMethodActor();
            if (teleClassMethodActor != null && teleClassMethodActor.isSubstituted()) {
                name = name + inspection().nameDisplay().methodSubstitutionShortAnnotation(teleClassMethodActor);
            }
        } else {
            final MethodActor classMethodActor = javaStackFrame.targetMethod().classMethodActor();
            name = classMethodActor.format("%h.%n");
        }
        return name;
    }

    private InspectorPopupMenu getPopupMenu(int row, MouseEvent mouseEvent) {
        final StackFrame stackFrame = (StackFrame) stackFrameListModel.get(row);
        final InspectorPopupMenu menu = new InspectorPopupMenu("Stack Frame");
        menu.add(new InspectorAction(inspection(), "Select frame (Left-Button)") {
            @Override
            protected void procedure() {
                inspection().focus().setStackFrame(thread, stackFrame, false);
            }
        });
        if (stackFrame instanceof CompiledStackFrame) {
            final CompiledStackFrame javaStackFrame = (CompiledStackFrame) stackFrame;
            final int frameSize = javaStackFrame.layout.frameSize();
            final Pointer stackPointer = javaStackFrame.sp;
            final MemoryRegion memoryRegion = new FixedMemoryRegion(stackPointer, Size.fromInt(frameSize), "");
            final String frameName = javaStackFrameName(javaStackFrame);
            menu.add(actions().inspectRegionMemoryWords(memoryRegion, "stack frame for " + frameName, "Inspect memory for frame" + frameName));
        }
        if (stackFrame instanceof NativeStackFrame) {
            final Pointer instructionPointer = stackFrame.ip;
            final TeleNativeTargetRoutine teleNativeTargetRoutine = maxVM().findTeleTargetRoutine(TeleNativeTargetRoutine.class, instructionPointer);
            if (teleNativeTargetRoutine == null) {
                menu.add(new InspectorAction(inspection(), "Open native code dialog...") {
                    @Override
                    protected void procedure() {
<<<<<<< HEAD
                        inspection().focus().setCodeLocation(maxVM().createCodeLocation(stackFrame), true);
=======
                        focus().setCodeLocation(codeManager().createCompiledLocation(stackFrame), true);
>>>>>>> 432dde53
                    }
                });
            }
        }

        return menu;
    }

    @Override
    protected void refreshView(boolean force) {
        if (thread != null && thread.isLive()) {
            final Sequence<StackFrame> frames = thread.frames();
            assert !frames.isEmpty();
            if (stateChanged || force) {
                stackFrameListModel.clear();
                addToModel(frames);
                stateChanged = false;
            } else {
                // The stack is structurally unchanged with respect to methods,
                // so avoid a complete redisplay for performance reasons.
                // However, the object representing the top frame may be different,
                // in which case the state of the old frame object is out of date.
                final StackFrame newTopFrame = frames.first();
                if (selectedFramePanel != null && selectedFramePanel.stackFrame().isTopFrame() && selectedFramePanel.stackFrame().isSameFrame(newTopFrame)) {
                    selectedFramePanel.setStackFrame(newTopFrame);
                }
            }
            if (selectedFramePanel != null) {
                selectedFramePanel.refresh(force);
            }
            final InspectorPanel panel = (InspectorPanel) splitPane.getRightComponent();
            panel.refresh(true);
        }
        super.refreshView(force);
        // The title displays thread state, so must be updated.
        setTitle();
    }

    @Override
    public void threadStateChanged(MaxThread thread) {
        if (thread.equals(this.thread)) {
            stateChanged = thread.framesChanged();
        }
        super.threadStateChanged(thread);
    }

    @Override
    public void stackFrameFocusChanged(StackFrame oldStackFrame, MaxThread threadForStackFrame, StackFrame newStackFrame) {
        if (threadForStackFrame == thread) {
            updateFocusSelection(newStackFrame);
        }
    }

    /**
     * Updates list selection state to agree with focus on a particular stack frame.
     */
    private void updateFocusSelection(StackFrame newStackFrame) {
        if (newStackFrame != null) {
            final int oldIndex = stackFrameList.getSelectedIndex();
            for (int index = 0; index < stackFrameListModel.getSize(); index++) {
                final StackFrame stackFrame = (StackFrame) stackFrameListModel.get(index);
                if (stackFrame.isSameFrame(newStackFrame)) {
                    // The frame is in the list; we may or may not have to update the current selection.
                    if (index != oldIndex) {
                        stackFrameList.setSelectedIndex(index);
                    }
                    return;
                }
            }
        }
        stackFrameList.clearSelection();
    }

    @Override
    public void codeLocationFocusSet(MaxCodeLocation codeLocation, boolean interactiveForNative) {
        if (selectedFramePanel != null) {
            // TODO (mlvdv)  This call is a no-op at present.  What should happen?
            selectedFramePanel.instructionPointerFocusChanged(codeLocation.address().asPointer());
        }
    }

    @Override
    public void threadFocusSet(MaxThread oldThread, MaxThread thread) {
        reconstructView();
    }

    @Override
    public void watchpointSetChanged() {
        if (maxVMState().processState() == ProcessState.STOPPED) {
            // TODO (mlvdv) workaround - not completely thread safe
            refreshView(true);
        }
    }

    public void viewConfigurationChanged() {
        reconstructView();
    }

    private int maxFramesDisplay = defaultMaxFramesDisplay;

    /**
     * Add frames to the stack model until {@link #maxFramesDisplay} reached.
     */
    private void addToModel(final Sequence<StackFrame> frames) {
        StackFrame parentStackFrame = null;
        for (StackFrame stackFrame : frames) {
            if (stackFrameListModel.size()  >= maxFramesDisplay) {
                stackFrameListModel.addElement(new TruncatedStackFrame(parentStackFrame, stackFrame));
                inspection().gui().informationMessage("stack depth of " + stackFrameListModel.size() + " exceeds " + maxFramesDisplay + ": truncated", "Stack Inspector");
                break;
            }
            stackFrameListModel.addElement(stackFrame);
            parentStackFrame = stackFrame;
        }
    }

    /**
     * Watch for shift key being released to display the selected activation's stack frame.
     */
    private final KeyListener stackFrameKeyTypedListener = new KeyListener() {
        public final void keyTyped(KeyEvent keyEvent) {
        }
        public final void keyPressed(KeyEvent keyEvent) {
        }

        public final void keyReleased(KeyEvent keyEvent) {
            if (keyEvent.getKeyCode() == KeyEvent.VK_SHIFT) {
                final int index = stackFrameList.getSelectedIndex();
                if (index >= 0 && index < stackFrameListModel.getSize()) {
                    final StackFrame stackFrame = (StackFrame) stackFrameListModel.get(index);
                    if (stackFrame instanceof JitStackFrame) {
                        LocalsInspector.make(inspection(), thread, (JitStackFrame) stackFrame).highlight();
                    }
                }
            }
        }
    };

    private final class CopyStackToClipboardAction extends InspectorAction {

        private CopyStackToClipboardAction() {
            super(inspection(), "Copy stack list to clipboard");
        }

        @Override
        public void procedure() {
            // (mlvdv)  This is pretty awkward, but has the virtue that it reproduces exactly what's displayed.  Could be improved.
            final StringBuilder result = new StringBuilder(100);
            final ListCellRenderer cellRenderer = stackFrameList.getCellRenderer();
            for (int index = 0; index < stackFrameListModel.getSize(); index++) {
                final Object elementAt = stackFrameListModel.getElementAt(index);
                final JLabel jLabel = (JLabel) cellRenderer.getListCellRendererComponent(stackFrameList, elementAt, index, false, false);
                result.append(jLabel.getText()).append("\n");
            }
            gui().postToClipboard(result.toString());
        }
    }

    private final InspectorAction copyStackToClipboardAction = new CopyStackToClipboardAction();

    public void tableColumnViewPreferencesChanged() {
        reconstructView();
    }

    @Override
    public void inspectorClosing() {
        Trace.line(1, tracePrefix() + " closing");
        stackInspector = null;
        super.inspectorClosing();
    }

    @Override
    public void vmProcessTerminated() {
        reconstructView();
    }

}<|MERGE_RESOLUTION|>--- conflicted
+++ resolved
@@ -407,11 +407,7 @@
                 menu.add(new InspectorAction(inspection(), "Open native code dialog...") {
                     @Override
                     protected void procedure() {
-<<<<<<< HEAD
-                        inspection().focus().setCodeLocation(maxVM().createCodeLocation(stackFrame), true);
-=======
                         focus().setCodeLocation(codeManager().createCompiledLocation(stackFrame), true);
->>>>>>> 432dde53
                     }
                 });
             }
