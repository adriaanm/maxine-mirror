--- conflicted
+++ resolved
@@ -143,15 +143,9 @@
 
     private MaxVMState _lastRefreshedState = null;
 
-<<<<<<< HEAD
-    public void refresh(long epoch, boolean force) {
-        if (epoch > _epoch || force) {
-=======
-    @Override
     public void refresh(boolean force) {
         if (maxVMState().newerThan(_lastRefreshedState) || force) {
             _lastRefreshedState = maxVMState();
->>>>>>> 5218d911
             updateClassActor();
         }
     }
