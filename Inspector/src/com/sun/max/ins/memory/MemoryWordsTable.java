/*
 * Copyright (c) 2007 Sun Microsystems, Inc.  All rights reserved.
 *
 * Sun Microsystems, Inc. has intellectual property rights relating to technology embodied in the product
 * that is described in this document. In particular, and without limitation, these intellectual property
 * rights may include one or more of the U.S. patents listed at http://www.sun.com/patents and one or
 * more additional patents or pending patent applications in the U.S. and in other countries.
 *
 * U.S. Government Rights - Commercial software. Government users are subject to the Sun
 * Microsystems, Inc. standard license agreement and applicable provisions of the FAR and its
 * supplements.
 *
 * Use is subject to license terms. Sun, Sun Microsystems, the Sun logo, Java and Solaris are trademarks or
 * registered trademarks of Sun Microsystems, Inc. in the U.S. and other countries. All SPARC trademarks
 * are used under license and are trademarks or registered trademarks of SPARC International, Inc. in the
 * U.S. and other countries.
 *
 * UNIX is a registered trademark in the U.S. and other countries, exclusively licensed through X/Open
 * Company, Ltd.
 */
package com.sun.max.ins.memory;

import java.awt.*;
import java.awt.event.*;
import java.util.*;

import javax.swing.*;
import javax.swing.event.*;
import javax.swing.table.*;

import com.sun.max.ins.*;
import com.sun.max.ins.gui.*;
import com.sun.max.ins.value.*;
import com.sun.max.ins.value.WordValueLabel.*;
import com.sun.max.memory.*;
import com.sun.max.tele.*;
import com.sun.max.unsafe.*;
import com.sun.max.vm.value.*;


/**
 * A table specialized for displaying a range of memory words in the VM.
 *
 * @author Michael Van De Vanter
 */
public final class MemoryWordsTable extends InspectorTable {

    private final MemoryWordsTableModel model;
    private final MemoryWordsColumnModel columnModel;
    private final TableColumn[] columns;

    private MaxVMState lastRefreshedState = null;

    public MemoryWordsTable(Inspection inspection, MemoryWordRegion memoryWordRegion, Address origin, TableColumnVisibilityPreferences<MemoryWordsColumnKind> instanceViewPreferences) {
        super(inspection);
        model = new MemoryWordsTableModel(memoryWordRegion, origin);
        columns = new TableColumn[MemoryWordsColumnKind.VALUES.length()];
        columnModel = new MemoryWordsColumnModel(instanceViewPreferences);
        configureMemoryTable(model, columnModel);
    }

    @Override
    protected void mouseButton1Clicked(int row, int col, MouseEvent mouseEvent) {
        if (mouseEvent.getClickCount() > 1) {
            actions().toggleWatchpointAtLocation(model.getMemoryRegion(row), null).perform();
        }
    }

    @Override
    protected InspectorMenu getDynamicMenu(int row, int col, MouseEvent mouseEvent) {
        final InspectorMenu menu = new InspectorMenu();
        if (maxVM().watchpointsEnabled()) {
            final MemoryRegion memoryRegion = model.getMemoryRegion(row);
            menu.add(actions().setRegionWatchpoint(memoryRegion, "Watch this memory word"));
            menu.add(new WatchpointSettingsMenu(model.getWatchpoint(row)));
            menu.add(actions().removeWatchpoint(memoryRegion, "Remove memory watchpoint"));
        }
        menu.add(actions().inspectMemoryBytes(model.getAddress(row), "Inspect this memory as bytes"));
        return menu;
    }

    @Override
    public void valueChanged(ListSelectionEvent e) {
        // The selection in the table has changed; might have happened via user action (click, arrow) or
        // as a side effect of a focus change.
        super.valueChanged(e);
        if (!e.getValueIsAdjusting()) {
            final int row = getSelectedRow();
            if (row >= 0 && row < model.getRowCount()) {
                inspection().focus().setAddress(model.getAddress(row));
            }
        }
    }

    /**
     * Changes the area of memory being displayed.
     */
    public void setMemoryRegion(MemoryWordRegion memoryWordRegion) {
        model.setMemoryRegion(memoryWordRegion);
    }

    /**
     * Changes the origin used to computing offsets in the memory being displayed.
     * @param origin
     */
    public void setOrigin(Address origin) {
        model.setOrigin(origin);
    }

    public void scrollToOrigin() {
        final int row = model.findRow(model.getOrigin());
        scrollToRows(row, row);
    }

    public void scrollToRange(Address first, Address last) {
        scrollToRows(model.findRow(first), model.findRow(last));
    }

    public void refresh(boolean force) {
        if (maxVMState().newerThan(lastRefreshedState) || force) {
            lastRefreshedState = maxVMState();
            model.refresh();
            for (TableColumn column : columns) {
                final Prober prober = (Prober) column.getCellRenderer();
                prober.refresh(force);
            }
        }
        updateFocusSelection();
    }

    public void redisplay() {
        for (TableColumn column : columns) {
            final Prober prober = (Prober) column.getCellRenderer();
            prober.redisplay();
        }
        invalidate();
        repaint();
    }

    @Override
    public void updateFocusSelection() {
        final Address address = inspection().focus().address();
        updateFocusSelection(model.findRow(address));
    }

    @Override
    protected JTableHeader createDefaultTableHeader() {
        return new JTableHeader(columnModel) {
            @Override
            public String getToolTipText(MouseEvent mouseEvent) {
                final Point p = mouseEvent.getPoint();
                final int index = columnModel.getColumnIndexAtX(p.x);
                final int modelIndex = columnModel.getColumn(index).getModelIndex();
                return MemoryWordsColumnKind.VALUES.get(modelIndex).toolTipText();
            }
        };
    }

    private final class MemoryWordsColumnModel extends DefaultTableColumnModel {

        final TableColumnVisibilityPreferences<MemoryWordsColumnKind> instanceViewPreferences;

        private MemoryWordsColumnModel(TableColumnVisibilityPreferences<MemoryWordsColumnKind> instanceViewPreferences) {
            this.instanceViewPreferences = instanceViewPreferences;
            createColumn(MemoryWordsColumnKind.TAG, new TagRenderer(inspection()));
            createColumn(MemoryWordsColumnKind.ADDRESS, new AddressRenderer(inspection()));
            createColumn(MemoryWordsColumnKind.WORD, new WordOffsetRenderer(inspection()));
            createColumn(MemoryWordsColumnKind.OFFSET, new OffsetRenderer(inspection()));
            createColumn(MemoryWordsColumnKind.VALUE, new ValueRenderer(inspection()));
            createColumn(MemoryWordsColumnKind.BYTES, new BytesRenderer(inspection()));
            createColumn(MemoryWordsColumnKind.REGION, new RegionRenderer(inspection()));
        }

        private void createColumn(MemoryWordsColumnKind columnKind, TableCellRenderer renderer) {
            final int col = columnKind.ordinal();
            columns[col] = new TableColumn(col, 0, renderer, null);
            columns[col].setHeaderValue(columnKind.label());
            columns[col].setMinWidth(columnKind.minWidth());
            if (instanceViewPreferences.isVisible(columnKind)) {
                addColumn(columns[col]);
            }
            columns[col].setIdentifier(columnKind);
        }

    }

    /**
     * Models a region of memory in the VM as a list of words, one per row.
     * A base address may also be specified, from which offsets are computed.
     * There is no requirement that the base address be in the memory region displayed.
     */
    private final class MemoryWordsTableModel extends AbstractTableModel implements InspectorMemoryTableModel {

        final Size wordSize;
        MemoryWordRegion memoryWordRegion;

        // Memory location from which to compute offsets
        Address origin;

        // Number of words offset from origin to beginning of region; may be negative.
        int positionBias;

        // Cache of memory descriptors for each row
        private final Map<Long, MemoryRegion> addressToMemoryRegion = new HashMap<Long, MemoryRegion>();

        public MemoryWordsTableModel(MemoryWordRegion memoryRegion, Address origin) {
            this.memoryWordRegion = memoryRegion;
            this.origin = origin;
            wordSize = maxVM().wordSize();
            positionBias = memoryWordRegion.start().minus(origin).dividedBy(wordSize).toInt();
        }

        void setOrigin(Address origin) {
            assert origin.isAligned(wordSize.toInt());
            this.origin = origin;
            update();
        }

        void setMemoryRegion(MemoryWordRegion memoryWordRegion) {
            this.memoryWordRegion = memoryWordRegion;
            update();
        }

        private void update() {
            positionBias = memoryWordRegion.start().minus(origin).dividedBy(wordSize).toInt();
            fireTableDataChanged();
        }

        void refresh() {
            fireTableDataChanged();
        }

<<<<<<< HEAD
        Address getOrigin() {
            return origin;
        }

=======
        @Override
>>>>>>> beb0362e
        public int getColumnCount() {
            return MemoryWordsColumnKind.VALUES.length();
        }

        public int getRowCount() {
            return memoryWordRegion == null ? 0 : memoryWordRegion.wordCount;
        }

        public Object getValueAt(int row, int col) {
            return row;
        }

        @Override
        public Class< ? > getColumnClass(int c) {
            return Integer.class;
        }

        public Address getAddress(int row) {
            return memoryWordRegion.getAddressAt(row);
        }

        public MemoryRegion getMemoryRegion(int row) {
            final Address address = memoryWordRegion.getAddressAt(row);
            MemoryRegion rowMemoryRegion = addressToMemoryRegion.get(address.toLong());
            if (rowMemoryRegion == null) {
                rowMemoryRegion = new MemoryWordRegion(address, 1, wordSize);
                addressToMemoryRegion.put(address.toLong(), rowMemoryRegion);
            }
            return rowMemoryRegion;
        }

        /**
         * @return the memory watchpoint, if any, that is active at a row
         */
        public MaxWatchpoint getWatchpoint(int row) {
            for (MaxWatchpoint watchpoint : maxVM().watchpoints()) {
                if (watchpoint.overlaps(getMemoryRegion(row))) {
                    return watchpoint;
                }
            }
            return null;
        }

        public Address getOrigin() {
            return origin;
        }

        public Offset getOffset(int row) {
            return Offset.fromInt((row  + positionBias) * maxVM().wordSize().toInt());
        }

        public int findRow(Address address) {
            return memoryWordRegion.indexAt(address);
        }

    }

    /**
     * @return foreground color for row; color the text specially in the row where a watchpoint is triggered
     */
    private Color getRowTextColor(int row) {
        final MaxWatchpointEvent watchpointEvent = maxVMState().watchpointEvent();
        if (watchpointEvent != null && model.getMemoryRegion(row).contains(watchpointEvent.address())) {
            return style().debugIPTagColor();
        }
        return style().defaultTextColor();
    }

    /**
     * @return background color for row, using alternate color for object origins.
     */
    private Color getRowBackgroundColor(int row) {
        if (maxVM().isValidOrigin(model.getMemoryRegion(row).start().asPointer())) {
            return style().defaultCodeAlternateBackgroundColor();
        }
        return style().defaultTextBackgroundColor();
    }

    private final class TagRenderer extends MemoryTagTableCellRenderer implements TableCellRenderer {

        TagRenderer(Inspection inspection) {
            super(inspection);
        }

        public Component getTableCellRendererComponent(JTable table, Object value, boolean isSelected, boolean hasFocus, int row, int col) {
            final Component renderer = getRenderer(model.getMemoryRegion(row), focus().thread(), model.getWatchpoint(row));
            renderer.setForeground(getRowTextColor(row));
            renderer.setBackground(getRowBackgroundColor(row));
            return renderer;
        }

    }

    private final class AddressRenderer extends DefaultTableCellRenderer implements Prober{

        private final Inspection inspection;
        // WordValueLabels have important user interaction state, so create one per memory location and keep them around,
        // even though they may not always appear in the same row.
        private final Map<Long, WordValueLabel> addressToLabelMap = new HashMap<Long, WordValueLabel>();

        public AddressRenderer(Inspection inspection) {
            this.inspection = inspection;
        }

        @Override
        public Component getTableCellRendererComponent(JTable table, Object value, boolean isSelected, boolean hasFocus, int row, int col) {
            final Address address = model.getMemoryRegion(row).start();
            WordValueLabel label = addressToLabelMap.get(address.toLong());
            if (label == null) {
                final ValueMode labelValueMode = maxVM().isValidOrigin(address.asPointer()) ? ValueMode.REFERENCE : ValueMode.WORD;
                label = new WordValueLabel(inspection, labelValueMode, address, MemoryWordsTable.this);
                addressToLabelMap.put(address.toLong(), label);
            }
            label.setBackground(getRowBackgroundColor(row));
            return label;
        }

        public void redisplay() {
            for (WordValueLabel label : addressToLabelMap.values()) {
                if (label != null) {
                    label.redisplay();
                }
            }
        }

        public void refresh(boolean force) {
            for (WordValueLabel label : addressToLabelMap.values()) {
                if (label != null) {
                    label.refresh(force);
                }
            }
        }
    }

    private final class WordOffsetRenderer extends LocationLabel.AsWordOffset implements TableCellRenderer {

        public WordOffsetRenderer(Inspection inspection) {
            super(inspection);
        }

        public Component getTableCellRendererComponent(JTable table, Object value, boolean isSelected, boolean hasFocus, int row, int col) {
            setValue(model.getOffset(row), model.getOrigin());
            setForeground(getRowTextColor(row));
            setBackground(getRowBackgroundColor(row));
            return this;
        }
    }

    private final class OffsetRenderer extends LocationLabel.AsOffset implements TableCellRenderer {

        public OffsetRenderer(Inspection inspection) {
            super(inspection);
        }

        public Component getTableCellRendererComponent(JTable table, Object value, boolean isSelected, boolean hasFocus, int row, int col) {
            setValue(model.getOffset(row), model.getOrigin());
            setForeground(getRowTextColor(row));
            setBackground(getRowBackgroundColor(row));
            return this;
        }
    }

    private final class ValueRenderer extends DefaultTableCellRenderer implements Prober{

        private final Inspection inspection;
        // WordValueLabels have important user interaction state, so create one per memory location and keep them around,
        // even though they may not always appear in the same row.
        private final Map<Long, WordValueLabel> addressToLabelMap = new HashMap<Long, WordValueLabel>();

        public ValueRenderer(Inspection inspection) {
            this.inspection = inspection;
        }

        @Override
        public Component getTableCellRendererComponent(JTable table, Object value, boolean isSelected, boolean hasFocus, int row, int col) {
            final Address address = model.getMemoryRegion(row).start();
            WordValueLabel label = addressToLabelMap.get(address.toLong());
            if (label == null) {
                label = new WordValueLabel(inspection, ValueMode.WORD, MemoryWordsTable.this) {
                    @Override
                    public Value fetchValue() {
                        return new WordValue(maxVM().readWord(address));
                    }
                };
                addressToLabelMap.put(address.toLong(), label);
            }
            label.setBackground(getRowBackgroundColor(row));
            return label;
        }

        public void redisplay() {
            for (WordValueLabel label : addressToLabelMap.values()) {
                if (label != null) {
                    label.redisplay();
                }
            }
        }

        public void refresh(boolean force) {
            for (WordValueLabel label : addressToLabelMap.values()) {
                if (label != null) {
                    label.refresh(force);
                }
            }
        }
    }

    private final class BytesRenderer extends DataLabel.ByteArrayAsHex implements TableCellRenderer {
        BytesRenderer(Inspection inspection) {
            super(inspection, null);
        }

        public Component getTableCellRendererComponent(JTable table, Object value, boolean isSelected, boolean hasFocus, int row, int col) {
            final Address address = model.getMemoryRegion(row).start();
            final byte[] bytes = new byte[model.wordSize.toInt()];
            maxVM().readFully(address, bytes);
            setBackground(getRowBackgroundColor(row));
            setForeground(getRowTextColor(row));
            setValue(bytes);
            return this;
        }
    }


    private final class RegionRenderer extends MemoryRegionValueLabel implements TableCellRenderer {
        // Designed so that we only read memory lazily, for words that are visible
        // This label has no state, so we only need one.
        RegionRenderer(Inspection inspection) {
            super(inspection);
        }

        public Component getTableCellRendererComponent(JTable table, Object value, boolean isSelected, boolean hasFocus, final int row, int column) {
            try {
                final Word word = maxVM().readWord(model.getMemoryRegion(row).start());
                setValue(WordValue.from(word));
                setBackground(getRowBackgroundColor(row));
                return this;
            } catch (DataIOError dataIOError) {
                return gui().getUnavailableDataTableCellRenderer();
            }
        }
    }
}<|MERGE_RESOLUTION|>--- conflicted
+++ resolved
@@ -230,14 +230,10 @@
             fireTableDataChanged();
         }
 
-<<<<<<< HEAD
         Address getOrigin() {
             return origin;
         }
 
-=======
-        @Override
->>>>>>> beb0362e
         public int getColumnCount() {
             return MemoryWordsColumnKind.VALUES.length();
         }
