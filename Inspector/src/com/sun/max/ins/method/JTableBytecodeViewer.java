/*
 * Copyright (c) 2007 Sun Microsystems, Inc.  All rights reserved.
 *
 * Sun Microsystems, Inc. has intellectual property rights relating to technology embodied in the product
 * that is described in this document. In particular, and without limitation, these intellectual property
 * rights may include one or more of the U.S. patents listed at http://www.sun.com/patents and one or
 * more additional patents or pending patent applications in the U.S. and in other countries.
 *
 * U.S. Government Rights - Commercial software. Government users are subject to the Sun
 * Microsystems, Inc. standard license agreement and applicable provisions of the FAR and its
 * supplements.
 *
 * Use is subject to license terms. Sun, Sun Microsystems, the Sun logo, Java and Solaris are trademarks or
 * registered trademarks of Sun Microsystems, Inc. in the U.S. and other countries. All SPARC trademarks
 * are used under license and are trademarks or registered trademarks of SPARC International, Inc. in the
 * U.S. and other countries.
 *
 * UNIX is a registered trademark in the U.S. and other countries, exclusively licensed through X/Open
 * Company, Ltd.
 */
package com.sun.max.ins.method;

import java.awt.*;
import java.awt.event.*;
import java.awt.print.*;
import java.text.*;
import java.util.*;

import javax.swing.*;
import javax.swing.event.*;
import javax.swing.table.*;

import com.sun.max.collect.*;
import com.sun.max.ins.*;
import com.sun.max.ins.InspectionSettings.*;
import com.sun.max.ins.constant.*;
import com.sun.max.ins.gui.*;
import com.sun.max.program.*;
import com.sun.max.program.option.*;
import com.sun.max.tele.debug.*;
import com.sun.max.tele.method.*;
import com.sun.max.tele.object.*;
import com.sun.max.unsafe.*;
import com.sun.max.vm.bytecode.*;

/**
 * A table-based viewer for an (immutable) block of bytecodes.
 * Supports visual effects for execution state, and permits user selection
 * of instructions for various purposes (e.g. set breakpoint)
 *
 * @author Michael Van De Vanter
 */
public class JTableBytecodeViewer extends BytecodeViewer {

    /** Maximum literal string length displayed directly in operand field. */
    public static final int MAX_BYTECODE_OPERAND_DISPLAY = 15;
    /**
     * Defines the columns supported by the inspector; the view includes one of each
     * kind.  The visibility of them, however, may be changed by the user.
     */
    private enum ColumnKind {
        TAG("Tag", "Tags:  IP, stack return, breakpoints", true, 20) {
            @Override
            public boolean canBeMadeInvisible() {
                return false;
            }
        },
        NUMBER("No.", "Index of instruction in the method", false, 15),
        POSITION("Pos.", "Position in bytes of bytecode instruction start", true, 15),
        INSTRUCTION("Instr.", "Instruction mnemonic", true, -1),
        OPERAND1("Operand 1", "Instruction operand 1", true, -1),
        OPERAND2("Operand 2", "Instruction operand 2", true, -1),
        SOURCE_LINE("Line", "Line number in source code (may be approximate)", true, -1),
        BYTES("Bytes", "Instruction bytes", false, -1);

        private final String _label;
        private final String _toolTipText;
        private final boolean _defaultVisibility;
        private final int _minWidth;

        private ColumnKind(String label, String toolTipText, boolean defaultVisibility, int minWidth) {
            _label = label;
            _toolTipText = toolTipText;
            _defaultVisibility = defaultVisibility;
            _minWidth = minWidth;
            assert defaultVisibility || canBeMadeInvisible();
        }

        /**
         * @return text to appear in the column header
         */
        public String label() {
            return _label;
        }

        /**
         * @return text to appear in the column header's toolTip, null if none specified
         */
        public String toolTipText() {
            return _toolTipText;
        }

        /**
         * @return whether this column kind should be allowed to be made invisible.
         */
        public boolean canBeMadeInvisible() {
            return true;
        }

        /**
         * @return whether this column should be visible by default.
         */
        public boolean defaultVisibility() {
            return _defaultVisibility;
        }

        /**
         * @return minimum width allowed for this column when resized by user; -1 if none specified.
         */
        public int minWidth() {
            return _minWidth;
        }

        @Override
        public String toString() {
            return _label;
        }

        public static final IndexedSequence<ColumnKind> VALUES = new ArraySequence<ColumnKind>(values());
    }

    public static class BytecodeViewerPreferences extends TableColumnVisibilityPreferences<ColumnKind> {

        private static final String OPERAND_DISPLAY_MODE_PREFERENCE = "operandDisplayMode";

        private PoolConstantLabel.Mode _operandDisplayMode;

        public BytecodeViewerPreferences(Inspection inspection) {
            super(inspection, "bytecodeInspectorPrefs", ColumnKind.class, ColumnKind.VALUES);
            final OptionTypes.EnumType<PoolConstantLabel.Mode> optionType = new OptionTypes.EnumType<PoolConstantLabel.Mode>(PoolConstantLabel.Mode.class);
            _operandDisplayMode = inspection.settings().get(_saveSettingsListener, OPERAND_DISPLAY_MODE_PREFERENCE, optionType, PoolConstantLabel.Mode.JAVAP);
        }

        public BytecodeViewerPreferences(BytecodeViewerPreferences otherPreferences) {
            super(otherPreferences);
            _operandDisplayMode = otherPreferences._operandDisplayMode;
        }

        @Override
        protected boolean canBeMadeInvisible(ColumnKind columnType) {
            return columnType.canBeMadeInvisible();
        }

        @Override
        protected boolean defaultVisibility(ColumnKind columnType) {
            return columnType.defaultVisibility();
        }

        @Override
        protected String label(ColumnKind columnType) {
            return columnType.label();
        }

        public PoolConstantLabel.Mode operandDisplayMode() {
            return _operandDisplayMode;
        }

        public void setOperandDisplayMode(PoolConstantLabel.Mode mode) {
            final boolean needToSave = mode != _operandDisplayMode;
            _operandDisplayMode = mode;
            if (needToSave) {
                inspection().settings().save();
            }
        }

        @Override
        protected void saveSettings(SaveSettingsEvent saveSettingsEvent) {
            super.saveSettings(saveSettingsEvent);
            saveSettingsEvent.save(OPERAND_DISPLAY_MODE_PREFERENCE, _operandDisplayMode.name());
        }

        @Override
        public JPanel getPanel() {
            final JRadioButton javapButton = new InspectorRadioButton(inspection(), "javap style", "Display bytecode operands in a style similar to the 'javap' tool and the JVM spec book");
            final JRadioButton terseButton = new InspectorRadioButton(inspection(), "terse style", "Display bytecode operands in a terse style");
            final ButtonGroup group = new ButtonGroup();
            group.add(javapButton);
            group.add(terseButton);

            javapButton.setSelected(_operandDisplayMode == PoolConstantLabel.Mode.JAVAP);
            terseButton.setSelected(_operandDisplayMode == PoolConstantLabel.Mode.TERSE);

            final ActionListener styleActionListener = new ActionListener() {
                public void actionPerformed(ActionEvent e) {
                    if (javapButton.isSelected()) {
                        setOperandDisplayMode(PoolConstantLabel.Mode.JAVAP);
                    } else if (terseButton.isSelected()) {
                        setOperandDisplayMode(PoolConstantLabel.Mode.TERSE);
                    }
                }
            };
            javapButton.addActionListener(styleActionListener);
            terseButton.addActionListener(styleActionListener);

            final JPanel panel2 = new InspectorPanel(inspection(), new BorderLayout());

            final JPanel operandStylePanel = new InspectorPanel(inspection());
            operandStylePanel.add(new TextLabel(inspection(), "Operand Style:  "));
            operandStylePanel.add(javapButton);
            operandStylePanel.add(terseButton);
            panel2.add(operandStylePanel, BorderLayout.WEST);

            final JPanel panel = new InspectorPanel(inspection(), new BorderLayout());
            panel.add(super.getPanel(), BorderLayout.NORTH);
            panel.add(operandStylePanel, BorderLayout.SOUTH);
            return panel;
        }
    }

    private static BytecodeViewerPreferences _globalPreferences;

    private static BytecodeViewerPreferences globalPreferences(Inspection inspection) {
        if (_globalPreferences == null) {
            _globalPreferences = new BytecodeViewerPreferences(inspection);
        }
        return _globalPreferences;
    }

    /**
     * @return a GUI panel suitable for setting global preferences for this kind of view.
     */
    public static JPanel globalPreferencesPanel(Inspection inspection) {
        return globalPreferences(inspection).getPanel();
    }

    private final Inspection _inspection;
    private final BytecodeTable _table;
    private final BytecodeTableModel _model;
    private final BytecodeTableColumnModel _columnModel;
    private final TableColumn[] _columns;
    private PoolConstantLabel.Mode _operandDisplayMode;

    public JTableBytecodeViewer(Inspection inspection, MethodInspector parent, TeleClassMethodActor teleClassMethodActor, TeleTargetMethod teleTargetMethod) {
        super(inspection, parent, teleClassMethodActor, teleTargetMethod);
        _inspection = inspection;
        _model = new BytecodeTableModel(bytecodeInstructions());
        _columns = new TableColumn[ColumnKind.VALUES.length()];
        _columnModel = new BytecodeTableColumnModel();
        _table = new BytecodeTable(inspection, _model, _columnModel);
        _operandDisplayMode = globalPreferences(inspection())._operandDisplayMode;
        createView();
    }

    @Override
    protected void createView() {
        super.createView();

        // Set up toolbar
        // TODO (mlvdv) implement remaining debugging controls in Bytecode view
        // the disabled ones haven't been adapted for bytecode-based debugging
        JButton button = new InspectorButton(_inspection, _inspection.actions().toggleBytecodeBreakpoint());
        button.setToolTipText(button.getText());
        button.setText(null);
        button.setIcon(style().debugToggleBreakpointbuttonIcon());
        button.setEnabled(false);
        toolBar().add(button);

        button = new InspectorButton(_inspection, _inspection.actions().debugStepOver());
        button.setToolTipText(button.getText());
        button.setText(null);
        button.setIcon(style().debugStepOverButtonIcon());
        button.setEnabled(false);
        toolBar().add(button);

        button = new InspectorButton(_inspection, _inspection.actions().debugSingleStep());
        button.setToolTipText(button.getText());
        button.setText(null);
        button.setIcon(style().debugStepInButtonIcon());
        button.setEnabled(false);
        toolBar().add(button);

        button = new InspectorButton(_inspection, _inspection.actions().debugReturnFromFrame());
        button.setToolTipText(button.getText());
        button.setText(null);
        button.setIcon(style().debugStepOutButtonIcon());
        button.setEnabled(haveTargetCodeAddresses());
        toolBar().add(button);

        button = new InspectorButton(_inspection, _inspection.actions().debugRunToSelectedInstruction());
        button.setToolTipText(button.getText());
        button.setText(null);
        button.setIcon(style().debugRunToCursorButtonIcon());
        button.setEnabled(haveTargetCodeAddresses());
        toolBar().add(button);

        button = new InspectorButton(_inspection, _inspection.actions().debugResume());
        button.setToolTipText(button.getText());
        button.setText(null);
        button.setIcon(style().debugContinueButtonIcon());
        toolBar().add(button);

        button = new InspectorButton(_inspection, _inspection.actions().debugPause());
        button.setToolTipText(button.getText());
        button.setText(null);
        button.setIcon(style().debugPauseButtonIcon());
        toolBar().add(button);

        toolBar().add(Box.createHorizontalGlue());

        toolBar().add(new TextLabel(inspection(), "Bytecode"));

        toolBar().add(Box.createHorizontalGlue());

        addSearchButton();

        addActiveRowsButton();

        final JButton viewOptionsButton = new InspectorButton(_inspection, new AbstractAction("View...") {
            public void actionPerformed(ActionEvent actionEvent) {
                new TableColumnVisibilityPreferences.Dialog<ColumnKind>(inspection(), "Bytecode View Options", _columnModel.preferences(), globalPreferences(inspection()));
            }
        });
        viewOptionsButton.setToolTipText("Bytecode view options");
        toolBar().add(viewOptionsButton);

        toolBar().add(Box.createHorizontalGlue());
        addCodeViewCloseButton();

        final JScrollPane scrollPane = new InspectorScrollPane(_inspection, _table);
        add(scrollPane, BorderLayout.CENTER);

        refresh(true);
        JTableColumnResizer.adjustColumnPreferredWidths(_table);
    }

    @Override
    protected int getRowCount() {
        return _table.getRowCount();
    }

    @Override
    protected int getSelectedRow() {
        return _table.getSelectedRow();
    }

    @Override
    protected void setFocusAtRow(int row) {
        final int position = _model.getBytecodeInstruction(row).position();
        _inspection.focus().setCodeLocation(maxVM().createCodeLocation(teleClassMethodActor(), position), false);
    }

    @Override
    protected RowTextSearcher getRowTextSearcher() {
        return new TableRowTextSearcher(_inspection, _table);
    }

   /**
     * Global code selection has changed.
     */
    @Override
    public boolean updateCodeFocus(TeleCodeLocation teleCodeLocation) {
        return _table.updateCodeFocus(teleCodeLocation);
    }

    private final class BytecodeTableModel extends AbstractTableModel {

        private AppendableIndexedSequence<BytecodeInstruction> _bytecodeInstructions;

        public BytecodeTableModel(AppendableIndexedSequence<BytecodeInstruction> bytecodeInstructions) {
            _bytecodeInstructions = bytecodeInstructions;
        }

        public int getColumnCount() {
            return ColumnKind.VALUES.length();
        }

        public int getRowCount() {
            return bytecodeInstructions().length();
        }

        public Object getValueAt(int row, int col) {
            final BytecodeInstruction instruction = getBytecodeInstruction(row);
            switch (ColumnKind.VALUES.get(col)) {
                case TAG:
                    return null;
                case NUMBER:
                    return row;
                case POSITION:
                    return new Integer(instruction._position);
                case INSTRUCTION:
                    return instruction._opcode;
                case OPERAND1:
                    return instruction._operand1;
                case OPERAND2:
                    return instruction._operand2;
                case SOURCE_LINE:
                    return new BytecodeLocation(teleClassMethodActor().classMethodActor(), instruction._position);
                case BYTES:
                    return instruction._instructionBytes;
                default:
                    throw new RuntimeException("Column out of range: " + col);
            }
        }

        @Override
        public Class< ? > getColumnClass(int col) {
            switch (ColumnKind.VALUES.get(col)) {
                case TAG:
                    return Object.class;
                case NUMBER:
                    return Integer.class;
                case POSITION:
                    return Integer.class;
                case INSTRUCTION:
                    return Bytecode.class;
                case OPERAND1:
                case OPERAND2:
                case SOURCE_LINE:
                    return Object.class;
                case BYTES:
                    return byte[].class;
                default:
                    throw new RuntimeException("Column out of range: " + col);
            }
        }

        public BytecodeInstruction getBytecodeInstruction(int row) {
            return _bytecodeInstructions.get(row);
        }

        /**
         * @param position a position (in bytes) in this block of bytecodes
         * @return the row in this block of bytecodes containing an instruction starting at this position, -1 if none
         */
        public int getRowAtPosition(int position) {
            for (BytecodeInstruction instruction : _bytecodeInstructions) {
                if (instruction.position() == position) {
                    return instruction.row();
                }
            }
            return -1;
        }

        /**
         * @param address a code address in the VM
         * @return the row in this block of bytecodes containing an
         *  instruction whose associated compiled code starts at the address, -1 if none.
         */
        public int getRowAtAddress(Address address) {
            if (haveTargetCodeAddresses()) {
                for (BytecodeInstruction instruction : _bytecodeInstructions) {
                    int row = instruction.row();
                    if (rowContainsAddress(row, address)) {
                        return row;
                    }
                    row++;
                }
            }
            return -1;
        }

    }

    private final class BytecodeTable extends InspectorTable {

        BytecodeTable(Inspection inspection, TableModel model, TableColumnModel tableColumnModel) {
            super(inspection, model, tableColumnModel);
            setFillsViewportHeight(true);
            setShowHorizontalLines(style().codeTableShowHorizontalLines());
            setShowVerticalLines(style().codeTableShowVerticalLines());
            setIntercellSpacing(style().codeTableIntercellSpacing());
            setRowHeight(style().codeTableRowHeight());
            setRowSelectionAllowed(true);
            setColumnSelectionAllowed(true);
            setSelectionMode(ListSelectionModel.SINGLE_SELECTION);
            addMouseListener(new TableCellMouseClickAdapter(inspection(), this));
        }

        @Override
        public void paintChildren(Graphics g) {
            // Draw a box around the selected row in the table
            super.paintChildren(g);
            final int row = getSelectedRow();
            if (row >= 0) {
                g.setColor(style().debugSelectedCodeBorderColor());
                g.drawRect(0, row * getRowHeight(row), getWidth() - 1, getRowHeight(row) - 1);
            }
        }

        @Override
        protected JTableHeader createDefaultTableHeader() {
            return new JTableHeader(getColumnModel()) {
                @Override
                public String getToolTipText(MouseEvent mouseEvent) {
                    final Point p = mouseEvent.getPoint();
                    final int index = getColumnModel().getColumnIndexAtX(p.x);
                    final int modelIndex = getColumnModel().getColumn(index).getModelIndex();
                    return ColumnKind.VALUES.get(modelIndex).toolTipText();
                }
            };
        }

        @Override
        public void valueChanged(ListSelectionEvent e) {
            // The selection in the table has changed; might have happened via user action (click, arrow) or
            // as a side effect of a focus change.
            super.valueChanged(e);
            if (!e.getValueIsAdjusting()) {
                final int selectedRow = getSelectedRow();
                final BytecodeTableModel bytecodeTableModel = (BytecodeTableModel) getModel();
                if (selectedRow >= 0 && selectedRow < bytecodeTableModel.getRowCount()) {
                    final BytecodeInstruction bytecodeInstruction = bytecodeTableModel.getBytecodeInstruction(selectedRow);
                    final Address targetCodeFirstAddress = bytecodeInstruction.targetCodeFirstAddress();
                    final int position = bytecodeInstruction.position();
                    inspection().focus().setCodeLocation(maxVM().createCodeLocation(targetCodeFirstAddress, teleClassMethodActor(), position), true);
                }
            }
        }

        public boolean updateCodeFocus(TeleCodeLocation teleCodeLocation) {
            final int oldSelectedRow = getSelectedRow();
            final BytecodeTableModel model = (BytecodeTableModel) getModel();
            if (teleCodeLocation.hasBytecodeLocation()) {
                final BytecodeLocation bytecodeLocation = teleCodeLocation.bytecodeLocation();
                if (bytecodeLocation.classMethodActor() == teleClassMethodActor().classMethodActor()) {
                    final int row = model.getRowAtPosition(bytecodeLocation.bytecodePosition());
                    if (row >= 0) {
                        if (row != oldSelectedRow) {
                            changeSelection(row, row, false, false);
                        }
                        scrollToRows(row, row);
                        return true;
                    }
                }
            } else if (teleCodeLocation.hasTargetCodeLocation()) {
                if (teleTargetMethod() != null && teleTargetMethod().targetCodeRegion().contains(teleCodeLocation.targetCodeInstructionAddresss())) {
                    final int row = model.getRowAtAddress(teleCodeLocation.targetCodeInstructionAddresss());
                    if (row >= 0) {
                        if (row != oldSelectedRow) {
                            changeSelection(row, row, false, false);
                        }
                        scrollToRows(row, row);
                        return true;
                    }
                }
            }
            // View doesn't contain the focus; clear any old selection
            if (oldSelectedRow >= 0) {
                clearSelection();
            }
            return false;
        }

        public void redisplay() {
            // not used pending further refactoring
        }

<<<<<<< HEAD
        public void refresh(long epoch, boolean force) {
=======
        @Override
        public void refresh(boolean force) {
>>>>>>> 5218d911
            // not used pending further refactoring
        }
    }

    private final class BytecodeTableColumnModel extends DefaultTableColumnModel {

        private final BytecodeViewerPreferences _preferences;

        BytecodeTableColumnModel() {
            _preferences = new BytecodeViewerPreferences(JTableBytecodeViewer.globalPreferences(inspection())) {
                @Override
                public void setIsVisible(ColumnKind columnKind, boolean visible) {
                    super.setIsVisible(columnKind, visible);
                    final int col = columnKind.ordinal();
                    if (visible) {
                        addColumn(_columns[col]);
                    } else {
                        removeColumn(_columns[col]);
                    }
                    JTableColumnResizer.adjustColumnPreferredWidths(_table);
                    refresh(true);
                }
            };
            createColumn(ColumnKind.TAG, new TagRenderer());
            createColumn(ColumnKind.NUMBER, new NumberRenderer());
            createColumn(ColumnKind.POSITION, new PositionRenderer());
            createColumn(ColumnKind.INSTRUCTION, new InstructionRenderer());
            createColumn(ColumnKind.OPERAND1, new OperandRenderer());
            createColumn(ColumnKind.OPERAND2, new OperandRenderer());
            createColumn(ColumnKind.SOURCE_LINE, new SourceLineRenderer());
            createColumn(ColumnKind.BYTES, new BytesRenderer());
        }

        private void createColumn(ColumnKind columnKind, TableCellRenderer renderer) {
            final int col = columnKind.ordinal();
            _columns[col] = new TableColumn(col, 0, renderer, null);
            _columns[col].setHeaderValue(columnKind.label());
            _columns[col].setMinWidth(columnKind.minWidth());
            if (_preferences.isVisible(columnKind)) {
                addColumn(_columns[col]);
            }
            _columns[col].setIdentifier(columnKind);
        }

        public BytecodeViewerPreferences preferences() {
            return _preferences;
        }
    }

    /**
     * @return a special color use for all text labels on the row, when either at an IP or Call Return; null otherwise.
     */
    private Color getSpecialRowTextColor(int row) {
        return isInstructionPointer(row) ? style().debugIPTextColor() : (isCallReturn(row) ? style().debugCallReturnTextColor() : null);
    }

    /**
     * @return the default color to be used for all text labels on the row
     */
    private Color getRowTextColor(int row) {
        final Color specialColor = getSpecialRowTextColor(row);
        if (specialColor != null) {
            return specialColor;
        }
        return style().bytecodeColor();
    }

    /**
     * @return Color to be used for the background of all row labels; may have special overrides in future, as for Target Code
     */
    private Color getRowBackgroundColor(int row) {
        final IndexedSequence<Integer> searchMatchingRows = getSearchMatchingRows();
        if (searchMatchingRows != null) {
            for (int matchingRow : searchMatchingRows) {
                if (row == matchingRow) {
                    return style().searchMatchedBackground();
                }
            }
        }
        return style().bytecodeBackgroundColor();
    }

    private final class TagRenderer extends JLabel implements TableCellRenderer, TextSearchable, Prober {
        public Component getTableCellRendererComponent(JTable table, Object ignore, boolean isSelected, boolean hasFocus, int row, int col) {
            setOpaque(true);
            setBackground(getRowBackgroundColor(row));
            final StringBuilder toolTipText = new StringBuilder(100);
            final StackFrameInfo stackFrameInfo = stackFrameInfo(row);
            if (stackFrameInfo != null) {
                toolTipText.append("Stack ");
                toolTipText.append(stackFrameInfo.position());
                toolTipText.append(":  0x");
                toolTipText.append(stackFrameInfo.frame().instructionPointer().toHexString());
                toolTipText.append(" thread=");
                toolTipText.append(_inspection.nameDisplay().longName(stackFrameInfo.thread()));
                toolTipText.append("; ");
                if (stackFrameInfo.frame().isTopFrame()) {
                    setIcon(style().debugIPTagIcon());
                    setForeground(style().debugIPTagColor());
                } else {
                    setIcon(style().debugCallReturnTagIcon());
                    setForeground(style().debugCallReturnTagColor());
                }
            } else {
                setIcon(style().debugDefaultTagIcon());
                setForeground(style().debugDefaultTagColor());
            }
            setText(rowToTagText(row));
            final TeleBytecodeBreakpoint teleBytecodeBreakpoint = getBytecodeBreakpointAtRow(row);
            final Sequence<TeleTargetBreakpoint> teleTargetBreakpoints = getTargetBreakpointsAtRow(row);
            if (teleBytecodeBreakpoint != null) {
                toolTipText.append(teleBytecodeBreakpoint);
                toolTipText.append("; ");
                if (teleBytecodeBreakpoint.isEnabled()) {
                    setBorder(style().debugEnabledBytecodeBreakpointTagBorder());
                } else {
                    setBorder(style().debugDisabledBytecodeBreakpointTagBorder());
                }
            } else if (teleTargetBreakpoints.length() > 0) {
                boolean enabled = false;
                for (TeleTargetBreakpoint teleTargetBreakpoint : teleTargetBreakpoints) {
                    toolTipText.append(teleTargetBreakpoint);
                    toolTipText.append("; ");
                    enabled = enabled || teleTargetBreakpoint.isEnabled();
                }
                if (enabled) {
                    setBorder(style().debugEnabledTargetBreakpointTagBorder());
                } else {
                    setBorder(style().debugDisabledTargetBreakpointTagBorder());
                }
            } else {
                setBorder(style().debugDefaultTagBorder());
            }
            setToolTipText(toolTipText.toString());
            return this;
        }

        public String getSearchableText() {
            return "";
        }

        public void redisplay() {
        }

        public void refresh(boolean force) {
        }
    }

    private final class NumberRenderer extends PlainLabel implements TableCellRenderer {

        public NumberRenderer() {
            super(_inspection, "");
        }

        public Component getTableCellRendererComponent(JTable table, Object value, boolean isSelected, boolean hasFocus, int row, int col) {
            setValue(row);
            setToolTipText("Instruction no. " + row + "in method");
            setBackground(getRowBackgroundColor(row));
            setForeground(getRowTextColor(row));
            return this;
        }
    }

    private final class PositionRenderer extends LocationLabel.AsPosition implements TableCellRenderer {
        private int _position;

        public PositionRenderer() {
            super(_inspection, 0);
            _position = 0;
        }

        public Component getTableCellRendererComponent(JTable table, Object value, boolean isSelected, boolean hasFocus, int row, int col) {
            final Integer position = (Integer) value;
            if (_position != position) {
                _position = position;
                setValue(position);
                // TODO (mlvdv)  does this help make things more compact?
                setColumns(getText().length() + 1);
            }
            setBackground(getRowBackgroundColor(row));
            setForeground(getRowTextColor(row));
            return this;
        }
    }

    private final class InstructionRenderer extends BytecodeMnemonicLabel implements TableCellRenderer {

        public InstructionRenderer() {
            super(_inspection, null);
        }

        public Component getTableCellRendererComponent(JTable table, Object value, boolean isSelected, boolean hasFocus, int row, int col) {
            final Bytecode opcode = (Bytecode) value;
            setValue(opcode);
            setBackground(getRowBackgroundColor(row));
            setForeground(getRowTextColor(row));
            return this;
        }
    }

    private final class OperandRenderer implements  TableCellRenderer, Prober {

        public OperandRenderer() {
        }

        public Component getTableCellRendererComponent(JTable table, Object tableValue, boolean isSelected, boolean hasFocus, int row, int col) {
            Component renderer = null;
            if (tableValue instanceof Component) {
                // BytecodePrinter returns a label component for simple values
                renderer = (Component) tableValue;
            } else if (tableValue instanceof Integer) {
                // BytecodePrinter returns index of a constant pool entry, when that's the operand
                final int index = ((Integer) tableValue).intValue();
                renderer =  PoolConstantLabel.make(inspection(), index, localConstantPool(), teleConstantPool(), _operandDisplayMode);
                setFont(style().bytecodeOperandFont());
            } else {
                ProgramError.unexpected("unrecognized table value at row=" + row + ", col=" + col);
            }
            renderer.setBackground(getRowBackgroundColor(row));
            final Color specialForegroundColor = getSpecialRowTextColor(row);
            if (specialForegroundColor != null) {
                renderer.setForeground(specialForegroundColor);
            }
            return renderer;
        }

        public void redisplay() {
        }

        public void refresh(boolean force) {
        }
    }

    private final class SourceLineRenderer extends PlainLabel implements TableCellRenderer {
        private BytecodeLocation _lastBytecodeLocation;
        SourceLineRenderer() {
            super(JTableBytecodeViewer.this.inspection(), null);
            addMouseListener(new InspectorMouseClickAdapter(inspection()) {
                @Override
                public void procedure(final MouseEvent mouseEvent) {
                    final BytecodeLocation bytecodeLocation = _lastBytecodeLocation;
                    if (bytecodeLocation != null) {
                        inspection().viewSourceExternally(bytecodeLocation);
                    }
                }
            });
        }

        public Component getTableCellRendererComponent(JTable table, Object value, boolean isSelected, boolean hasFocus, int row, int column) {
            final BytecodeLocation bytecodeLocation = (BytecodeLocation) value;
            final String sourceFileName = bytecodeLocation.sourceFileName();
            final int lineNumber = bytecodeLocation.sourceLineNumber();
            if (sourceFileName != null && lineNumber >= 0) {
                setText(String.valueOf(lineNumber));
                setToolTipText(sourceFileName + ":" + lineNumber);
            } else {
                setText("");
                setToolTipText("Source line not available");
            }
            setBackground(getRowBackgroundColor(row));
            _lastBytecodeLocation = bytecodeLocation;
            return this;
        }
    }

    private final class BytesRenderer extends DataLabel.ByteArrayAsHex implements TableCellRenderer {
        BytesRenderer() {
            super(_inspection, null);
        }

        public Component getTableCellRendererComponent(JTable table, Object value, boolean isSelected, boolean hasFocus, int row, int col) {
            setBackground(getRowBackgroundColor(row));
            setForeground(getRowTextColor(row));
            setValue((byte[]) value);
            return this;
        }
    }

    @Override
    protected void updateView(boolean force) {
        for (TableColumn column : _columns) {
            final Prober prober = (Prober) column.getCellRenderer();
            prober.refresh(force);
        }
    }

    @Override
    public void redisplay() {
        for (TableColumn column : _columns) {
            final Prober prober = (Prober) column.getCellRenderer();
            prober.redisplay();
        }
        // TODO (mlvdv)  code view hack for style changes
        _table.setRowHeight(style().codeTableRowHeight());
        invalidate();
        repaint();
    }

    @Override
    public void print(String name) {
        final MessageFormat header = new MessageFormat(name);
        final MessageFormat footer = new MessageFormat("Maxine: " + codeViewerKindName() + "  Printed: " + new Date() + " -- Page: {0, number, integer}");
        try {
            _table.print(JTable.PrintMode.FIT_WIDTH, header, footer);
        } catch (PrinterException printerException) {
            gui().errorMessage("Print failed: " + printerException.getMessage());
        }
    }
}<|MERGE_RESOLUTION|>--- conflicted
+++ resolved
@@ -555,12 +555,7 @@
             // not used pending further refactoring
         }
 
-<<<<<<< HEAD
-        public void refresh(long epoch, boolean force) {
-=======
-        @Override
         public void refresh(boolean force) {
->>>>>>> 5218d911
             // not used pending further refactoring
         }
     }
