--- conflicted
+++ resolved
@@ -100,12 +100,7 @@
         return getDefaultPrintAction();
     }
 
-<<<<<<< HEAD
-    public void viewConfigurationChanged(long epoch) {
-=======
-    @Override
     public void viewConfigurationChanged() {
->>>>>>> 5218d911
         reconstructView();
     }
 
