--- conflicted
+++ resolved
@@ -44,15 +44,8 @@
     }
 
     @Override
-<<<<<<< HEAD
     public void generateAmd64(AMD64LIRGenerator gen) {
         CiVariable result = gen.newVariable(kind);
-=======
-    public void generate(LIRGeneratorTool tool) {
-        // TODO(ls) this is just experimental - we cannot use LIRGenerator and AMD64 here
-        LIRGenerator gen = (LIRGenerator) tool;
-        CiVariable result = gen.newVariable(kind());
->>>>>>> c4b5174e
         CiVariable input = gen.load(gen.operand(value));
         switch (op) {
             case MSB:
