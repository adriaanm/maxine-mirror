--- conflicted
+++ resolved
@@ -706,16 +706,9 @@
 
     private final VmMethodAccess methodAccess;
 
-<<<<<<< HEAD
-=======
-    public final VmMethodAccess methods() {
-        return methodAccess;
-    }
-
     /**
      * Clone of the configuration descriptor for the current VM, with inspector-specific adjustments.
      */
->>>>>>> e8721c00
     private final VMConfiguration vmConfiguration;
 
     private final Classpath sourcepath;
