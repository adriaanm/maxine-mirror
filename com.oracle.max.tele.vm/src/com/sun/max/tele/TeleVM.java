/*
 * Copyright (c) 2007, 2012, Oracle and/or its affiliates. All rights reserved.
 * DO NOT ALTER OR REMOVE COPYRIGHT NOTICES OR THIS FILE HEADER.
 *
 * This code is free software; you can redistribute it and/or modify it
 * under the terms of the GNU General Public License version 2 only, as
 * published by the Free Software Foundation.
 *
 * This code is distributed in the hope that it will be useful, but WITHOUT
 * ANY WARRANTY; without even the implied warranty of MERCHANTABILITY or
 * FITNESS FOR A PARTICULAR PURPOSE.  See the GNU General Public License
 * version 2 for more details (a copy is included in the LICENSE file that
 * accompanied this code).
 *
 * You should have received a copy of the GNU General Public License version
 * 2 along with this work; if not, write to the Free Software Foundation,
 * Inc., 51 Franklin St, Fifth Floor, Boston, MA 02110-1301 USA.
 *
 * Please contact Oracle, 500 Oracle Parkway, Redwood Shores, CA 94065 USA
 * or visit www.oracle.com if you need additional information or have any
 * questions.
 */
package com.sun.max.tele;

import static com.sun.max.tele.debug.ProcessState.*;

import java.io.*;
import java.lang.reflect.*;
import java.util.*;
import java.util.concurrent.*;
import java.util.concurrent.locks.*;
import java.util.logging.*;

import javax.swing.*;

import com.sun.max.config.*;
import com.sun.max.ide.*;
import com.sun.max.jdwp.vm.core.*;
import com.sun.max.jdwp.vm.proxy.*;
import com.sun.max.jdwp.vm.proxy.VMValue.Type;
import com.sun.max.platform.*;
import com.sun.max.program.*;
import com.sun.max.program.Classpath.Entry;
import com.sun.max.program.option.*;
import com.sun.max.tele.channel.*;
import com.sun.max.tele.channel.tcp.*;
import com.sun.max.tele.data.*;
import com.sun.max.tele.debug.*;
import com.sun.max.tele.debug.VmBytecodeBreakpoint.BytecodeBreakpointManager;
import com.sun.max.tele.debug.VmWatchpoint.VmWatchpointManager;
import com.sun.max.tele.debug.no.*;
import com.sun.max.tele.field.*;
import com.sun.max.tele.interpreter.*;
import com.sun.max.tele.jdwputil.*;
import com.sun.max.tele.memory.*;
import com.sun.max.tele.method.*;
import com.sun.max.tele.method.CodeLocation.BytecodeLocation;
import com.sun.max.tele.method.CodeLocation.VmCodeLocationManager;
import com.sun.max.tele.method.CodeLocation.MachineCodeLocation;
import com.sun.max.tele.object.*;
import com.sun.max.tele.reference.*;
import com.sun.max.tele.reference.direct.*;
import com.sun.max.tele.type.*;
import com.sun.max.tele.util.*;
import com.sun.max.tele.value.*;
import com.sun.max.unsafe.*;
import com.sun.max.vm.*;
import com.sun.max.vm.actor.holder.*;
import com.sun.max.vm.actor.member.*;
import com.sun.max.vm.heap.*;
import com.sun.max.vm.hosted.*;
import com.sun.max.vm.layout.*;
import com.sun.max.vm.reference.*;
import com.sun.max.vm.tele.*;
import com.sun.max.vm.thread.*;
import com.sun.max.vm.type.*;
import com.sun.max.vm.value.*;

/**
 * Implementation of remote access to an instance of the Maxine VM.
 * Access from the Inspector or other clients of this implementation
 * gain access through the {@link MaxVM} interface.
 * <p>
 * <strong>Concurrency policy:</strong> VM access is protected
 * by a reentrant lock that must be honored by all client-visible
 * methods that are not thread-safe.  Consequences of failure to
 * do so can result in either (a) undefined behavior of the VM
 * process (when inappropriate process operations are made
 * while the process is running), or (b) race conditions in the
 * data caches being revised a the conclusion of each process
 * execution.  The lock is managed differently by the process and
 * by client methods.
 * <ol>
 * <li>the VM process (see {@link TeleProcess}) enqueues requests for VM
 * execution; these requests may be made on client threads.  The requests
 * are executed on a separate "request handling" thread, which acquires
 * and holds the lock unconditionally during the entire cycle of request
 * execution:  setup of state, VM execution, waiting for VM execution
 * to conclude, refreshing caches of VM state.</li>
 * <li>any method made available to clients (see {@link MaxVM} and
 * related interfaces) must either be made thread-safe (and documented
 * as such) or must be wrapped in a conditional attempt to acquire the
 * lock.  Client attempts to acquire the lock that fail, must respond
 * immediately by throwing an {@link MaxVMBusyException}.</li>
 * <li>note that the lock is reentrant, so that nested attempts to
 * acquire/release the lock will behave identically to standard
 * Java synchronization semantics.</li>
 * </ol>
 */
public abstract class TeleVM implements MaxVM {

    private static final int TRACE_VALUE = 1;

    /**
     * The of the binary file in which the VM executable is stored.
     */
    private static final String BOOTIMAGE_FILE_NAME = "maxvm";

    /**
     * The name of the native library that supports the Inspector.
     */
    public static final String TELE_LIBRARY_NAME = "tele";

    private static final List<MaxEntityMemoryRegion<? extends MaxEntity> > EMPTY_MAXMEMORYREGION_LIST = Collections.emptyList();

    /**
     * Defines whether the target VM running locally or on a remote machine, or is core-dump.
     */
    public static final class TargetLocation {
        public enum Kind {
            LOCAL("Native"),      // target VM is on the same machine as Inspector
            REMOTE("TCP"),     // target VM is on a remote machine
            FILE("Dump");          // target VM is a core dump

            String classNameComponent;

            Kind(String name) {
                classNameComponent = name;
            }
        }

        public final Kind kind;
        public final String target;  // pathname to dump file if kind == FILE, else remote machine id
        public final int port;         // port to communicate on
        public final int id;            // process id (to attach to)

        private TargetLocation(Kind kind, String target, int port, int id) {
            this.kind = kind;
            this.target = target;
            this.port = port;
            this.id = id;
        }

        static void set(Options options) {
            final String targetKind = options.targetKindOption.getValue();
            String target = null;
            Kind kind = Kind.LOCAL;
            int port = TCPTeleChannelProtocol.DEFAULT_PORT;
            int id = -1;
            final List<String> targetLocationValue = options.targetLocationOption.getValue();
            if (targetKind.equals("remote")) {
                kind = Kind.REMOTE;
                final int size = targetLocationValue.size();
                if (size == 0 || size > 3) {
                    usage(options.targetLocationOption);
                }
                if (size >= 1) {
                    target = targetLocationValue.get(0);
                }
                if (size >= 2) {
                    final String portString = targetLocationValue.get(1);
                    if (!portString.isEmpty()) {
                        port = Integer.parseInt(portString);
                    }
                }
                if (size == 3) {
                    id = Integer.parseInt(targetLocationValue.get(2));
                }
            } else if (targetKind.equals("file")) {
                kind = Kind.FILE;
                if (targetLocationValue.size() > 0) {
                    target = targetLocationValue.get(0);
                }
            } else if (targetKind.equals("local")) {
                kind = Kind.LOCAL;
                if (targetLocationValue.size() == 1) {
                    id = Integer.parseInt(targetLocationValue.get(0));
                } else if (targetLocationValue.size() != 0) {
                    usage(options.targetLocationOption);
                }
            } else {
                TeleError.unexpected("usage: " + options.targetKindOption.getHelp());
            }
            if (mode == MaxInspectionMode.ATTACH || mode == MaxInspectionMode.ATTACHWAITING) {
                if (kind == Kind.FILE) {
                    // must have a dump file, if not provided put up a dialog to get it.
                    if (target == null) {
                        target = JOptionPane.showInputDialog(null, "Enter the path to the VM dump file");
                    }
                } else {
                // must have an id, if not provided put up a dialog to get it.
                    if (id < 0) {
                        id = Integer.parseInt(JOptionPane.showInputDialog(null, "Enter the target VM id"));
                    }
                }
            }
            targetLocation = new TargetLocation(kind, target, port, id);
        }

        private static void usage(Option<List<String>> locationOption) {
            TeleError.unexpected("usage: " + locationOption.getHelp());
        }
    }

    /**
     * The mode of the inspection, which require different startup behavior.
     */
    public static MaxInspectionMode mode;

    /**
     * Information about where the (running/dumped) target VM is located.
     */
    private static TargetLocation targetLocation;

    /**
     * Where the meta-data associated with the target VM is located {@see #vmDirectoryOption}.
     */
    private static File vmDirectory;

    /**
     * An abstraction description of the VM's platform, suitable for export.
     */
    private VmPlatform platform;

    /**
     * If {@code true}, always prompt for native code frame view when entering native code.
     */
    public static boolean promptForNativeCodeView;

    /**
     * The options controlling how a VM instance is {@linkplain #newAllocator(String...) created}.
     */
    public static class Options extends OptionSet {

        /**
         * Specifies if these options apply when creating a {@linkplain TeleVM#createReadOnly(File, Classpath) read-only} VM.
         */
        public final Option<String> modeOption = newStringOption("mode", "create",
            "Mode of operation: create | attach | attachwaiting | image");
        public final Option<String> targetKindOption = newStringOption("target", "local",
            "Location kind of target VM: local | remote | file");
        public final Option<List<String>> targetLocationOption = newStringListOption("location", "",
            "Location info of target VM: hostname[, port, id] | pathname");
        public final Option<File> vmDirectoryOption = newFileOption("vmdir", BootImageGenerator.getDefaultVMDirectory(),
            "Path to directory containing VM executable, shared libraries and boot image.");
        public final Option<List<String>> classpathOption = newStringListOption("cp", null, File.pathSeparatorChar,
            "Additional locations to use when searching for Java class files. These locations are searched after the jar file containing the " +
            "boot image classes but before the locations corresponding to the class path of this JVM process.");
        public final Option<List<String>> sourcepathOption = newStringListOption("sourcepath", null, File.pathSeparatorChar,
            "Additional locations to use when searching for Java source files. These locations are searched before the default locations.");
        public final Option<File> commandFileOption = newFileOption("c", "",
            "Executes the commands in a file on startup.");
        public final Option<String> logLevelOption = newStringOption("logLevel", Level.SEVERE.getName(),
            "Level to set for java.util.logging root logger.");
        public final Option<Boolean> usePrecompilationBreakpoints = newBooleanOption("precomp-bp", false,
            "Method entry bytecode breakpoints also stop VM prior to compilation of matching methods.");
        public final Option<Boolean> nativePrompt = newBooleanOption("ncv", false,
            "Prompt for native code view when entering native code");

        /**
         * This field is {@code null} if {@link #readOnly} is {@code false}.
         */
        public final Option<String> heapOption;

        /**
         * This field is {@code null} if {@link #readOnly} is {@code true}.
         */
        public final Option<String> vmArguments;

        /**
         * Creates command line options that are specific to certain operation modes. No longer tries to customise the
         * options based on mode.
         */
        public Options() {
            heapOption = newStringOption("heap", null, "Relocation address for the heap and code in the boot image.");
            vmArguments = newStringOption("a", "", "Specifies the arguments to the target VM.");
        }
    }

    private static boolean needTeleLibrary() {
        return targetLocation.kind == TargetLocation.Kind.LOCAL;
    }

    public boolean isAttaching() {
        return mode == MaxInspectionMode.ATTACH;
    }

    public static boolean isDump() {
        return mode == MaxInspectionMode.ATTACH && targetLocation.kind == TargetLocation.Kind.FILE;
    }

    /**
     * Create the correct instance of {@link TeleChannelProtocol} based on {@link #targetLocation} and
     * {@link OS}.
     *
     * @param os
     */
    protected void setTeleChannelProtocol(OS os) {
        if (mode == MaxInspectionMode.IMAGE) {
            teleChannelProtocol = new ReadOnlyTeleChannelProtocol();
            return;
        }
        /*
         * To avoid boilerplate switch statements, the format of the class is required to be:
         * com.sun.max.tele.debug.<ospackage>.<os><kind>TeleChannelProtocol, where Kind == Native for LOCAL, TCP for
         * REMOTE and Dump for FILE. os is sanitized to conform to standard class naming rules. E.g. SOLARIS -> Solaris
         */
        final String className = "com.sun.max.tele.debug." + os.asPackageName() + "." + os.className +
                        targetLocation.kind.classNameComponent + "TeleChannelProtocol";
        try {
            final Class< ? > klass = Class.forName(className);
            Constructor< ? > cons;
            Object[] args;

            if (targetLocation.kind == TargetLocation.Kind.REMOTE) {
                cons = klass.getDeclaredConstructor(new Class[] {String.class, int.class});
                args = new Object[] {targetLocation.target, targetLocation.port};
            } else if (targetLocation.kind == TargetLocation.Kind.FILE) {
                // dump
                final File dumpFile = new File(targetLocation.target);
                if (!dumpFile.exists()) {
                    TeleError.unexpected("core dump file: " + targetLocation.target + " does not exist or is not accessible");
                }
                final File vmFile = new File(vmDirectory, "maxvm");
                if (!vmFile.exists()) {
                    TeleError.unexpected("vm file: " + vmFile + " does not exist or is not accessible");
                }
                cons = klass.getDeclaredConstructor(new Class[] {TeleVM.class, File.class, File.class});
                args = new Object[] {this, vmFile, dumpFile};
            } else {
                cons = klass.getDeclaredConstructor(new Class[] {});
                args = new Object[0];
            }
            teleChannelProtocol = (TeleChannelProtocol) cons.newInstance(args);
        } catch (Exception ex) {
            TeleError.unexpected("failed to create instance of " + className, ex);
        }

    }

    /**
     * Creates a new VM instance based on a given set of options.
     *
     * @param options the options controlling specifics of the VM instance to be created
     * @return a new VM instance
     */
    public static TeleVM create(Options options) throws BootImageException {
        mode = MaxInspectionMode.valueOf(options.modeOption.getValue().toUpperCase());

        TargetLocation.set(options);

        // Ensure that method actors are available for class initializers loaded at runtime.
        MaxineVM.preserveClinitMethods = true;

        if (options.usePrecompilationBreakpoints.getValue()) {
            BytecodeBreakpointManager.usePrecompilationBreakpoints = true;
        }

        promptForNativeCodeView = options.nativePrompt.getValue();

        final String logLevel = options.logLevelOption.getValue();
        try {
            LogManager.getLogManager().getLogger("").setLevel(Level.parse(logLevel));
        } catch (IllegalArgumentException e) {
            TeleWarning.message("Invalid level specified for java.util.logging root logger: " + logLevel + " [using " + Level.SEVERE + "]");
            LogManager.getLogManager().getLogger("").setLevel(Level.SEVERE);
        }

        TeleVM vm = null;

        // Configure the prototype class loader gets the class files used to build the image
        Classpath classpathPrefix = Classpath.EMPTY;
        final List<String> classpathList = options.classpathOption.getValue();
        if (classpathList != null) {
            final Classpath extraClasspath = new Classpath(classpathList.toArray(new String[classpathList.size()]));
            classpathPrefix = classpathPrefix.prepend(extraClasspath);
        }
        vmDirectory = options.vmDirectoryOption.getValue();
        classpathPrefix = classpathPrefix.prepend(BootImageGenerator.getBootImageJarFile(vmDirectory).getAbsolutePath());
        checkClasspath(classpathPrefix);
        final Classpath classpath = Classpath.fromSystem().prepend(classpathPrefix);
        HostedBootClassLoader.setClasspath(classpath);

        if (needTeleLibrary()) {
            Prototype.loadLibrary(TELE_LIBRARY_NAME);
        }
        final File bootImageFile = BootImageGenerator.getBootImageFile(vmDirectory);

        Classpath sourcepath = JavaProject.getSourcePath(TeleVM.class, true);
        final List<String> sourcepathList = options.sourcepathOption.getValue();
        if (sourcepathList != null) {
            sourcepath = sourcepath.prepend(new Classpath(sourcepathList.toArray(new String[sourcepathList.size()])));
        }
        checkClasspath(sourcepath);
        String heap = options.heapOption.getValue();

        if (heap != null) {
            System.setProperty(VmObjectAccess.HEAP_ADDRESS_PROPERTY, heap);
        }

        switch (mode) {
            case CREATE:
            case ATTACHWAITING:
                final String value = options.vmArguments.getValue();
                final String[] commandLineArguments = "".equals(value) ? new String[0] : value.trim().split(" ");
                vm = create(bootImageFile, sourcepath, commandLineArguments);
                vm.lock();
                try {
                    vm.updateVMCaches(0L);
                    vm.teleProcess().initializeState();
                    vm.modifyInspectableFlags(Inspectable.INSPECTED, true);
                } finally {
                    vm.unlock();
                }
                try {
                    vm.advanceToJavaEntryPoint();
                } catch (IOException ioException) {
                    throw new BootImageException(ioException);
                }
                break;

            case ATTACH:
                /* The fundamental difference in this mode is that VM has executed for a while.
                 * This means that boot heap relocation has (almost certainly) been performed
                 * AND the boot heap will contain references to the dynamic heap.
                 * So the delicate dance that us normally performed when setting up the
                 * {@link VmClassRegistry} is neither entirely necessary nor sufficient.
                 * This is handled by doing two passes over the class registry and
                 * deferring resolution of those references that are outside the boot heap
                 * until the second pass, after the TeleHeap is fully initialized.
                 * We also need to explicitly refresh the threads and update state.
                 */
                vm = create(bootImageFile, sourcepath, null);
                vm.lock();
                try {
                    vm.updateVMCaches(0L);
                    vm.teleProcess().initializeStateOnAttach();
                } finally {
                    vm.unlock();
                }
                break;

            case IMAGE:
                vm = createReadOnly(bootImageFile, sourcepath);
                vm.updateVMCaches(0L);
        }

        final File commandFile = options.commandFileOption.getValue();
        if (commandFile != null && !commandFile.equals("")) {
            vm.executeCommandsFromFile(commandFile.getPath());
        }

        return vm;
    }

    public static TargetLocation targetLocation() {
        return targetLocation;
    }

    /**
     * Creates and installs the {@linkplain MaxineVM#vm() global VM} context based on a given
     * configuration loaded from a boot image.
     *
     * @param bootImageConfig
     */
    public static void initializeVM(VMConfiguration bootImageConfig) {
        MaxineVM vm = new MaxineVM(bootImageConfig);
        MaxineVM.set(vm);
        bootImageConfig.loadAndInstantiateSchemes(null);
        final VMConfiguration config = new VMConfiguration(
                        bootImageConfig.buildLevel,
                        Platform.platform(),
                        getInspectorReferencePackage(bootImageConfig.referencePackage),
                        bootImageConfig.layoutPackage,
                        bootImageConfig.heapPackage,
                        bootImageConfig.monitorPackage,
                        bootImageConfig.runPackage);
        vm = new MaxineVM(config);
        MaxineVM.set(vm);
        config.loadAndInstantiateSchemes(bootImageConfig.vmSchemes());
        JavaPrototype.initialize(false);
    }

    /**
     * Create the appropriate subclass of {@link TeleVM} based on VM configuration.
     *
     * @param bootImageFile
     * @param sourcepath
     * @param commandlineArguments {@code null} if {@code processId > 0} else command line arguments for new VM process
     * @return appropriate subclass of TeleVM for target VM
     * @throws BootImageException
     */
    private static TeleVM create(File bootImageFile, Classpath sourcepath, String[] commandlineArguments) throws BootImageException {
        final BootImage bootImage = new BootImage(bootImageFile);
        initializeVM(bootImage.vmConfiguration);

        TeleVM vm = null;
        final OS os = Platform.platform().os;
        final String className = "com.sun.max.tele.debug." + os.asPackageName() + "." + os.className + "TeleVM";
        try {
            final Class< ? > klass = Class.forName(className);
            final Constructor< ? > cons = klass.getDeclaredConstructor(new Class[] {BootImage.class, Classpath.class, String[].class});
            vm = (TeleVM) cons.newInstance(new Object[] {bootImage, sourcepath, commandlineArguments});
        } catch (Exception ex) {
            TeleError.unexpected("failed to instantiate " + className, ex);
        }
        return vm;
    }

    private static void checkClasspath(Classpath classpath) {
        for (Entry classpathEntry : classpath.entries()) {
            if (classpathEntry.isPlainFile()) {
                TeleWarning.message("Class path entry is neither a directory nor a JAR file: " + classpathEntry);
            }
        }
    }

    /**
     * Creates a VM instance that is read-only and is only useful for inspecting a boot image.
     *
     * @param bootImageFile the file containing the boot image
     * @param sourcepath the source code path to search for class or interface definitions
     * @return
     * @throws BootImageException
     * @throws IOException
     */
    private static TeleVM createReadOnly(File bootImageFile, Classpath sourcepath) throws BootImageException {
        final BootImage bootImage = new BootImage(bootImageFile);
        initializeVM(bootImage.vmConfiguration);
        return new ReadOnlyTeleVM(bootImage, sourcepath);
    }

    private static final Logger LOGGER = Logger.getLogger(TeleVM.class.getName());

    /**
     * An object that delays evaluation of a trace message for controller actions.
     */
    private class Tracer {

        private final String message;

        /**
         * An object that delays evaluation of a trace message.
         * @param message identifies what is being traced
         */
        public Tracer(String message) {
            this.message = message;
        }

        @Override
        public String toString() {
            return tracePrefix() + message;
        }
    }

    private final Tracer refreshTracer = new Tracer("refresh");


    private static BootImagePackage getInspectorReferencePackage(BootImagePackage referencePackage) {
        final String suffix = referencePackage.name().substring("com.sun.max.vm.reference".length());
        final BootImagePackage inspectorReferenceRootPackage = new com.sun.max.tele.reference.Package();
        return BootImagePackage.fromName(inspectorReferenceRootPackage.name() + suffix);
    }

    private String  tracePrefix() {
        return "[TeleVM: " + Thread.currentThread().getName() + "] ";
    }

    private final BootImage bootImage;

    private final File bootImageFile;

    final File programFile;

    private final VmAddressSpace addressSpace;

    private final VmMemoryIO memoryIO;

    private final VmObjectAccess objectAccess;

    private final VmReferenceManager referenceManager;

    private final VmHeapAccess heapAccess;

    private VmCodeCacheAccess codeCacheAccess = null;

    private NativeCodeAccess nativeCodeAccess = null;

    private final VmCodeLocationManager codeLocationManager;

    private final VmMachineCodeAccess machineCodeAccess;

    /**
     * Breakpoint manager, for both target and bytecode breakpoints.
     */
    private final VmBreakpointManager breakpointManager;

    private final VmWatchpoint.VmWatchpointManager watchpointManager;

    private final VmThreadAccess threadAccess;

    /**
     * The immutable history of all VM states, as of the last state transition; thread safe
     * for access by client methods on any thread.
     */
    private volatile TeleVMState teleVMState;

    private List<MaxVMStateListener> vmStateListeners = new CopyOnWriteArrayList<MaxVMStateListener>();

    /**
     * Dispatcher for GC start events.
     */
    private VMEventDispatcher<MaxGCStartedListener> gcStartedListeners;

    /**
     * Dispatcher for GC completion events.
     */
    private VMEventDispatcher<MaxGCCompletedListener> gcCompletedListeners;

    /**
     * Dispatcher for thread entry events (i.e., when a {@link VmThread} enters its run method).
     */
    private VMEventDispatcher<MaxVMThreadEntryListener> threadEntryListeners;

    /**
     * Dispatcher for thread detaching events (i.e., when a {@link VmThread} has detached  itself from the {@link VmThreadMap#ACTIVE}  list of threads).
     */
    private VMEventDispatcher<MaxVMThreadDetachedListener> threadDetachListeners;

    private final TeleProcess teleProcess;

    public static TeleChannelProtocol teleChannelProtocol() {
        return teleChannelProtocol;
    }

    public final TeleProcess teleProcess() {
        return teleProcess;
    }

    public boolean isBootImageRelocated() {
        return true;
    }

    private final Pointer bootImageStart;

    public final Pointer bootImageStart() {
        return bootImageStart;
    }

    private final VmFieldAccess fieldAccess;

    public final VmFieldAccess fields() {
        return fieldAccess;
    }

    private final VmMethodAccess methodAccess;

    public final VmMethodAccess methods() {
        return methodAccess;
    }

    private final VMConfiguration vmConfiguration;

    private final Classpath sourcepath;

    private int interpreterUseLevel = 0;

    private VmClassAccess classAccess;

    private final TimedTrace updateTracer;

    private final InvalidReferencesLogger invalidReferencesLogger;

    public final InvalidReferencesLogger invalidReferencesLogger() {
        return invalidReferencesLogger;
    }

    /**
     * A lock designed to keep all non-thread-safe client calls from being handled during the VM setup/execute/refresh cycle.
     */
    private ReentrantLock lock = new ReentrantLock();

    /**
     * The protocol that is being used to communicate with the target VM.
     */
    private static TeleChannelProtocol teleChannelProtocol;

    /**
     * Creates a VM instance by creating or attaching to a Maxine VM process.
     *
     * @param bootImageFile path to the boot image file loaded by the VM
     * @param bootImage the metadata describing the contents in the boot image
     * @param sourcepath path used to search for Java source files
     * @param commandLineArguments the command line arguments to be used when creating a new VM process. If this value
     *            is {@code null}, then an attempt is made to attach to the process whose id is {@code processID}.
     * @param processID the process ID of an existing VM instance to which this debugger should be attached. This
     *            argument is ignored if {@code commandLineArguments != null}.
     * @param agent the agent that opens a socket for the VM to communicate the address of the boot image once it has
     *            been loaded and relocated. This parameter may be null if {@link #loadBootImage(TeleVMAgent)} is
     *            overridden by this object to use a different mechanism for discovering the boot image address.
     * @throws BootImageException
     */
    protected TeleVM(BootImage bootImage, Classpath sourcepath, String[] commandLineArguments) throws BootImageException {
        final TimedTrace tracer = new TimedTrace(TRACE_VALUE, tracePrefix() + " creating");
        tracer.begin();
        this.teleVMState = TeleVMState.nullState(mode);
        this.bootImageFile = bootImage.imageFile;
        this.bootImage = bootImage;

        this.sourcepath = sourcepath;
        this.platform = new VmPlatform(Platform.platform());
        setTeleChannelProtocol(Platform.platform().os);

        this.updateTracer = new TimedTrace(TRACE_VALUE, tracePrefix() + " updating all");

        // Pre-initialize the disassembler to save time.
        TeleDisassembler.initialize(Platform.platform());

        this.programFile = new File(bootImageFile.getParent(), BOOTIMAGE_FILE_NAME);

        if (mode == MaxInspectionMode.ATTACH || mode == MaxInspectionMode.ATTACHWAITING) {
            this.teleProcess = attachToTeleProcess();
        } else {
            this.teleProcess = createTeleProcess(commandLineArguments);
        }
        this.bootImageStart = loadBootImage();
        this.vmConfiguration = VMConfiguration.vmConfig();
        this.addressSpace = VmAddressSpace.make(this);
        this.memoryIO = VmMemoryIO.make(this, this.teleProcess);
        this.referenceManager = VmReferenceManager.make(this, (RemoteReferenceScheme) this.vmConfiguration.referenceScheme());

        this.threadAccess = VmThreadAccess.make(this);
        this.codeLocationManager = VmCodeLocationManager.make(this);
        this.machineCodeAccess = VmMachineCodeAccess.make(this);

        if (!tryLock(DEFAULT_MAX_LOCK_TRIALS)) {
            TeleError.unexpected("unable to lock during creation");
        }
        this.fieldAccess = VmFieldAccess.make(this);
        this.methodAccess = VmMethodAccess.make(this, codeLocationManager);
        this.objectAccess = VmObjectAccess.make(this);
        this.heapAccess = VmHeapAccess.make(this, this.addressSpace);
        unlock();

        // Provide access to JDWP server - DISABLED - not being used now.
        this.jdwpAccess = new VMAccessImpl();
        // addVMStateListener(jdwpStateModel);
        this.javaThreadGroupProvider = new ThreadGroupProviderImpl(this, true);
        this.nativeThreadGroupProvider = new ThreadGroupProviderImpl(this, false);

        this.breakpointManager = VmBreakpointManager.make(this);
        this.watchpointManager = teleProcess.watchpointsEnabled() ? VmWatchpointManager.make(this, teleProcess) : null;
        this.invalidReferencesLogger = new InvalidReferencesLogger(this);

        this.gcStartedListeners = new VMEventDispatcher<MaxGCStartedListener>(methodAccess.gcStartedMethodLocation(), "before gc begins") {
            @Override
            protected void listenerDo(MaxThread thread, MaxGCStartedListener listener) {
                listener.gcStarted();
            }
        };

        this.gcCompletedListeners = new VMEventDispatcher<MaxGCCompletedListener>(methodAccess.gcCompletedMethodLocation(), "after gc completion") {
            @Override
            protected void listenerDo(MaxThread thread, MaxGCCompletedListener listener) {
                listener.gcCompleted();
            }
        };

        this.threadEntryListeners =  new VMEventDispatcher<MaxVMThreadEntryListener>(methodAccess.vmThreadRunMethodLocation(), "at VmThread entry") {
            @Override
            protected void listenerDo(MaxThread thread, MaxVMThreadEntryListener listener) {
                listener.entered(thread);
            }
        };

        this.threadDetachListeners =  new VMEventDispatcher<MaxVMThreadDetachedListener>(methodAccess.vmThreadDetachedMethodLocation(), "after VmThread detach") {
            @Override
            protected void listenerDo(MaxThread thread, MaxVMThreadDetachedListener listener) {
                listener.detached(thread);
            }
        };

        tracer.end(null);
    }

    /**
     * Updates information about the state of the VM that is read
     * and cached at the end of each VM execution cycle.
     * <p>
     * This must be called in a context where thread-safe read access to the VM can
     * be achieved.
     * <p>
     * Some lazy initialization is done, in order to avoid cycles during startup.
     * @param epoch the number of times the process has run so far
     * @throws TeleError if unable to acquire the VM lock
     * @see #lock
     */
    public final void updateVMCaches(long epoch) {
        if (!tryLock(DEFAULT_MAX_LOCK_TRIALS)) {
            TeleError.unexpected("TeleVM unable to acquire VM lock for update at epoch=" + epoch);
        }
        try {
            updateTracer.begin("epoch=" + epoch);
            if (classAccess == null) {
                /**
                 * Must delay creation/initialization of the {@linkplain VmClassAccess "class registry"} until after
                 * we hit the first execution breakpoint; otherwise addresses won't have been relocated.
                 * This depends on the {@link VmHeapAccess} already existing.
                 */
                classAccess = VmClassAccess.make(this, epoch);
                /**
                 *  Can only fully initialize the {@link VmHeapAccess} once
                 *  the {@link VmClassAccess} is fully created, otherwise there's a cycle.
                 */
                heapAccess.initialize(epoch);

                // Now set up the initial map of the compiled code cache
                codeCacheAccess = new VmCodeCacheAccess(this);
                codeCacheAccess.initialize(epoch);

                nativeCodeAccess = new NativeCodeAccess(this);

                if (isAttaching()) {
                    // Check that the target was run with option MakeInspectable otherwise the dynamic heap info will not be available
                    TeleError.check((fields().Inspectable_flags.readInt(this) & Inspectable.INSPECTED) != 0, "target VM was not run with -XX:+MakeInspectable option");
                    classAccess.processAttachFixupList();
                }
            }

            // The standard update cycle follows; it is sensitive to ordering.

            // Update status of the heap, including GC status and any new allocations.
            heapAccess.updateCache(epoch);

            // Update the general status of the code cache, including eviction status and any new allocations.
            codeCacheAccess.updateCache(epoch);

            // Update the general status of any native, dynamically loaded libraries.
            nativeCodeAccess.updateCache(epoch);

            // Update registry of loaded classes, so we can understand object types
            classAccess.updateCache(epoch);

            // Update every local surrogate for a VM object
            objectAccess.updateCache(epoch);

            // Detailed update of the contents of every code cache region, as well as information about native code.
            machineCodeAccess.updateCache(epoch);

            // Check the status of breakpoints, for example if any are set in recently evicted compilations.
            breakpointManager.updateCache(epoch);


            // At this point in the refresh cycle, we should be current with every VM-allocated memory region.
            // What's not done yet is updating the thread memory regions.

            updateTracer.end("epoch=" + epoch);

        } finally {
            unlock();
        }
    }


    public final TeleVM vm() {
        return this;
    }

    public final String entityName() {
        return MaxineVM.name();
    }

    public final String entityDescription() {
        return MaxineVM.description();
    }

    public final MaxEntityMemoryRegion<MaxVM> memoryRegion() {
        return null;
    }

    /**
     * {@inheritDoc}
     * <p>
     * Note that this implementation does not use the most current
     * information if called during the VM refresh cycle.
     */
    public final boolean contains(Address address) {
        return teleVMState.findMemoryRegion(address) != null;
    }

    public final TeleObject representation() {
        // No distinguished object in VM runtime represents the VM.
        return null;
    }

    public final String getVersion() {
        return MaxineVM.VERSION_STRING;
    }

    public final String getDescription() {
        return MaxineVM.description();
    }

    public final VmPlatform platform() {
        return platform;
    }

    public final File vmDirectory() {
        return vmDirectory;
    }

    public final BootImage bootImage() {
        return bootImage;
    }

    public final File bootImageFile() {
        return bootImageFile;
    }

    public final File programFile() {
        return programFile;
    }

    public final MaxInspectionMode inspectionMode() {
        return mode;
    }

    public final VmClassAccess classes() {
        return classAccess;
    }

    public final VmAddressSpace addressSpace() {
        return addressSpace;
    }

    public final VmMemoryIO memoryIO() {
        return memoryIO;
    }

    public final VmObjectAccess objects() {
        return objectAccess;
    }

    public final VmReferenceManager referenceManager() {
        return referenceManager;
    }

    public final VmHeapAccess heap() {
        return heapAccess;
    }

    public final VmCodeCacheAccess codeCache() {
        return codeCacheAccess;
    }

    public final NativeCodeAccess nativeCode() {
        return nativeCodeAccess;
    }

    public final VmCodeLocationManager codeLocations() {
        return codeLocationManager;
    }

    public final VmMachineCodeAccess machineCode() {
        return machineCodeAccess;
    }

    public final VmBreakpointManager breakpointManager() {
        return breakpointManager;
    }

    public final VmWatchpoint.VmWatchpointManager watchpointManager() {
        return watchpointManager;
    }

    public final VmThreadAccess threadManager() {
        return threadAccess;
    }

    /**
     * Returns the most recently notified VM state.  Note that this
     * isn't updated until the very end of a refresh cycle after VM
     * halt, so it should be considered out of date until the refresh
     * cycle is complete.  This is especially important when making
     * decisions concerning the process epoch.
     * <p>
     * Use {@link TeleProcess#epoch()} directly during the refresh
     * cycle, which is updated at the beginning of the refresh cycle.
     *
     * @return VM state; thread safe.
     */
    public final TeleVMState state() {
        return teleVMState;
    }

    public final void addVMStateListener(MaxVMStateListener listener) {
        vmStateListeners.add(listener);
    }

    public final void removeVMStateListener(MaxVMStateListener listener) {
        vmStateListeners.remove(listener);
    }

    public final void addGCStartedListener(MaxGCStartedListener listener) throws MaxVMBusyException {
        gcStartedListeners.add(listener, teleProcess);
    }

    public final void removeGCStartedListener(MaxGCStartedListener listener) throws MaxVMBusyException {
        gcStartedListeners.remove(listener);
    }

    public final void addThreadEnterListener(MaxVMThreadEntryListener listener) throws MaxVMBusyException {
        threadEntryListeners.add(listener, teleProcess);
    }

    public final void addThreadDetachedListener(MaxVMThreadDetachedListener listener) throws MaxVMBusyException {
        threadDetachListeners.add(listener, teleProcess);
    }

    public final void removeThreadEnterListener(MaxVMThreadEntryListener listener) throws MaxVMBusyException {
        threadEntryListeners.remove(listener);
    }

    public final void removeThreadDetachedListener(MaxVMThreadDetachedListener listener) throws MaxVMBusyException {
        threadDetachListeners.remove(listener);
    }

    public final void addGCCompletedListener(MaxGCCompletedListener listener) throws MaxVMBusyException {
        gcCompletedListeners.add(listener, teleProcess);
    }

    public final void removeGCCompletedListener(MaxGCCompletedListener listener) throws MaxVMBusyException {
        gcCompletedListeners.remove(listener);
    }

    public final MaxMemoryManagementInfo getMemoryManagementInfo(Address address) {
        return heapAccess.getMemoryManagementInfo(address);
    }

    /**
     * Acquires a lock on the VM process and related cached state; blocks until lock
     * can be acquired.  The lock is reentrant, so that nested lock acquisition behaves with
     * standard Java synchronization semantics.
     */
    public final void lock() {
        lock.lock();
    }

    public final boolean tryLock(int maxTrials) {
        int trials = 0;
        while (!vm().tryLock()) {
            if (++trials > maxTrials) {
                return false;
            }
        }
        return true;
    }

    /**
     * Determines whether the calling thread holds the VM lock.
     * <p>
     * <strong>Note: this device is mainly used at present to
     * support the re-engineering effort to add reliable thread safety.
     * It may be set to be always {@code true} in released versions
     * of the code.
     *
     * @return whether the VM lock is held (now always TRUE)
     * @see #lock
     * @see #tryLock()
     * @see #unlock()
     */
    public final boolean lockHeldByCurrentThread() {

        // TODO (mlvdv)  restore thread lock predicate to operation; always true now
        return true;
        // return lock.isHeldByCurrentThread();
    }

    /**
     * Releases the lock on the VM process and related cached state; returns
     * immediately. The lock is reentrant, so that nested lock acquisition behaves with
     * standard Java synchronization semantics.
     */
    public final void unlock() {
        lock.unlock();
    }

    private static final int DEFAULT_MAX_LOCK_TRIALS = 100;

    /**
     * Attempts to acquire a lock on the VM process and related cached state; returns
     * immediately. The lock is reentrant, so that nested lock acquisition behaves with
     * standard Java synchronization semantics.
     *
     * @return whether the lock was acquired
     */
    public final boolean tryLock() {
        return lock.tryLock();
    }

    public final void acquireLegacyVMAccess() throws MaxVMBusyException {
        if (!tryLock(DEFAULT_MAX_LOCK_TRIALS)) {
            throw new MaxVMBusyException();
        }
    }

    public final void releaseLegacyVMAccess() {
        assert lockHeldByCurrentThread();
        unlock();
    }

    /**
     * Sets or clears some bits of the {@link Inspectable#flags} field in the VM process.
     * <p>
     * Must be called in a thread holding the VM lock.
     *
     * @param flags specifies which bits to set or clear
     * @param set if {@code true}, then the bits are set otherwise they are cleared
     */
    public final void modifyInspectableFlags(int flags, boolean set) {
        assert lockHeldByCurrentThread();
        int newFlags = fieldAccess.Inspectable_flags.readInt(this);
        if (set) {
            newFlags |= flags;
        } else {
            newFlags &= ~flags;
        }
        fieldAccess.Inspectable_flags.writeInt(this, newFlags);
    }

    /**
     * Starts a new VM process and returns a handle to it.
     *
     * @param commandLineArguments the command line arguments to use when starting the VM process
     * @return a handle to the created VM process
     * @throws BootImageException if there was an error launching the VM process
     */
    protected abstract TeleProcess createTeleProcess(String[] commandLineArguments) throws BootImageException;

    /**
     * Gets any memory regions of potential interest that are specific to a particular VM platform.
     * This gets called during the VM refresh cycle and the results are cached along with all other
     * known allocations.
     *
     * @return a list of platform-specific memory regions, empty if none.
     */
    protected List<MaxEntityMemoryRegion<? extends MaxEntity> > platformMemoryRegions() {
        return EMPTY_MAXMEMORYREGION_LIST;
    }


    /**
     * Attach to an existing VM process or code dump file.
     * @return TeleProcess instance
     * @throws BootImageException
     */
    protected TeleProcess attachToTeleProcess() throws BootImageException {
        throw TeleError.unimplemented();
    }

    /**
     * Gets a pointer to the boot image in the remote VM.
     *
     * @throws BootImageException if the address of the boot image could not be obtained
     */
    protected Pointer loadBootImage() throws BootImageException {
        final long value = teleChannelProtocol.getBootHeapStart();
        if (value == 0) {
            throw new BootImageException("failed to get boot image start from target VM");
        }
        return Pointer.fromLong(value);
    }

    private static void addNonNull(ArrayList<MaxMemoryRegion> regions, MaxMemoryRegion region) {
        if (region != null) {
            regions.add(region);
        }
    }

    /**
     * Notifies all registered listeners that the state of the process has changed,
     * for example started, stopped, or terminated.  Gathers up summary information
     * and creates a (top-level) immutable record of the state to accompany the notification.
     * <p>
     * <strong>Notes:</strong> This data gets posted only at the very end of the VM update
     * cycle, and so should not be relied upon during the update.
     *
     * @param processState the new process state
     * @param epoch
     * @param singleStepThread the thread, if any, that just completed a single step
     * @param threads currently existing threads
     * @param threadsStarted threads newly created since last notification
     * @param threadsDied threads newly died since last notification
     * @param breakpointEvents breakpoint events, if any, that caused this state change
     * @param watchpointEvent watchpoint, if any, that caused this state change
     * @see ProcessState
     */
    public final void notifyStateChange(
                    ProcessState processState,
                    long epoch,
                    TeleNativeThread singleStepThread,
                    Collection<TeleNativeThread> threads,
                    List<TeleNativeThread> threadsStarted,
                    List<TeleNativeThread> threadsDied,
                    List<TeleBreakpointEvent> breakpointEvents,
                    VmWatchpointEvent watchpointEvent) {

<<<<<<< HEAD
        // We've already updated the allocation information for the VM-allocated regions
        // Now update it for the thread-allocated regions we've discovered.
        for (TeleNativeThread thread : threadsDied) {
            memoryAllocations.removeAll(thread.memoryAllocations());
        }
        for (TeleNativeThread thread : threads) {
            memoryAllocations.addAll(thread.memoryAllocations());
        }

=======
>>>>>>> d4d5c559
        this.teleVMState = new TeleVMState(
            mode,
            processState,
            epoch,
            addressSpace.allocations(),
            threads,
            singleStepThread,
            threadsStarted,
            threadsDied,
            breakpointEvents,
            watchpointEvent,
            heapAccess.isInGC(), codeCacheAccess.isInEviction(), teleVMState);
        for (final MaxVMStateListener listener : vmStateListeners) {
            listener.stateChanged(teleVMState);
        }
    }

    public final int getInterpreterUseLevel() {
        return interpreterUseLevel;
    }

    public final void setInterpreterUseLevel(int interpreterUseLevel) {
        this.interpreterUseLevel = interpreterUseLevel;
    }

    public final int getVMTraceLevel() {
        return fields().Trace_level.readInt(this);
    }

    public final void setVMTraceLevel(int newLevel) {
        fields().Trace_level.writeInt(this, newLevel);
    }

    public final long getVMTraceThreshold() {
        return fields().Trace_threshold.readLong(this);
    }

    public final void setVMTraceThreshold(long newThreshold) {
        fields().Trace_threshold.writeLong(this, newThreshold);
    }

    public final HeapScheme heapScheme() {
        return vmConfiguration.heapScheme();
    }

    public final Reference makeReference(Address origin) {
        return referenceManager.makeReference(origin);
    }

    public final Reference bootClassRegistryReference() {
        return makeReference(bootImageStart.plus(bootImage.header.classRegistryOffset));
    }

    public final ReferenceValue createReferenceValue(Reference reference) {
        return referenceManager.createReferenceValue(reference);
    }

    /**
     * Returns a local copy of a {@link String} object in the VM's heap.
     *
     * @param stringRef A {@link String} object in the VM.
     * @return A local {@link String} duplicating the object's contents.
     * @throws InvalidReferenceException if the argument does not point a valid heap object.
     */
    public final String getString(Reference stringRef) throws InvalidReferenceException {
        referenceManager.checkReference(stringRef);
        final Reference charArrayRef = fields().String_value.readReference(stringRef);
        if (charArrayRef.isZero()) {
            return null;
        }
        referenceManager.checkReference(charArrayRef);
        int offset = fields().String_offset.readInt(stringRef);
        final int charArrayCount = fields().String_count.readInt(stringRef);
        final char[] chars = new char[charArrayCount];
        for (int i = 0; i < charArrayCount; i++) {
            chars[i] = Layout.getChar(charArrayRef, offset);
            offset++;
        }
        return new String(chars);
    }

    /**
     * Returns a local copy of the contents of a {@link String} object in the VM's heap,
     * using low level mechanisms and performing no checking that the location
     * or object are valid.
     * <p>
     * The intention is to provide a fast, low-level mechanism for reading strings that
     * can be used outside of the AWT event thread without danger of deadlock,
     * for example on the canonical reference machinery.
     * <p>
     * <strong>Unsafe:</strong> this method depends on knowledge of the implementation of
     * class {@link String}.
     *
     * @param origin a {@link String} object in the VM
     * @return A local {@link String} duplicating the remote object's contents, null if it can't be read.
     */
    public final String getStringUnsafe(Address origin) {
        // Work only with temporary references that are unsafe across GC
        // Do no testing to determine if the reference points to a valid String object in live memory.
        try {
            final RemoteTeleReference stringRef = referenceManager().makeTemporaryRemoteReference(origin);
            final Address charArrayAddress = stringRef.readWord(fields().String_value.fieldActor().offset()).asAddress();
            final RemoteTeleReference charArrayRef = referenceManager().makeTemporaryRemoteReference(charArrayAddress);
            int offset = stringRef.readInt(fieldAccess.String_offset.fieldActor().offset());
            final int charArrayCount = stringRef.readInt(fieldAccess.String_count.fieldActor().offset());
            final char[] chars = new char[charArrayCount];
            for (int i = 0; i < charArrayCount; i++) {
                chars[i] = Layout.getChar(charArrayRef, offset);
                offset++;
            }
            return new String(chars);
        } catch (DataIOError dataIOError) {
            return null;
        }
    }

    public final List<MaxCodeLocation> inspectableMethods() {
        final List<MaxCodeLocation> inspectableMethods = new ArrayList<MaxCodeLocation>(methods().clientInspectableMethods());
        inspectableMethods.addAll(heapAccess.inspectableMethods());
        return inspectableMethods;
    }

    public final <TeleMethodActor_Type extends TeleMethodActor> TeleMethodActor_Type findTeleMethodActor(Class<TeleMethodActor_Type> teleMethodActorType, MethodActor methodActor) {
        final TeleClassActor teleClassActor = classAccess.findTeleClassActor(methodActor.holder().typeDescriptor);
        if (teleClassActor != null) {
            for (TeleMethodActor teleMethodActor : teleClassActor.getTeleMethodActors()) {
                final MethodActor actor = teleMethodActor.methodActor();
                if (actor != null && actor.equals(methodActor)) {
                    return teleMethodActorType.cast(teleMethodActor);
                }
            }
        }
        return null;
    }

    public final void setTransportDebugLevel(int level) {
        teleProcess.setTransportDebugLevel(level);
    }

    public final int transportDebugLevel() {
        return teleProcess.transportDebugLevel();
    }

    public void advanceToJavaEntryPoint() throws IOException {
        final Address startEntryAddress = bootImageStart().plus(bootImage().header.vmRunMethodOffset);
        try {
            final MachineCodeLocation entryLocation = codeLocations().createMachineCodeLocation(startEntryAddress, "vm start address");
            runToInstruction(entryLocation, true, false);
        } catch (InvalidCodeAddressException exception) {
            TeleError.unexpected("Unable to set breakpoint at Java entry point " + exception.getAddressString() + ": " + exception.getMessage());
        } catch (Exception exception) {
            throw new IOException(exception);
        }
        try {
            addGCCompletedListener(new MaxGCCompletedListener() {
                // The purpose of this listener, which doesn't do anything explicitly,
                // is to force a VM stop at the end of each GC cycle, even if there are
                // no other listeners.  This presents an opportunity for the Reference/Object
                // code to update heap-related information that may have been changed as
                // a result of the GC.
                public void gcCompleted() {
                    Trace.line(TRACE_VALUE, tracePrefix() + "GC complete");
                }
            });
        } catch (MaxVMBusyException maxVMBusyException) {
            TeleError.unexpected("Unable to set initial GC completed listener");
        }
    }

    public final Value interpretMethod(ClassMethodActor classMethodActor, Value... arguments) throws InvocationTargetException {
        return TeleInterpreter.execute(this, classMethodActor, arguments);
    }

    public final void resume(final boolean synchronous, final boolean withClientBreakpoints) throws InvalidVMRequestException, OSExecutionRequestException {
        teleProcess.resume(synchronous, withClientBreakpoints);
    }

    public final void singleStepThread(final MaxThread maxThread, boolean synchronous) throws InvalidVMRequestException, OSExecutionRequestException {
        final TeleNativeThread teleNativeThread = (TeleNativeThread) maxThread;
        teleProcess.singleStepThread(teleNativeThread, synchronous);
    }

    public final void stepOver(final MaxThread maxThread, boolean synchronous, final boolean withClientBreakpoints) throws InvalidVMRequestException, OSExecutionRequestException {
        final TeleNativeThread teleNativeThread = (TeleNativeThread) maxThread;
        teleProcess.stepOver(teleNativeThread, synchronous, withClientBreakpoints);
    }

    public final void runToInstruction(final MaxCodeLocation maxCodeLocation, final boolean synchronous, final boolean withClientBreakpoints) throws OSExecutionRequestException, InvalidVMRequestException {
        final CodeLocation codeLocation = (CodeLocation) maxCodeLocation;
        teleProcess.runToInstruction(codeLocation, synchronous, withClientBreakpoints);
    }

    public final  void returnFromFrame(final MaxThread thread, final boolean synchronous, final boolean withClientBreakpoints) throws OSExecutionRequestException, InvalidVMRequestException {
        final TeleNativeThread teleNativeThread = (TeleNativeThread) thread;
        final CodeLocation returnLocation = teleNativeThread.stack().returnLocation();
        if (returnLocation == null) {
            throw new InvalidVMRequestException("No return location available");
        }
        teleProcess.runToInstruction(returnLocation, synchronous, withClientBreakpoints);
    }

    public final  void pauseVM() throws InvalidVMRequestException, OSExecutionRequestException {
        teleProcess.pauseProcess();
    }

    public final void terminateVM() throws Exception {
        teleProcess.terminateProcess();
    }

    public final File findJavaSourceFile(ClassActor classActor) {
        final String sourceFilePath = classActor.sourceFilePath();
        return sourcepath.findFile(sourceFilePath);
    }

    public final void executeCommandsFromFile(String fileName) {
        FileCommands.executeCommandsFromFile(this, fileName);
    }

    //
    // Code from here to end of file supports the Maxine JDWP server
    //

   /**
     * Provides access to the VM from a JDWP server.
     */
    private final VMAccess jdwpAccess;

    /**
     * @return access to the VM for the JDWP server.
     * @see com.sun.max.jdwp.maxine.Main
     */
    public final VMAccess vmAccess() {
        return jdwpAccess;
    }

    public final void fireJDWPThreadEvents() {
        for (MaxThread thread : teleVMState.threadsDied()) {
            fireJDWPThreadDiedEvent((TeleNativeThread) thread);
        }
        for (MaxThread thread : teleVMState.threadsStarted()) {
            fireJDWPThreadStartedEvent((TeleNativeThread) thread);
        }
    }

    private final ArrayList<VMListener> jdwpListeners = new ArrayList<VMListener>();

    /**
     * Informs all JDWP listeners that the VM died.
     */
    private void fireJDWPVMDiedEvent() {
        LOGGER.info("VM EVENT: VM died");
        for (VMListener listener : jdwpListeners) {
            listener.vmDied();
        }
    }

    /**
     * Informs all JDWP listeners that a single step has been completed.
     *
     * @param thread the thread that did the single step
     * @param location the code location onto which the thread just stepped
     */
    private void fireJDWPSingleStepEvent(ThreadProvider thread, JdwpCodeLocation location) {
        LOGGER.info("VM EVENT: Single step was made at thread " + thread
                + " to location " + location);
        for (VMListener listener : jdwpListeners) {
            listener.singleStepMade(thread, location);
        }
    }

    /**
     * Informs all JDWP listeners that a breakpoint has been hit.
     *
     * @param thread the thread that hit the breakpoint
     * @param location the code location at which the breakpoint was hit
     */
    private void fireJDWPBreakpointEvent(ThreadProvider thread, JdwpCodeLocation location) {
        LOGGER.info("VM EVENT: Breakpoint hit at thread " + thread
                + " at location " + location);
        for (VMListener listener : jdwpListeners) {
            listener.breakpointHit(thread, location);
        }
    }

    /**
     * Informs all JDWP listeners that a thread has started.
     *
     * @param thread the thread that has started
     */
    private void fireJDWPThreadStartedEvent(ThreadProvider thread) {
        LOGGER.info("VM EVENT: Thread started: " + thread);
        for (VMListener listener : jdwpListeners) {
            listener.threadStarted(thread);
        }
    }

    /**
     * Informs all JDWP listeners that a thread has died.
     *
     * @param thread the thread that has died
     */
    private void fireJDWPThreadDiedEvent(ThreadProvider thread) {
        LOGGER.info("VM EVENT: Thread died: " + thread);
        for (VMListener listener : jdwpListeners) {
            listener.threadDied(thread);
        }
    }

    private final MaxVMStateListener jdwpStateModel = new MaxVMStateListener() {

        public void stateChanged(MaxVMState maxVMState) {
            Trace.begin(TRACE_VALUE, tracePrefix() + "handling " + maxVMState);
            fireJDWPThreadEvents();
            switch(maxVMState.processState()) {
                case TERMINATED:
                    fireJDWPVMDiedEvent();
                    break;
                case STOPPED:
                    if (!jdwpListeners.isEmpty()) {
                        for (MaxBreakpointEvent maxBreakpointEvent : maxVMState.breakpointEvents()) {
                            final TeleNativeThread teleNativeThread = (TeleNativeThread) maxBreakpointEvent.thread();
                            fireJDWPBreakpointEvent(teleNativeThread, teleNativeThread.getFrames()[0].getLocation());
                        }
                        final MaxThread singleStepThread = maxVMState.singleStepThread();
                        if (singleStepThread != null) {
                            final TeleNativeThread thread = (TeleNativeThread) singleStepThread;
                            fireJDWPSingleStepEvent(thread, thread.getFrames()[0].getLocation());
                        }
                    }
                    break;
                case RUNNING:
                    LOGGER.info("VM continued to RUN!");
                    break;
            }
            Trace.end(TRACE_VALUE, tracePrefix() + "handling " + maxVMState);
        }
    };

    /**
     * Tries to find a JDWP ObjectProvider that represents the object that is
     * referenced by the parameter.
     *
     * @param reference
     *            a reference to the object that should be represented as a JDWP
     *            ObjectProvider
     * @return a JDWP ObjectProvider object or null, if no object is found at
     *         the address specified by the reference
     */
    private ObjectProvider findObject(Reference reference) {
        return objects().makeTeleObject(reference);
    }

    private final ThreadGroupProvider javaThreadGroupProvider;

    /**
     * @return Thread group that should be used to logically group Java threads in the VM.
     */
    public final ThreadGroupProvider javaThreadGroupProvider() {
        return javaThreadGroupProvider;
    }

    private final ThreadGroupProvider nativeThreadGroupProvider;

   /**
     * @return Thread group that should be used to logically group native threads.
     */
    public final ThreadGroupProvider nativeThreadGroupProvider() {
        return nativeThreadGroupProvider;
    }

    /**
     * Converts a value kind as seen by the Maxine world to a VMValue type as
     * seen by the VM interface used by the JDWP server.
     *
     * @param kind the Maxine kind value
     * @return the type as seen by the JDWP server
     */
    public static Type maxineKindToJDWPType(Kind kind) {

        final KindEnum e = kind.asEnum;
        switch (e) {
            case BOOLEAN:
                return VMValue.Type.BOOLEAN;
            case BYTE:
                return VMValue.Type.BYTE;
            case CHAR:
                return VMValue.Type.CHAR;
            case DOUBLE:
                return VMValue.Type.DOUBLE;
            case FLOAT:
                return VMValue.Type.FLOAT;
            case INT:
                return VMValue.Type.INT;
            case LONG:
                return VMValue.Type.LONG;
            case REFERENCE:
                return VMValue.Type.PROVIDER;
            case SHORT:
                return VMValue.Type.SHORT;
            case VOID:
                return VMValue.Type.VOID;
            case WORD:
                break;
        }

        throw new IllegalArgumentException("Typeype " + kind
                + " cannot be resolved to a virtual machine value type");
    }

    /**
     * Converts a value as seen by the Maxine VM to a value as seen by the JDWP
     * server.
     *
     * @param value   the value as seen by the Maxine VM
     * @return the value as seen by the JDWP server
     */
    public final VMValue maxineValueToJDWPValue(Value value) {
        switch (value.kind().asEnum) {
            case BOOLEAN:
                return jdwpAccess.createBooleanValue(value.asBoolean());
            case BYTE:
                return jdwpAccess.createByteValue(value.asByte());
            case CHAR:
                return jdwpAccess.createCharValue(value.asChar());
            case DOUBLE:
                return jdwpAccess.createDoubleValue(value.asDouble());
            case FLOAT:
                return jdwpAccess.createFloatValue(value.asFloat());
            case INT:
                return jdwpAccess.createIntValue(value.asInt());
            case LONG:
                return jdwpAccess.createLongValue(value.asLong());
            case REFERENCE:
                return jdwpAccess.createObjectProviderValue(findObject(value.asReference()));
            case SHORT:
                return jdwpAccess.createShortValue(value.asShort());
            case VOID:
                return jdwpAccess.getVoidValue();
            case WORD:
                final Word word = value.asWord();
                LOGGER.warning("Tried to convert a word, this is not implemented yet! (word="
                            + word + ")");
                return jdwpAccess.getVoidValue();
        }

        throw new IllegalArgumentException("Unkown kind: " + value.kind());
    }

    /**
     * Converts a JDWP value object to a Maxine value object.
     *
     * @param vmValue  the value as seen by the JDWP server
     * @return a newly created value as seen by the Maxine VM
     */
    public final Value jdwpValueToMaxineValue(VMValue vmValue) {
        if (vmValue.isVoid()) {
            return VoidValue.VOID;
        } else if (vmValue.asBoolean() != null) {
            return BooleanValue.from(vmValue.asBoolean());
        } else if (vmValue.asByte() != null) {
            return ByteValue.from(vmValue.asByte());
        } else if (vmValue.asChar() != null) {
            return CharValue.from(vmValue.asChar());
        } else if (vmValue.asDouble() != null) {
            return DoubleValue.from(vmValue.asDouble());
        } else if (vmValue.asFloat() != null) {
            return FloatValue.from(vmValue.asFloat());
        } else if (vmValue.asInt() != null) {
            return IntValue.from(vmValue.asInt());
        } else if (vmValue.asLong() != null) {
            return LongValue.from(vmValue.asLong());
        } else if (vmValue.asShort() != null) {
            return ShortValue.from(vmValue.asShort());
        } else if (vmValue.asProvider() != null) {
            final Provider p = vmValue.asProvider();
            if (p instanceof TeleObject) {
                return TeleReferenceValue.from(this, ((TeleObject) p).getReference());
            }
            throw new IllegalArgumentException(
                    "Could not convert the provider object " + p
                            + " to a reference!");
        }
        throw new IllegalArgumentException("Unknown VirtualMachineValue type!");
    }

    private TeleNativeThread registeredSingleStepThread;

    public final void registerSingleStepThread(TeleNativeThread teleNativeThread) {
        if (registeredSingleStepThread != null) {
            LOGGER.warning("Overwriting registered single step thread! "
                    + registeredSingleStepThread);
        }
        registeredSingleStepThread = teleNativeThread;
    }

    private TeleNativeThread registeredStepOutThread;

    public final void registerStepOutThread(TeleNativeThread teleNativeThread) {
        if (registeredStepOutThread != null) {
            LOGGER.warning("Overwriting registered step out thread! "
                    + registeredStepOutThread);
        }
        registeredStepOutThread = teleNativeThread;
    }

    /**
     * Provides access to a VM by a JDWP server.
     * Not fully implemented
     * TeleVM might eventually implement the interfaced {@link VMAccess} directly; moving in that direction.
     *
     */
    private final class VMAccessImpl implements VMAccess {

        // Factory for creating fake object providers that represent Java objects
        // living in the JDWP server.
        private final JavaProviderFactory javaProviderFactory;

        private final Set<JdwpCodeLocation> breakpointLocations = new HashSet<JdwpCodeLocation>();

        public VMAccessImpl() {
            javaProviderFactory = new JavaProviderFactory(this, null);
        }

        public String getName() {
            return TeleVM.this.entityName();
        }

        public String getVersion() {
            return TeleVM.this.getVersion();
        }

        public String getDescription() {
            return TeleVM.this.getDescription();
        }

        public void dispose() {
            // TODO: Consider implementing disposal of the VM when told so by a JDWP
            // command.
            LOGGER.warning("Asked to DISPOSE VM, doing nothing");
        }

        public void suspend() {

            if (teleProcess.processState() == RUNNING) {
                LOGGER.info("Pausing VM...");
                try {
                    TeleVM.this.pauseVM();
                } catch (OSExecutionRequestException osExecutionRequestException) {
                    LOGGER.log(Level.SEVERE,
                            "Unexpected error while pausing the VM", osExecutionRequestException);
                } catch (InvalidVMRequestException invalidProcessRequestException) {
                    LOGGER.log(Level.SEVERE,
                            "Unexpected error while pausing the VM", invalidProcessRequestException);
                }
            } else {
                LOGGER.warning("Suspend called while VM not running!");
            }
        }

        public void resume() {

            if (teleProcess.processState() == STOPPED) {

                if (registeredSingleStepThread != null) {

                    // There has been a thread registered for performing a single
                    // step => perform single step instead of resume.
                    try {
                        LOGGER.info("Doing single step instead of resume!");
                        TeleVM.this.singleStepThread(registeredSingleStepThread, false);
                    } catch (OSExecutionRequestException osExecutionRequestException) {
                        LOGGER.log(
                                        Level.SEVERE,
                                        "Unexpected error while performing a single step in the VM",
                                        osExecutionRequestException);
                    } catch (InvalidVMRequestException e) {
                        LOGGER.log(
                                        Level.SEVERE,
                                        "Unexpected error while performing a single step in the VM",
                                        e);
                    }

                    registeredSingleStepThread = null;

                } else if (registeredStepOutThread != null
                        && registeredStepOutThread.stack().returnLocation().address() != null) {

                    // There has been a thread registered for performing a step out
                    // => perform a step out instead of resume.
                    final CodeLocation returnLocation = registeredStepOutThread.stack().returnLocation();
                    assert returnLocation != null;
                    try {
                        TeleVM.this.runToInstruction(returnLocation, false, true);
                    } catch (OSExecutionRequestException osExecutionRequestException) {
                        LOGGER.log(
                                        Level.SEVERE,
                                        "Unexpected error while performing a run-to-instruction in the VM",
                                        osExecutionRequestException);
                    } catch (InvalidVMRequestException invalidProcessRequestException) {
                        LOGGER.log(
                                        Level.SEVERE,
                                        "Unexpected error while performing a run-to-instruction in the VM",
                                        invalidProcessRequestException);
                    }

                    registeredStepOutThread = null;

                } else {

                    // Nobody registered for special commands => resume the Vm.
                    try {
                        LOGGER.info("Client tried to resume the VM!");
                        TeleVM.this.resume(false, true);
                    } catch (OSExecutionRequestException e) {
                        LOGGER.log(Level.SEVERE,
                                "Unexpected error while resuming the VM", e);
                    } catch (InvalidVMRequestException e) {
                        LOGGER.log(Level.SEVERE,
                                "Unexpected error while resuming the VM", e);
                    }
                }
            } else {
                LOGGER.severe("Client tried to resume the VM, but tele process is not in stopped state!");
            }
        }

        public void exit(int code) {
            try {
                TeleVM.this.terminateVM();
            } catch (Exception exception) {
                LOGGER.log(Level.SEVERE,
                    "Unexpected error while exidting the VM", exception);
            }
        }

        public void addListener(VMListener listener) {
            jdwpListeners.add(listener);
        }

        public void removeListener(VMListener listener) {
            jdwpListeners.remove(listener);
        }

        /**
         * Sets a breakpoint at the specified code location. This function currently has the following severe limitations:
         * Always sets the breakpoint at the call entry point of a method. Does ignore the suspendAll parameter, there will
         * always be all threads suspended when the breakpoint is hit.
         *
         * TODO: Fix the limitations for breakpoints.
         *
         * @param codeLocation specifies the code location at which the breakpoint should be set
         * @param suspendAll if true, all threads should be suspended when the breakpoint is hit
         */
        public void addBreakpoint(JdwpCodeLocation codeLocation, boolean suspendAll) {

            // For now ignore duplicates
            if (breakpointLocations.contains(codeLocation)) {
                return;
            }

            assert codeLocation.method() instanceof TeleClassMethodActor : "Only tele method actors allowed here";

            assert !breakpointLocations.contains(codeLocation);
            breakpointLocations.add(codeLocation);
            assert breakpointLocations.contains(codeLocation);
            final TeleClassMethodActor teleClassMethodActor = (TeleClassMethodActor) codeLocation.method();
            final BytecodeLocation methodCodeLocation = codeLocations().createBytecodeLocation(teleClassMethodActor, 0, "");
            try {
                TeleVM.this.breakpointManager().makeBreakpoint(methodCodeLocation);
            } catch (MaxVMBusyException maxVMBusyException) {
                TeleError.unexpected("breakpoint creation failed");
            }
            Trace.line(TRACE_VALUE, tracePrefix() + "Breakpoint set at: " + methodCodeLocation);
        }

        public void removeBreakpoint(JdwpCodeLocation codeLocation) {
            if (codeLocation.isMachineCode()) {
                MachineCodeLocation location = null;
                try {
                    location = codeLocations().createMachineCodeLocation(Address.fromLong(codeLocation.position()), "jdwp location");
                    final MaxBreakpoint breakpoint = TeleVM.this.breakpointManager().findBreakpoint(location);
                    if (breakpoint != null) {
                        breakpoint.remove();
                    }
                } catch (MaxVMBusyException maxVMBusyException) {
                    TeleError.unexpected("breakpoint removal failed");
                } catch (InvalidCodeAddressException e) {
                    TeleError.unexpected("bad breakpoint address");
                }
            }
            assert breakpointLocations.contains(codeLocation);
            breakpointLocations.remove(codeLocation);
            assert !breakpointLocations.contains(codeLocation);
        }

        public byte[] accessMemory(long start, int length) {
            final byte[] bytes = new byte[length];
            TeleVM.this.memoryIO().readBytes(Address.fromLong(start), bytes);
            return bytes;
        }

        public VMValue createBooleanValue(boolean b) {
            return createJavaObjectValue(b, Boolean.TYPE);
        }

        public VMValue createByteValue(byte b) {
            return createJavaObjectValue(b, Byte.TYPE);
        }

        public VMValue createCharValue(char c) {
            return createJavaObjectValue(c, Character.TYPE);
        }

        public JdwpCodeLocation createCodeLocation(MethodProvider method, long position, boolean isMachineCode) {
            return new JdwpCodeLocationImpl(method, position, isMachineCode);
        }

        public VMValue createDoubleValue(double d) {
            return createJavaObjectValue(d, Double.TYPE);
        }

        public VMValue createFloatValue(float f) {
            return createJavaObjectValue(f, Float.TYPE);
        }

        public VMValue createIntValue(int i) {
            return createJavaObjectValue(i, Integer.TYPE);
        }

        public VMValue createJavaObjectValue(Object o, Class expectedClass) {
            return VMValueImpl.fromJavaObject(o, this, expectedClass);
        }

        public VMValue createLongValue(long l) {
            return VMValueImpl.fromJavaObject(l, this, Long.TYPE);
        }

        public VMValue createObjectProviderValue(ObjectProvider p) {
            return createJavaObjectValue(p, null);
        }

        public VMValue createShortValue(short s) {
            return VMValueImpl.fromJavaObject(s, this, Short.TYPE);
        }

        public StringProvider createString(String s) {
            final VMValue vmValue = createJavaObjectValue(s, String.class);
            assert vmValue.asProvider() != null : "Must be a provider value object";
            assert vmValue.asProvider() instanceof StringProvider : "Must be a String provider object";
            return (StringProvider) vmValue.asProvider();
        }

        public TargetMethodAccess[] findTargetMethods(long[] addresses) {
            final TargetMethodAccess[] result = new TargetMethodAccess[addresses.length];
            for (int i = 0; i < addresses.length; i++) {
                result[i] = TeleVM.this.machineCode().findCompilation(Address.fromLong(addresses[i])).teleTargetMethod();
            }
            return result;
        }

        public ReferenceTypeProvider[] getAllReferenceTypes() {
            return classAccess.teleClassActors();
        }

        public ThreadProvider[] getAllThreads() {
            final Collection<TeleNativeThread> threads = teleProcess().threads();
            final ThreadProvider[] threadProviders = new ThreadProvider[threads.size()];
            return threads.toArray(threadProviders);
        }

        public String[] getBootClassPath() {
            return Classpath.bootClassPath().toStringArray();
        }

        public String[] getClassPath() {
            return HostedBootClassLoader.HOSTED_BOOT_CLASS_LOADER.classpath().toStringArray();
        }

        /**
         * Looks up a JDWP reference type object based on a Java class object.
         *
         * @param klass
         *            the class object whose JDWP reference type should be looked up
         * @return a JDWP reference type representing the Java class
         */
        public ReferenceTypeProvider getReferenceType(Class klass) {
            ReferenceTypeProvider referenceTypeProvider = null;

            // Always fake the Object class, otherwise try to find a class in the
            // Maxine VM that matches the signature.
            if (!klass.equals(Object.class)) {
                referenceTypeProvider = TeleVM.this.classes().findTeleClassActor(klass);
            }

            // If no class was found within the Maxine VM, create a faked reference
            // type object.
            if (referenceTypeProvider == null) {
                LOGGER.info("Creating Java provider for class " + klass);
                referenceTypeProvider = javaProviderFactory.getReferenceTypeProvider(klass);
            }
            return referenceTypeProvider;
        }

        public ReferenceTypeProvider[] getReferenceTypesBySignature(String signature) {

            // Always fake the Object type. This means that calls to all methods of
            // the Object class will be reflectively delegated to the Object class
            // that lives
            // on the Tele side not to the Object class in the VM.
            if (signature.equals("Ljava/lang/Object;")) {
                return new ReferenceTypeProvider[] {getReferenceType(Object.class)};
            }

            // Try to find a matching class actor that lives within the VM based on
            // the signature.
            final List<ReferenceTypeProvider> result = new LinkedList<ReferenceTypeProvider>();
            for (TypeDescriptor typeDescriptor : TeleVM.this.classes().typeDescriptors()) {
                if (typeDescriptor.toString().equals(signature)) {
                    final TeleClassActor teleClassActor = TeleVM.this.classes().findTeleClassActor(typeDescriptor);

                    // Do not include array types, there should always be faked in
                    // order to be able to call newInstance on them. Arrays that are
                    // created this way then do
                    // not really live within the VM, but on the JDWP server side.
                    if (!(teleClassActor instanceof TeleArrayClassActor)) {
                        result.add(teleClassActor);
                    }
                }
            }

            // If no class living in the VM was found, try to lookup Java class
            // known to the JDWP server. If such a class is found, then a JDWP
            // reference type is faked for it.
            if (result.size() == 0) {
                try {
                    final Class klass = JavaTypeDescriptor.resolveToJavaClass(
                            JavaTypeDescriptor.parseTypeDescriptor(signature), getClass().getClassLoader());
                    result.add(javaProviderFactory.getReferenceTypeProvider(klass));
                } catch (NoClassDefFoundError noClassDefFoundError) {
                    LOGGER.log(Level.SEVERE,
                            "Error while looking up class based on signature", noClassDefFoundError);
                }
            }

            return result.toArray(new ReferenceTypeProvider[result.size()]);
        }

        public ThreadGroupProvider[] getThreadGroups() {
            return new ThreadGroupProvider[] {javaThreadGroupProvider, nativeThreadGroupProvider};
        }

        public VMValue getVoidValue() {
            return VMValueImpl.VOID_VALUE;
        }
    }

}<|MERGE_RESOLUTION|>--- conflicted
+++ resolved
@@ -1215,18 +1215,6 @@
                     List<TeleBreakpointEvent> breakpointEvents,
                     VmWatchpointEvent watchpointEvent) {
 
-<<<<<<< HEAD
-        // We've already updated the allocation information for the VM-allocated regions
-        // Now update it for the thread-allocated regions we've discovered.
-        for (TeleNativeThread thread : threadsDied) {
-            memoryAllocations.removeAll(thread.memoryAllocations());
-        }
-        for (TeleNativeThread thread : threads) {
-            memoryAllocations.addAll(thread.memoryAllocations());
-        }
-
-=======
->>>>>>> d4d5c559
         this.teleVMState = new TeleVMState(
             mode,
             processState,
