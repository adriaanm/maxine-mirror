--- conflicted
+++ resolved
@@ -630,12 +630,8 @@
         }
 
         public TeleContiguousHeapSpace readTeleOldToSpace() {
-<<<<<<< HEAD
-=======
-            final Reference oldSpaceReference = fields().GenSSHeapScheme_oldSpace.readReference(reference());
->>>>>>> 2a718ad3
             if (oldSpaceReference.isZero()) {
-                oldSpaceReference = fields().GenSSHeapScheme_oldSpace.readReference(getReference());
+                oldSpaceReference = fields().GenSSHeapScheme_oldSpace.readReference(reference());
                 if (oldSpaceReference.isZero()) {
                     return null;
                 }
@@ -644,12 +640,8 @@
         }
 
         public TeleContiguousHeapSpace readTeleOldFromSpace() {
-<<<<<<< HEAD
-=======
-            final Reference oldSpaceReference = fields().GenSSHeapScheme_oldSpace.readReference(reference());
->>>>>>> 2a718ad3
             if (oldSpaceReference.isZero()) {
-                oldSpaceReference = fields().GenSSHeapScheme_oldSpace.readReference(getReference());
+                oldSpaceReference = fields().GenSSHeapScheme_oldSpace.readReference(reference());
                 if (oldSpaceReference.isZero()) {
                     return null;
                 }
@@ -682,11 +674,7 @@
          * @return an address in the To-space of the old generation.
          */
         public Address firstEvacuatedMark() {
-<<<<<<< HEAD
-            return  fields().EvacuatorToCardSpace_allocatedRangeStart.readWord(fields().GenSSHeapScheme_youngSpaceEvacuator.readReference(getReference())).asAddress();
-=======
-            return  fields().NoAgingEvacuator_allocatedRangeStart.readWord(fields().GenSSHeapScheme_youngSpaceEvacuator.readReference(reference())).asAddress();
->>>>>>> 2a718ad3
+            return  fields().EvacuatorToCardSpace_allocatedRangeStart.readWord(fields().GenSSHeapScheme_youngSpaceEvacuator.readReference(reference())).asAddress();
         }
     }
 }