--- conflicted
+++ resolved
@@ -49,11 +49,7 @@
     public Address firstFreeChunk() {
         if (vm().teleFields().HeapRegionInfo_numFreeChunks.readInt(getReference()) > 0) {
             int offsetToFirstFreeChunk = vm().teleFields().HeapRegionInfo_firstFreeChunkOffset.readInt(getReference());
-<<<<<<< HEAD
-            return regionStart().plus(offsetToFirstFreeChunk << Word.widthValue().log2numberOfBytes);
-=======
             return regionStart().plus(offsetToFirstFreeChunk);
->>>>>>> 2011070d
         }
         return Address.zero();
     }
