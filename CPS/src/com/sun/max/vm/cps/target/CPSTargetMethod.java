/*
 * Copyright (c) 2007 Sun Microsystems, Inc.  All rights reserved.
 *
 * Sun Microsystems, Inc. has intellectual property rights relating to technology embodied in the product
 * that is described in this document. In particular, and without limitation, these intellectual property
 * rights may include one or more of the U.S. patents listed at http://www.sun.com/patents and one or
 * more additional patents or pending patent applications in the U.S. and in other countries.
 *
 * U.S. Government Rights - Commercial software. Government users are subject to the Sun
 * Microsystems, Inc. standard license agreement and applicable provisions of the FAR and its
 * supplements.
 *
 * Use is subject to license terms. Sun, Sun Microsystems, the Sun logo, Java and Solaris are trademarks or
 * registered trademarks of Sun Microsystems, Inc. in the U.S. and other countries. All SPARC trademarks
 * are used under license and are trademarks or registered trademarks of SPARC International, Inc. in the
 * U.S. and other countries.
 *
 * UNIX is a registered trademark in the U.S. and other countries, exclusively licensed through X/Open
 * Company, Ltd.
 */
package com.sun.max.vm.cps.target;

import java.util.*;

import com.sun.cri.ci.*;
import com.sun.cri.ci.CiDebugInfo.Frame;
import com.sun.max.annotate.*;
import com.sun.max.asm.*;
import com.sun.max.io.*;
import com.sun.max.lang.*;
import com.sun.max.platform.*;
import com.sun.max.unsafe.*;
import com.sun.max.vm.actor.member.*;
import com.sun.max.vm.bytecode.*;
import com.sun.max.vm.code.*;
import com.sun.max.vm.collect.*;
import com.sun.max.vm.compiler.*;
import com.sun.max.vm.compiler.builtin.*;
import com.sun.max.vm.compiler.target.*;
import com.sun.max.vm.cps.ir.*;
import com.sun.max.vm.cps.ir.observer.*;
import com.sun.max.vm.runtime.*;
import com.sun.max.vm.stack.*;
import com.sun.max.vm.stack.CompiledStackFrameLayout.Slots;

/**
 * Target method that saves for each catch block the ranges in the code that can
 * refer to them. Does not include the type of the caught exception.
 *
 * @author Doug Simon
 * @author Thomas Wuerthinger
 */
public abstract class CPSTargetMethod extends TargetMethod implements IrMethod {

    /**
     * @see #catchRangePositions()
     */
    @INSPECTED
    private int[] catchRangePositions;

    /**
     * @see #catchBlockPositions()
     */
    @INSPECTED
    private int[] catchBlockPositions;

    /**
     * @see #compressedJavaFrameDescriptors()
     */
    @INSPECTED
    protected byte[] compressedJavaFrameDescriptors;

    /**
     * If non-null, this array encodes a serialized array of {@link InlineDataDescriptor} objects.
     */
    @INSPECTED
    protected byte[] encodedInlineDataDescriptors;

    /**
     * @see #referenceMaps()
     */
    protected byte[] referenceMaps;

    @INSPECTED
    protected int frameReferenceMapSize;

    public CPSTargetMethod(ClassMethodActor classMethodActor, CallEntryPoint callEntryPoint) {
        super(classMethodActor, callEntryPoint);
    }

    public void cleanup() {
    }

    public boolean contains(Builtin builtin, boolean defaultResult) {
        return defaultResult;
    }

    public boolean isNative() {
        return classMethodActor().isNative();
    }

    public int count(Builtin builtin, int defaultResult) {
        return defaultResult;
    }

    public Class<? extends IrTraceObserver> irTraceObserverType() {
        return IrTraceObserver.class;
    }

    /**
     * Computes the number of bytes required for the reference maps of a target method.
     *
     * @param numberOfDirectCalls
     * @param numberOfIndirectCalls
     * @param numberOfSafepoints
     * @param frameReferenceMapSize
     * @param registerReferenceMapSize
     * @return
     */
    public static int computeReferenceMapsSize(int numberOfDirectCalls, int numberOfIndirectCalls, int numberOfSafepoints, int frameReferenceMapSize, int registerReferenceMapSize) {
        final int numberOfStopPositions = numberOfDirectCalls + numberOfIndirectCalls + numberOfSafepoints;
        if (numberOfStopPositions != 0) {
            // NOTE: number of safepoints is counted twice due to the need for a register map.
            return (numberOfStopPositions * frameReferenceMapSize) + (numberOfSafepoints * registerReferenceMapSize);
        }
        return 0;
    }

    /**
     * Gets the array of positions denoting which ranges of code are covered by an
     * exception dispatcher. The {@code n}th range includes positions
     * {@code [catchRangePositions()[n] .. catchRangePositions()[n + 1])} unless {@code n == catchRangePositions().length - 1}
     * in which case it includes positions {@code [catchRangePositions()[n] .. codeLength())}. Note that these range
     * specifications exclude the last position.
     * <p>
     * The address of the dispatcher for range {@code n} is {@code catchBlockPositions()[n]}. If
     * {@code catchBlockPositions()[n] == 0}, then {@code n} denotes a code range not covered by an exception dispatcher.
     * <p>
     * In the example below, any exception that occurs while the instruction pointer corresponds to position 3, 4, 5 or 6 will
     * be handled by the dispatch code at position 7. An exception that occurs at any other position will be propagated to
     * the caller.
     * <pre>{@code
     *
     * catch range positions: [0, 3, 7]
     * catch block positions: [0, 7, 0]
     *
     *             caller          +------+      caller
     *                ^            |      |        ^
     *                |            |      V        |
     *          +-----|-----+------|------+--------|---------+
     *     code | exception |  exception  |    exception     |
     *          +-----------+-------------+------------------+
     *           0        2  3           6 7               12
     * }</pre>
     *
     *
     * @return positions of exception dispatcher ranges in the machine code, matched with the
     *         {@linkplain #catchBlockPositions() catch block positions}
     */
    public final int[] catchRangePositions() {
        return catchRangePositions;
    }

    /**
     * @see #catchRangePositions()
     */
    public final int numberOfCatchRanges() {
        return (catchRangePositions == null) ? 0 : catchRangePositions.length;
    }

    /**
     * @see #catchRangePositions()
     */
    public final int[] catchBlockPositions() {
        return catchBlockPositions;
    }

    boolean fatalIfNotSorted(int[] catchRangePositions) {
        if (catchRangePositions != null) {
            int last = Integer.MIN_VALUE;
            for (int i = 0; i < catchRangePositions.length; ++i) {
                if (catchRangePositions[i] < last) {
                    FatalError.unexpected(classMethodActor().format("%H.%n(%p)") + ": Bad catchRangePositions: element " + i + " is less than element " + (i - 1) + ": " + catchRangePositions[i] + " < " + catchRangePositions[i - 1]);
                }
                last = catchRangePositions[i];
            }
        }
        return true;
    }

<<<<<<< HEAD
    private void verifyPatchableCallSites() {
        if (directCallees == null) {
            return;
        }
        for (int i = 0; i < directCallees.length; i++) {
            final Address callSite = codeStart().plus(stopPosition(i));
            if (!isPatchableCallSite(callSite)) {
                FatalError.unexpected(classMethodActor.qualifiedName() +  "Patchable call site should be word-aligned: " + callSite.toHexString());
            }
        }
    }

    public final void setGenerated(int[] catchRangePositions, int[] catchBlockPositions, int[] stopPositions, byte[] compressedJavaFrameDescriptors, Object[] directCallees, int numberOfIndirectCalls,
                    int numberOfSafepoints, byte[] referenceMaps, byte[] scalarLiterals, Object[] referenceLiterals, Object codeOrCodeBuffer, byte[] encodedInlineDataDescriptors, int frameSize,
                    int frameReferenceMapSize, RegisterConfig registerConfig) {
=======
    public final void setGenerated(
                    int[] catchRangePositions,
                    int[] catchBlockPositions,
                    int[] stopPositions,
                    byte[] compressedJavaFrameDescriptors,
                    Object[] directCallees,
                    int numberOfIndirectCalls,
                    int numberOfSafepoints,
                    byte[] referenceMaps,
                    byte[] scalarLiterals,
                    Object[] referenceLiterals,
                    Object codeOrCodeBuffer,
                    byte[] encodedInlineDataDescriptors,
                    int frameSize,
                    int frameReferenceMapSize) {
>>>>>>> 5e213304
        assert fatalIfNotSorted(catchRangePositions);
        this.catchRangePositions = catchRangePositions;
        this.catchBlockPositions = catchBlockPositions;
        this.compressedJavaFrameDescriptors = compressedJavaFrameDescriptors;
        this.encodedInlineDataDescriptors = encodedInlineDataDescriptors;
        this.referenceMaps = referenceMaps;
        this.frameReferenceMapSize = frameReferenceMapSize;
        super.setStopPositions(stopPositions, directCallees, numberOfIndirectCalls, numberOfSafepoints);
        super.setFrameSize(frameSize);
        super.setData(scalarLiterals, referenceLiterals, codeOrCodeBuffer);
        verifyPatchableCallSites();
    }

    /**
     * Creates a copy of this target method.
     */
    protected abstract CPSTargetMethod createDuplicate();

    @Override
    public final TargetMethod duplicate() {
        final CPSTargetMethod duplicate = createDuplicate();
        final TargetBundleLayout targetBundleLayout = TargetBundleLayout.from(this);
        Code.allocate(targetBundleLayout, duplicate);
        duplicate.setGenerated(
            catchRangePositions(),
            catchBlockPositions(),
            stopPositions,
            compressedJavaFrameDescriptors,
            directCallees(),
            numberOfIndirectCalls(),
            numberOfSafepoints(),
            referenceMaps(),
            scalarLiterals(),
            referenceLiterals(),
            code(),
            encodedInlineDataDescriptors,
            frameSize(),
            frameReferenceMapSize()
        );
        return duplicate;
    }

    /**
     * Gets the size of the reference map covering the registers.
     */
    public abstract int registerReferenceMapSize();

    /**
     * Overwrite this method if the instruction pointer for a throw must be adjusted when it
     * is in a frame that has made a call (i.e. not hte top frame).
     * @return the value that should be added to the instruction pointer
     */
    public int callerInstructionPointerAdjustment() {
        return 0;
    }

    @Override
    public final Address throwAddressToCatchAddress(boolean isTopFrame, Address throwAddress, Class<? extends Throwable> throwableClass) {
        if (catchRangePositions != null) {

            int throwOffset = throwAddress.minus(codeStart).toInt();

            if (!isTopFrame) {
                throwOffset += callerInstructionPointerAdjustment();
            }

            for (int i = catchRangePositions.length - 1; i >= 0; i--) {
                if (throwOffset >= catchRangePositions[i]) {
                    final int catchBlockPosition = catchBlockPositions[i];
                    if (catchBlockPosition <= 0) {
                        return Address.zero();
                    }
                    return codeStart.plus(catchBlockPosition);
                }
            }
        }
        return Address.zero();
    }

    /**
     * @return the safepoint index for the given instruction pointer or -1 if not found
     */
    public int findSafepointIndex(Pointer instructionPointer) {
        final Pointer firstInstructionPointer = codeStart();
        int safepointIndex = 0;
        for (int stopIndex = numberOfDirectCalls() + numberOfIndirectCalls(); stopIndex < numberOfStopPositions(); ++stopIndex) {
            if (firstInstructionPointer.plus(stopPosition(stopIndex)).equals(instructionPointer)) {
                return safepointIndex;
            }
            ++safepointIndex;
        }
        return -1;
    }

    @Override
    public int findNextCall(int targetCodePosition, boolean nativeFunctionCall) {
        if (stopPositions == null || targetCodePosition < 0 || targetCodePosition > code.length) {
            return -1;
        }

        int closestCallPosition = Integer.MAX_VALUE;
        final int numberOfCalls = numberOfDirectCalls() + numberOfIndirectCalls();
        for (int stopIndex = 0; stopIndex < numberOfCalls; stopIndex++) {
            final int callPosition = stopPosition(stopIndex);
            if (callPosition > targetCodePosition && callPosition < closestCallPosition && (!nativeFunctionCall || StopPositions.isNativeFunctionCall(stopPositions, stopIndex))) {
                closestCallPosition = callPosition;
            }
        }
        if (closestCallPosition != Integer.MAX_VALUE) {
            return closestCallPosition;
        }
        return -1;
    }

    @Override
    public final boolean isGenerated() {
        return code != null;
    }

    /**
     * Gets the {@linkplain #referenceMaps() frame reference map} for the {@code n}th stop in this target method of a
     * given type.
     *
     * Note that unless the reference maps are finalized, the value returned by this method may differ
     * from the value returned by a subsequent call to this method.
     *
     * @param stopType
     *                specifies the requested stop type
     * @param n
     *                denotes an value in the range {@code [0 .. numberOfStopPositions(stopType))}
     * @return the bit map denoting which frame slots contain object references at the specified stop in this target method
     * @throws IllegalArgumentException if {@code n < 0 || n>= numberOfStopPositions(stopType)}
     */
    public final ByteArrayBitMap frameReferenceMapFor(StopType stopType, int n) throws IllegalArgumentException {
        return frameReferenceMapFor(stopType.stopPositionIndex(this, n));
    }

    /**
     * Gets the {@linkplain #referenceMaps() register reference map} for a given safepoint.
     *
     * Note that unless the reference maps are finalized, the value returned by this method may differ
     * from the value returned by a subsequent call to this method.
     *
     * @param safepointIndex a value between {@code [0 .. numberOfSafepoints())} denoting a safepoint
     * @return the bit map specifying which registers contain object references at the given safepoint position
     */
    public final ByteArrayBitMap registerReferenceMapFor(int safepointIndex) {
        final int registerReferenceMapSize = registerReferenceMapSize();
        // The register reference maps come after all the frame reference maps in _referenceMaps.
        final int start = frameReferenceMapsSize() + (registerReferenceMapSize * safepointIndex);
        return new ByteArrayBitMap(referenceMaps, start, registerReferenceMapSize);
    }

    /**
     * Gets the number of leading bytes in {@link #referenceMaps()} encoding the frame reference maps for each {@linkplain #stopPositions() stop position}.
     * The remainder of the bytes in {@link #referenceMaps()} encodes the register reference maps for the safepoints.
     */
    public int frameReferenceMapsSize() {
        return frameReferenceMapSize * numberOfStopPositions();
    }

    /**
     * Gets an object describing the layout of an activation frame created on the stack for a call to this target method.
     * @return an object that represents the layout of this stack frame
     */
    public abstract CompiledStackFrameLayout stackFrameLayout();

    public String referenceMapsToString() {
        if (numberOfStopPositions() == 0) {
            return "";
        }
        final StringBuilder buf = new StringBuilder();
        final CompiledStackFrameLayout layout = stackFrameLayout();
        final Slots slots = layout.slots();
        int safepointIndex = 0;
        final int firstSafepointStopIndex = numberOfDirectCalls() + numberOfIndirectCalls();
        for (int stopIndex = 0; stopIndex < numberOfStopPositions(); ++stopIndex) {
            final int stopPosition = stopPosition(stopIndex);
            buf.append(String.format("stop: index=%d, position=%d, type=%s%n", stopIndex, stopPosition,
                            stopIndex < numberOfDirectCalls() ? "direct call" :
                           (stopIndex < firstSafepointStopIndex ? "indirect call" : "safepoint")));
            int byteIndex = stopIndex * frameReferenceMapSize();
            final ByteArrayBitMap referenceMap = new ByteArrayBitMap(referenceMaps(), byteIndex, frameReferenceMapSize());
            buf.append(slots.toString(referenceMap));
            if (stopIndex >= firstSafepointStopIndex && registerReferenceMapSize() != 0) {
                // The register reference maps come after all the frame reference maps in _referenceMaps.
                byteIndex = frameReferenceMapsSize() + (registerReferenceMapSize() * safepointIndex);
                String referenceRegisters = "";
                buf.append("  register map:");
                for (int i = 0; i < registerReferenceMapSize(); i++) {
                    final byte refMapByte = referenceMaps[byteIndex];
                    buf.append(String.format(" 0x%x", refMapByte & 0xff));
                    if (refMapByte != 0) {
                        for (int bitIndex = 0; bitIndex < Bytes.WIDTH; bitIndex++) {
                            if (((refMapByte >>> bitIndex) & 1) != 0) {
                                referenceRegisters += "reg" + (bitIndex + (i * Bytes.WIDTH)) + " ";
                            }
                        }
                    }
                    byteIndex++;
                }
                if (!referenceRegisters.isEmpty()) {
                    buf.append(" { " + referenceRegisters + "}");
                }
                buf.append(String.format("%n"));
                ++safepointIndex;
            }
        }

        return buf.toString();
    }

    /**
     * Gets the {@linkplain InlineDataDescriptor inline data descriptors} associated with this target method's code
     * encoded as a byte array in the format described {@linkplain InlineDataDescriptor here}.
     *
     * @return null if there are no inline data descriptors associated with this target method's code
     */
    @Override
    public byte[] encodedInlineDataDescriptors() {
        return encodedInlineDataDescriptors;
    }

    /**
     * Gets the {@linkplain #referenceMaps() frame reference map} for a stop position denoted by a given index into
     * {@link #stopPositions()}.
     *
     * Note that unless the reference maps are finalized, the value returned by this method may differ
     * from the value returned by a subsequent call to this method.
     *
     * @param stopIndex
     *                a valid index into {@link #stopPositions()}
     * @return the bit map denoting which frame slots contain object references at the specified stop in this target method
     * @throws IllegalArgumentException if {@code stopIndex < 0 || stopIndex >= numberOfStopPositions()}
     */
    public final ByteArrayBitMap frameReferenceMapFor(int stopIndex) {
        if (stopIndex < 0 || stopIndex >= numberOfStopPositions()) {
            throw new IllegalArgumentException();
        }
        return new ByteArrayBitMap(referenceMaps, stopIndex * frameReferenceMapSize, frameReferenceMapSize);
    }

    /**
     * Gets the frame descriptor at or before a given instruction pointer. The returned frame descriptor is the one at
     * the closest position less or equal to the position denoted by {@code instructionPointer}.
     *
     * @param instructionPointer a pointer to an instruction within this method
     * @return the frame descriptor closest to the position denoted by {@code instructionPointer} or null if not frame
     *         descriptor can be determined for {@code instructionPointer}
     */
    private TargetJavaFrameDescriptor getJavaFrameDescriptorFor(Pointer instructionPointer) {
        if (stopPositions == null || compressedJavaFrameDescriptors == null) {
            return null;
        }
        int stopIndex = findStopIndex(instructionPointer);
        if (stopIndex < 0) {
            return null;
        }
        return TargetJavaFrameDescriptor.get(this, stopIndex);
    }

    protected int findStopIndex(Pointer instructionPointer) {
        int stopIndex = -1;
        int minDistance = Integer.MAX_VALUE;
        final int position = instructionPointer.minus(codeStart).toInt();
        for (int i = 0; i < numberOfStopPositions(); i++) {
            final int stopPosition = stopPosition(i);
            if (stopPosition <= position) {
                final int distance = position - stopPosition;
                if (distance < minDistance) {
                    minDistance = distance;
                    stopIndex = i;
                }
            }
        }
        return stopIndex;
    }

    /**
     * Gets the bytecode locations for the inlining chain rooted at a given instruction pointer. The first bytecode
     * location in the returned sequence is the one at the closest position less or equal to the position denoted by
     * {@code instructionPointer}.
     *
     * @param instructionPointer a pointer to an instruction within this method
     * @param implicitExceptionPoint {@code true} if this instruction pointer corresponds to an implicit exception point
     * @return the bytecode locations for the inlining chain rooted at {@code instructionPointer}. This will be null if
     *         no bytecode location can be determined for {@code instructionPointer}.
     */
    @Override
    public BytecodeLocation getBytecodeLocationFor(Pointer instructionPointer, boolean implicitExceptionPoint) {
        if (implicitExceptionPoint) {
            // CPS target methods don't have Java frame descriptors at implicit throw points.
            return null;
        }
        if (Platform.platform().isa.offsetToReturnPC == 0) {
            instructionPointer = instructionPointer.minus(1);
        }

        return getJavaFrameDescriptorFor(instructionPointer);
    }

    @Override
    public BytecodeLocation getBytecodeLocationFor(int stopIndex) {
        return TargetJavaFrameDescriptor.get(this, stopIndex);
    }

    /**
     * @see TargetJavaFrameDescriptor#compress(java.util.List)
     */
    public final byte[] compressedJavaFrameDescriptors() {
        return compressedJavaFrameDescriptors;
    }

    @Override
    public CiDebugInfo getDebugInfo(Pointer instructionPointer, boolean implicitExceptionPoint) {
        if (implicitExceptionPoint) {
            // CPS target methods don't have Java frame descriptors at implicit throw points.
            return null;
        }
        if (Platform.platform().isa.offsetToReturnPC == 0) {
            instructionPointer = instructionPointer.minus(1);
        }

        if (stopPositions == null || compressedJavaFrameDescriptors == null) {
            return null;
        }
        int stopIndex = findStopIndex(instructionPointer);
        if (stopIndex < 0) {
            return null;
        }
        TargetJavaFrameDescriptor jfd = TargetJavaFrameDescriptor.get(this, stopIndex);
        Frame frame = jfd.toFrame(null);

        CiBitMap regRefMap = null;
        CiBitMap frameRefMap = new CiBitMap(referenceMaps, stopIndex * frameReferenceMapSize, frameReferenceMapSize);
        if (stopIndex >= numberOfDirectCalls() + numberOfIndirectCalls()) {
            int regRefMapSize = registerReferenceMapSize();
            regRefMap = new CiBitMap(referenceMaps, frameReferenceMapsSize() + (regRefMapSize * stopIndex), regRefMapSize);
        }

        return new CiDebugInfo(frame, regRefMap, frameRefMap);
    }

    @HOSTED_ONLY
    @Override
    public void gatherCalls(Set<MethodActor> directCalls, Set<MethodActor> virtualCalls, Set<MethodActor> interfaceCalls, Set<MethodActor> inlinedMethods) {
        if (directCallees != null) {
            for (Object o : directCallees) {
                if (o instanceof MethodActor) {
                    directCalls.add((MethodActor) o);
                }
            }
        }

        if (!classMethodActor.isTemplate()) {
            final List<TargetJavaFrameDescriptor> frameDescriptors = TargetJavaFrameDescriptor.inflate(compressedJavaFrameDescriptors);
            final int numberOfCalls = numberOfDirectCalls() + numberOfIndirectCalls();
            for (int stopIndex = numberOfDirectCalls(); stopIndex < numberOfCalls; ++stopIndex) {
                BytecodeLocation location = frameDescriptors.get(stopIndex);
                if (location != null) {
                    final InvokedMethodRecorder invokedMethodRecorder = new InvokedMethodRecorder(location.classMethodActor, directCalls, virtualCalls, interfaceCalls);
                    final BytecodeScanner bytecodeScanner = new BytecodeScanner(invokedMethodRecorder);
                    final byte[] bytecode = location.classMethodActor.codeAttribute().code();
                    if (bytecode != null && location.bytecodePosition < bytecode.length) {
                        bytecodeScanner.scanInstruction(bytecode, location.bytecodePosition);
                    }
                    inlinedMethods.add(location.classMethodActor);
                    location = location.parent();
                    while (location != null) {
                        inlinedMethods.add(location.classMethodActor);
                        location = location.parent();
                    }
                }
            }
        }
    }

    /**
     * Gets the frame and register reference maps for this target method.
     *
     * Note that unless the reference maps are finalized, the value returned by this method may differ
     * from the value returned by a subsequent call to this method.
     *
     * The format of the returned byte array is described by the following pseudo C declaration:
     * <p>
     *
     * <pre>
     * referenceMaps {
     *     {
     *         u1 map[frameReferenceMapSize];
     *     } directCallFrameMaps[numberOfDirectCalls]
     *     {
     *         u1 map[frameReferenceMapSize];
     *     } indirectCallFrameMaps[numberOfIndirectCalls]
     *     {
     *         u1 map[frameReferenceMapSize];
     *     } safepointFrameMaps[numberOfSafepoints]
     *     {
     *         u1 map[registerReferenceMapSize];
     *     } safepointRegisterMaps[numberOfSafepoints];
     * }
     * </pre>
     */
    @Override
    public final byte[] referenceMaps() {
        return referenceMaps;
    }

    /**
     * Gets the size of a single frame reference map encoded in this method's {@linkplain #referenceMaps() reference maps}.
     */
    public final int frameReferenceMapSize() {
        return frameReferenceMapSize;
    }

    /**
     * Traces the exception handlers of the compiled code represented by this object.
     *
     * @param writer where the trace is written
     */
    @Override
    public final void traceExceptionHandlers(IndentWriter writer) {
        if (catchRangePositions != null) {
            assert catchBlockPositions != null;
            writer.println("Exception handlers:");
            writer.indent();
            for (int i = 0; i < catchRangePositions.length; i++) {
                if (catchBlockPositions[i] != 0) {
                    final int catchRangeEnd = (i == catchRangePositions.length - 1) ? code.length : catchRangePositions[i + 1];
                    final int catchRangeStart = catchRangePositions[i];
                    writer.println("[" + catchRangeStart + " .. " + catchRangeEnd + ") -> " + catchBlockPositions[i]);
                }
            }
            writer.outdent();
        }
    }

    /**
     * Traces the {@linkplain #compressedJavaFrameDescriptors() frame descriptors} for the compiled code represented by this object.
     *
     * @param writer where the trace is written
     */
    @Override
    public final void traceDebugInfo(IndentWriter writer) {
        if (compressedJavaFrameDescriptors != null) {
            writer.println("Frame Descriptors:");
            writer.indent();
            final List<TargetJavaFrameDescriptor> frameDescriptors = TargetJavaFrameDescriptor.inflate(compressedJavaFrameDescriptors);
            for (int stopIndex = 0; stopIndex < frameDescriptors.size(); ++stopIndex) {
                final TargetJavaFrameDescriptor frameDescriptor = frameDescriptors.get(stopIndex);
                final int stopPosition = stopPosition(stopIndex);
                writer.println(stopPosition + ": " + frameDescriptor);
            }
            writer.outdent();
        }
    }

    /**
     * Traces the {@linkplain #referenceMaps() reference maps} for the stops in the compiled code represented by this object.
     *
     * @param writer where the trace is written
     */
    public void traceReferenceMaps(IndentWriter writer) {
        final String refmaps = referenceMapsToString();
        if (!refmaps.isEmpty()) {
            writer.println("Reference Maps:");
            writer.println(Strings.indent(refmaps, writer.indentation()));
        }
    }

    @Override
    public void traceBundle(IndentWriter writer) {
        super.traceBundle(writer);
        traceReferenceMaps(writer);
    }
}<|MERGE_RESOLUTION|>--- conflicted
+++ resolved
@@ -188,7 +188,6 @@
         return true;
     }
 
-<<<<<<< HEAD
     private void verifyPatchableCallSites() {
         if (directCallees == null) {
             return;
@@ -201,10 +200,6 @@
         }
     }
 
-    public final void setGenerated(int[] catchRangePositions, int[] catchBlockPositions, int[] stopPositions, byte[] compressedJavaFrameDescriptors, Object[] directCallees, int numberOfIndirectCalls,
-                    int numberOfSafepoints, byte[] referenceMaps, byte[] scalarLiterals, Object[] referenceLiterals, Object codeOrCodeBuffer, byte[] encodedInlineDataDescriptors, int frameSize,
-                    int frameReferenceMapSize, RegisterConfig registerConfig) {
-=======
     public final void setGenerated(
                     int[] catchRangePositions,
                     int[] catchBlockPositions,
@@ -220,7 +215,6 @@
                     byte[] encodedInlineDataDescriptors,
                     int frameSize,
                     int frameReferenceMapSize) {
->>>>>>> 5e213304
         assert fatalIfNotSorted(catchRangePositions);
         this.catchRangePositions = catchRangePositions;
         this.catchBlockPositions = catchBlockPositions;
