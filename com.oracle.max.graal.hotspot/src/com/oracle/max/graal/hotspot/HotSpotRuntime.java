/*
 * Copyright (c) 2011, Oracle and/or its affiliates. All rights reserved.
 * DO NOT ALTER OR REMOVE COPYRIGHT NOTICES OR THIS FILE HEADER.
 *
 * This code is free software; you can redistribute it and/or modify it
 * under the terms of the GNU General Public License version 2 only, as
 * published by the Free Software Foundation.
 *
 * This code is distributed in the hope that it will be useful, but WITHOUT
 * ANY WARRANTY; without even the implied warranty of MERCHANTABILITY or
 * FITNESS FOR A PARTICULAR PURPOSE.  See the GNU General Public License
 * version 2 for more details (a copy is included in the LICENSE file that
 * accompanied this code).
 *
 * You should have received a copy of the GNU General Public License version
 * 2 along with this work; if not, write to the Free Software Foundation,
 * Inc., 51 Franklin St, Fifth Floor, Boston, MA 02110-1301 USA.
 *
 * Please contact Oracle, 500 Oracle Parkway, Redwood Shores, CA 94065 USA
 * or visit www.oracle.com if you need additional information or have any
 * questions.
 */
package com.oracle.max.graal.hotspot;

import java.io.*;
import java.lang.reflect.*;
import java.util.*;
import java.util.concurrent.*;

import com.oracle.max.graal.compiler.*;
import com.oracle.max.graal.compiler.util.*;
import com.oracle.max.graal.cri.*;
import com.oracle.max.graal.graph.*;
import com.oracle.max.graal.hotspot.nodes.*;
import com.oracle.max.graal.nodes.*;
import com.oracle.max.graal.nodes.PhiNode.PhiType;
import com.oracle.max.graal.nodes.calc.*;
import com.oracle.max.graal.nodes.calc.ConditionalNode.ConditionalStructure;
import com.oracle.max.graal.nodes.extended.*;
import com.oracle.max.graal.nodes.java.*;
import com.oracle.max.graal.snippets.nodes.*;
import com.oracle.max.graal.snippets.nodes.MathIntrinsicNode.Operation;
import com.sun.cri.ci.*;
import com.sun.cri.ci.CiTargetMethod.DataPatch;
import com.sun.cri.ci.CiTargetMethod.Safepoint;
import com.sun.cri.ri.*;
import com.sun.cri.ri.RiType.Representation;
import com.sun.max.asm.dis.*;
import com.sun.max.lang.*;

/**
 * CRI runtime implementation for the HotSpot VM.
 */
public class HotSpotRuntime implements GraalRuntime {
    private static final long DOUBLENAN_RAW_LONG_BITS = Double.doubleToRawLongBits(Double.NaN);
    private static final int FLOATNAN_RAW_INT_BITS = Float.floatToRawIntBits(Float.NaN);

    final GraalContext context;
    final HotSpotVMConfig config;
    final HotSpotRegisterConfig regConfig;
    final HotSpotRegisterConfig globalStubRegConfig;
    private final Compiler compiler;
<<<<<<< HEAD
=======
    private IdentityHashMap<RiMethod, StructuredGraph> intrinsicGraphs = new IdentityHashMap<RiMethod, StructuredGraph>();
    // TODO(ls) this is not a permanent solution - there should be a more sophisticated compiler oracle
    private HashSet<RiResolvedMethod> notInlineableMethods = new HashSet<RiResolvedMethod>();
>>>>>>> dbbfd7ff

    private final ConcurrentLinkedQueue<Runnable> tasks = new ConcurrentLinkedQueue<Runnable>();

    public HotSpotRuntime(GraalContext context, HotSpotVMConfig config, Compiler compiler) {
        this.context = context;
        this.config = config;
        this.compiler = compiler;
        regConfig = new HotSpotRegisterConfig(config, false);
        globalStubRegConfig = new HotSpotRegisterConfig(config, true);
    }

    @Override
    public int codeOffset() {
        return 0;
    }


    public Compiler getCompiler() {
        return compiler;
    }

    @Override
    public String disassemble(byte[] code, long address) {
        return disassemble(code, new DisassemblyPrinter(false), address);
    }

    private String disassemble(byte[] code, DisassemblyPrinter disassemblyPrinter, long address) {
        final ByteArrayOutputStream byteArrayOutputStream = new ByteArrayOutputStream();
        final ISA instructionSet = ISA.AMD64;
        Disassembler.disassemble(byteArrayOutputStream, code, instructionSet, WordWidth.BITS_64, address, null, disassemblyPrinter);
        return byteArrayOutputStream.toString();
    }

    @Override
    public String disassemble(final CiTargetMethod targetMethod) {

        final DisassemblyPrinter disassemblyPrinter = new DisassemblyPrinter(false) {

            private String siteInfo(int pcOffset) {
                for (Safepoint site : targetMethod.safepoints) {
                    if (site.pcOffset == pcOffset) {
                        return "{safepoint}";
                    }
                }
                for (DataPatch site : targetMethod.dataReferences) {
                    if (site.pcOffset == pcOffset) {
                        return "{" + site.constant + "}";
                    }
                }
                return null;
            }

            @Override
            protected String disassembledObjectString(Disassembler disassembler, DisassembledObject disassembledObject) {
                final String string = super.disassembledObjectString(disassembler, disassembledObject);

                String site = siteInfo(disassembledObject.startPosition());
                if (site != null) {
                    return string + " " + site;
                }
                return string;
            }
        };
        final byte[] code = Arrays.copyOf(targetMethod.targetCode(), targetMethod.targetCodeSize());
        return disassemble(code, disassemblyPrinter, 0L);
    }

    @Override
    public String disassemble(RiResolvedMethod method) {
        return "No disassembler available";
    }

    public Class<?> getJavaClass(CiConstant c) {
        return null;
    }

    @Override
    public RiResolvedType asRiType(CiKind kind) {
        return (RiResolvedType) compiler.getVMEntries().getType(kind.toJavaClass());
    }

    @Override
    public RiResolvedType getTypeOf(CiConstant constant) {
        return (RiResolvedType) compiler.getVMEntries().getRiType(constant);
    }

    @Override
    public boolean isExceptionType(RiResolvedType type) {
        return type.isSubtypeOf((RiResolvedType) compiler.getVMEntries().getType(Throwable.class));
    }

    @Override
    public boolean mustInline(RiResolvedMethod method) {
        return false;
    }

    @Override
    public boolean mustNotCompile(RiResolvedMethod method) {
        return false;
    }

    @Override
    public boolean mustNotInline(RiResolvedMethod method) {
        if (notInlineableMethods.contains(method)) {
            return true;
        }
        return Modifier.isNative(method.accessFlags());
    }

    public void makeNotInlineable(RiResolvedMethod method) {
        notInlineableMethods.add(method);
    }

    @Override
    public Object registerCompilerStub(CiTargetMethod targetMethod, String name) {
        return HotSpotTargetMethod.installStub(compiler, targetMethod, name);
    }

    @Override
    public int sizeOfBasicObjectLock() {
        // TODO shouldn't be hard coded
        return 2 * 8;
    }

    @Override
    public int basicObjectLockOffsetInBytes() {
        return 8;
    }

    public boolean isFoldable(RiResolvedMethod method) {
        return false;
    }

    @Override
    public CiConstant fold(RiResolvedMethod method, CiConstant[] args) {
        return null;
    }

    @Override
    public boolean areConstantObjectsEqual(CiConstant x, CiConstant y) {
        return compiler.getVMEntries().compareConstantObjects(x, y);
    }

    @Override
    public RiRegisterConfig getRegisterConfig(RiMethod method) {
        return regConfig;
    }

    /**
     * HotSpots needs an area suitable for storing a program counter for temporary use during the deoptimization process.
     */
    @Override
    public int getCustomStackAreaSize() {
        return 8;
    }

    @Override
    public int getArrayLength(CiConstant array) {
        return compiler.getVMEntries().getArrayLength(array);
    }

    @Override
    public Class<?> asJavaClass(CiConstant c) {
        return (Class<?>) c.asObject();
    }

    @Override
    public Object asJavaObject(CiConstant c) {
        return c.asObject();
    }

    @Override
    public void lower(Node n, CiLoweringTool tool) {
        if (!GraalOptions.Lower) {
            return;
        }

        if (n instanceof ArrayLengthNode) {
            ArrayLengthNode arrayLengthNode = (ArrayLengthNode) n;
            SafeReadNode safeReadArrayLength = safeReadArrayLength(arrayLengthNode.graph(), arrayLengthNode.array());
            FixedNode nextNode = arrayLengthNode.next();
            arrayLengthNode.clearSuccessors();
            safeReadArrayLength.setNext(nextNode);
            arrayLengthNode.replaceAndDelete(safeReadArrayLength);
            safeReadArrayLength.lower(tool);
        } else if (n instanceof LoadFieldNode) {
            LoadFieldNode field = (LoadFieldNode) n;
            if (field.isVolatile()) {
                return;
            }
            StructuredGraph graph = field.graph();
            int displacement = ((HotSpotField) field.field()).offset();
            assert field.kind() != CiKind.Illegal;
            ReadNode memoryRead = graph.unique(new ReadNode(field.field().kind(true).stackKind(), field.object(), LocationNode.create(field.field(), field.field().kind(true), displacement, graph)));
            memoryRead.setGuard((GuardNode) tool.createGuard(graph.unique(new NullCheckNode(field.object(), false))));
            FixedNode next = field.next();
            field.setNext(null);
            memoryRead.setNext(next);
            field.replaceAndDelete(memoryRead);
        } else if (n instanceof StoreFieldNode) {
            StoreFieldNode field = (StoreFieldNode) n;
            if (field.isVolatile()) {
                return;
            }
            StructuredGraph graph = field.graph();
            int displacement = ((HotSpotField) field.field()).offset();
            WriteNode memoryWrite = graph.add(new WriteNode(field.object(), field.value(), LocationNode.create(field.field(), field.field().kind(true), displacement, graph)));
            memoryWrite.setGuard((GuardNode) tool.createGuard(graph.unique(new NullCheckNode(field.object(), false))));
            memoryWrite.setStateAfter(field.stateAfter());
            FixedNode next = field.next();
            field.setNext(null);
            if (field.field().kind(true) == CiKind.Object && !field.value().isNullConstant()) {
                FieldWriteBarrier writeBarrier = graph.add(new FieldWriteBarrier(field.object()));
                memoryWrite.setNext(writeBarrier);
                writeBarrier.setNext(next);
            } else {
                memoryWrite.setNext(next);
            }
            field.replaceAndDelete(memoryWrite);
        } else if (n instanceof LoadIndexedNode) {
            LoadIndexedNode loadIndexed = (LoadIndexedNode) n;
            StructuredGraph graph = loadIndexed.graph();
            GuardNode boundsCheck = createBoundsCheck(loadIndexed, tool);

            CiKind elementKind = loadIndexed.elementKind();
            LocationNode arrayLocation = createArrayLocation(graph, elementKind, loadIndexed.index());
            ReadNode memoryRead = graph.unique(new ReadNode(elementKind.stackKind(), loadIndexed.array(), arrayLocation));
            memoryRead.setGuard(boundsCheck);
            FixedNode next = loadIndexed.next();
            loadIndexed.setNext(null);
            memoryRead.setNext(next);
            loadIndexed.replaceAndDelete(memoryRead);
        } else if (n instanceof StoreIndexedNode) {
            StoreIndexedNode storeIndexed = (StoreIndexedNode) n;
            StructuredGraph graph = storeIndexed.graph();
            AnchorNode anchor = graph.add(new AnchorNode());
            GuardNode boundsCheck = createBoundsCheck(storeIndexed, tool);

            FixedWithNextNode append = anchor;

            CiKind elementKind = storeIndexed.elementKind();
            LocationNode arrayLocation = createArrayLocation(graph, elementKind, storeIndexed.index());
            ValueNode value = storeIndexed.value();
            ValueNode array = storeIndexed.array();
            if (elementKind == CiKind.Object && !value.isNullConstant()) {
                // Store check!
                if (array.exactType() != null) {
                    RiResolvedType elementType = array.exactType().componentType();
                    if (elementType.superType() != null) {
                        ConstantNode type = graph.unique(ConstantNode.forCiConstant(elementType.getEncoding(Representation.ObjectHub), this, graph));
                        value = graph.unique(new CheckCastNode(anchor, type, elementType, value));
                    } else {
                        assert elementType.name().equals("Ljava/lang/Object;") : elementType.name();
                    }
                } else {
                    GuardNode guard = (GuardNode) tool.createGuard(graph.unique(new NullCheckNode(array, false)));
                    ReadNode arrayClass = graph.unique(new ReadNode(CiKind.Object, array, LocationNode.create(LocationNode.FINAL_LOCATION, CiKind.Object, config.hubOffset, graph)));
                    arrayClass.setGuard(guard);
                    append.setNext(arrayClass);
                    append = arrayClass;
                    ReadNode arrayElementKlass = graph.unique(new ReadNode(CiKind.Object, arrayClass, LocationNode.create(LocationNode.FINAL_LOCATION, CiKind.Object, config.arrayClassElementOffset, graph)));
                    value = graph.unique(new CheckCastNode(anchor, arrayElementKlass, null, value));
                }
            }
            WriteNode memoryWrite = graph.add(new WriteNode(array, value, arrayLocation));
            memoryWrite.setGuard(boundsCheck);
            memoryWrite.setStateAfter(storeIndexed.stateAfter());
            FixedNode next = storeIndexed.next();
            storeIndexed.setNext(null);
            append.setNext(memoryWrite);
            if (elementKind == CiKind.Object && !value.isNullConstant()) {
                ArrayWriteBarrier writeBarrier = graph.add(new ArrayWriteBarrier(array, arrayLocation));
                memoryWrite.setNext(writeBarrier);
                writeBarrier.setNext(next);
            } else {
                memoryWrite.setNext(next);
            }
            storeIndexed.replaceAtPredecessors(anchor);
            storeIndexed.delete();
        } else if (n instanceof UnsafeLoadNode) {
            UnsafeLoadNode load = (UnsafeLoadNode) n;
            StructuredGraph graph = load.graph();
            assert load.kind() != CiKind.Illegal;
            IndexedLocationNode location = IndexedLocationNode.create(LocationNode.UNSAFE_ACCESS_LOCATION, load.loadKind(), load.displacement(), load.offset(), graph);
            location.setIndexScalingEnabled(false);
            ReadNode memoryRead = graph.unique(new ReadNode(load.kind(), load.object(), location));
            memoryRead.setGuard((GuardNode) tool.createGuard(graph.unique(new NullCheckNode(load.object(), false))));
            FixedNode next = load.next();
            load.setNext(null);
            memoryRead.setNext(next);
            load.replaceAndDelete(memoryRead);
        } else if (n instanceof UnsafeStoreNode) {
            UnsafeStoreNode store = (UnsafeStoreNode) n;
            StructuredGraph graph = store.graph();
            IndexedLocationNode location = IndexedLocationNode.create(LocationNode.UNSAFE_ACCESS_LOCATION, store.storeKind(), store.displacement(), store.offset(), graph);
            location.setIndexScalingEnabled(false);
            WriteNode write = graph.add(new WriteNode(store.object(), store.value(), location));
            FieldWriteBarrier barrier = graph.add(new FieldWriteBarrier(store.object()));
            FixedNode next = store.next();
            store.setNext(null);
            barrier.setNext(next);
            write.setNext(barrier);
            write.setStateAfter(store.stateAfter());
            store.replaceAtPredecessors(write);
            store.delete();
        }
    }

    private IndexedLocationNode createArrayLocation(Graph graph, CiKind elementKind, ValueNode index) {
        return IndexedLocationNode.create(LocationNode.getArrayLocation(elementKind), elementKind, config.getArrayOffset(elementKind), index, graph);
    }

    private GuardNode createBoundsCheck(AccessIndexedNode n, CiLoweringTool tool) {
        return (GuardNode) tool.createGuard(n.graph().unique(new CompareNode(n.index(), Condition.BT, n.length())));
    }

    @Override
    public StructuredGraph intrinsicGraph(RiResolvedMethod caller, int bci, RiResolvedMethod method, List<? extends Node> parameters) {

        if (!((HotSpotMethodResolvedImpl) method).canIntrinsify) {
            return null;
        }

        if (method.holder().name().equals("Ljava/lang/Object;")) {
            String fullName = method.name() + method.signature().asString();
            if (fullName.equals("getClass()Ljava/lang/Class;")) {
                ValueNode obj = (ValueNode) parameters.get(0);
                if (obj.isConstant() && obj.asConstant().isNonNull()) {
                    StructuredGraph graph = new StructuredGraph();
                    ValueNode result;
                    if (GraalOptions.Meter) {
                        context.metrics.GetClassForConstant++;
                    }
                    result = ConstantNode.forObject(obj.asConstant().asObject().getClass(), this, graph);
                    ReturnNode ret = graph.add(new ReturnNode(result));
                    graph.start().setNext(ret);
                    return graph;
                }
            }
        } else if (method.holder().name().equals("Lcom/oracle/max/graal/graph/NodeClass;")) {
            String fullName = method.name() + method.signature().asString();
            if (fullName.equals("get()Lcom/oracle/max/graal/graph/NodeClass;")) {
                ValueNode obj = (ValueNode) parameters.get(0);
                if (obj.isConstant()) {
                    assert obj.asConstant().asObject() instanceof Class;
                    StructuredGraph graph = new StructuredGraph();
                    ValueNode result;
                    if (GraalOptions.Meter) {
                        context.metrics.GetClassForConstant++;
                    }
                    result = ConstantNode.forObject(NodeClass.get((Class< ? >) obj.asConstant().asObject()), this, graph);
                    ReturnNode ret = graph.add(new ReturnNode(result));
                    graph.start().setNext(ret);
                    return graph;
                }
            }
        }
        if (!containsGraph(method)) {
            RiType holder = method.holder();
            String fullName = method.name() + method.signature().asString();
            String holderName = holder.name();
            if (holderName.equals("Ljava/lang/Object;")) {
                if (fullName.equals("getClass()Ljava/lang/Class;")) {
                    StructuredGraph graph = new StructuredGraph();
                    LocalNode receiver = graph.unique(new LocalNode(CiKind.Object, 0));
                    SafeReadNode klassOop = safeReadHub(graph, receiver);
                    SafeReadNode result = graph.add(new SafeReadNode(CiKind.Object, klassOop, LocationNode.create(LocationNode.FINAL_LOCATION, CiKind.Object, config.classMirrorOffset, graph)));
                    ReturnNode ret = graph.add(new ReturnNode(result));
                    graph.start().setNext(klassOop);
                    klassOop.setNext(result);
                    result.setNext(ret);
                    addGraph(method, graph);
                }
            } else if (method.holder().name().equals("Ljava/lang/Class;")) {
                if (fullName.equals("getModifiers()I")) {
                    StructuredGraph graph = new StructuredGraph();
                    LocalNode receiver = graph.unique(new LocalNode(CiKind.Object, 0));
                    SafeReadNode klassOop = safeRead(graph, CiKind.Object, receiver, config.klassOopOffset);
                    graph.start().setNext(klassOop);
                    // TODO(tw): Care about primitive classes!
                    ReadNode result = graph.unique(new ReadNode(CiKind.Int, klassOop, LocationNode.create(LocationNode.FINAL_LOCATION, CiKind.Int, config.klassModifierFlagsOffset, graph)));
                    ReturnNode ret = graph.add(new ReturnNode(result));
                    klassOop.setNext(ret);
                    addGraph(method, graph);
                } else if (fullName.equals("isInstance(Ljava/lang/Object;)Z")) {
                    StructuredGraph graph = new StructuredGraph();
                    LocalNode receiver = graph.unique(new LocalNode(CiKind.Object, 0));
                    LocalNode argument = graph.unique(new LocalNode(CiKind.Object, 1));
                    SafeReadNode klassOop = safeRead(graph, CiKind.Object, receiver, config.klassOopOffset);
                    graph.start().setNext(klassOop);
                    // TODO(tw): Care about primitive classes!
                    MaterializeNode result = MaterializeNode.create(graph.unique(new InstanceOfNode(klassOop, null, argument, false)), graph);
                    ReturnNode ret = graph.add(new ReturnNode(result));
                    klassOop.setNext(ret);
                    addGraph(method, graph);
                }
            } else if (holderName.equals("Ljava/lang/System;")) {
                if (fullName.equals("currentTimeMillis()J")) {
                    StructuredGraph graph = new StructuredGraph();
                    RuntimeCallNode call = graph.add(new RuntimeCallNode(CiRuntimeCall.JavaTimeMillis));
                    ReturnNode ret = graph.add(new ReturnNode(call));
                    call.setNext(ret);
                    graph.start().setNext(call);
                    addGraph(method, graph);
                } else if (fullName.equals("nanoTime()J")) {
                    StructuredGraph graph = new StructuredGraph();
                    RuntimeCallNode call = graph.add(new RuntimeCallNode(CiRuntimeCall.JavaTimeNanos));
                    ReturnNode ret = graph.add(new ReturnNode(call));
                    call.setNext(ret);
                    graph.start().setNext(call);
                    addGraph(method, graph);
                }
            } else if (holderName.equals("Ljava/lang/Float;")) {
                if (fullName.equals("floatToRawIntBits(F)I")) {
                    StructuredGraph graph = new StructuredGraph();
                    ReturnNode ret = graph.add(new ReturnNode(graph.unique(new ConvertNode(ConvertNode.Op.MOV_F2I, graph.unique(new LocalNode(CiKind.Float, 0))))));
                    graph.start().setNext(ret);
                    addGraph(method, graph);
                } else if (fullName.equals("floatToIntBits(F)I")) {
                    StructuredGraph graph = new StructuredGraph();
                    LocalNode arg = graph.unique(new LocalNode(CiKind.Float, 0));
                    CompareNode isNan = graph.unique(new CompareNode(arg, Condition.NE, true, arg));
                    ConvertNode fpConv = graph.unique(new ConvertNode(ConvertNode.Op.MOV_F2I, arg));
                    ConditionalStructure conditionalStructure = ConditionalNode.createConditionalStructure(isNan, ConstantNode.forInt(FLOATNAN_RAW_INT_BITS, graph), fpConv, 0.1);
                    ReturnNode ret = graph.add(new ReturnNode(conditionalStructure.phi));
                    graph.start().setNext(conditionalStructure.ifNode);
                    conditionalStructure.merge.setNext(ret);
                    addGraph(method, graph);
                } else if (fullName.equals("intBitsToFloat(I)F")) {
                    StructuredGraph graph = new StructuredGraph();
                    ReturnNode ret = graph.add(new ReturnNode(graph.unique(new ConvertNode(ConvertNode.Op.MOV_I2F, graph.unique(new LocalNode(CiKind.Int, 0))))));
                    graph.start().setNext(ret);
                    addGraph(method, graph);
                }
            } else if (holderName.equals("Ljava/lang/Double;")) {
                if (fullName.equals("doubleToRawLongBits(D)J")) {
                    StructuredGraph graph = new StructuredGraph();
                    ReturnNode ret = graph.add(new ReturnNode(graph.unique(new ConvertNode(ConvertNode.Op.MOV_D2L, graph.unique(new LocalNode(CiKind.Double, 0))))));
                    graph.start().setNext(ret);
                    addGraph(method, graph);
                } else if (fullName.equals("doubleToLongBits(D)J")) {
                    StructuredGraph graph = new StructuredGraph();
                    LocalNode arg = graph.unique(new LocalNode(CiKind.Double, 0));
                    CompareNode isNan = graph.unique(new CompareNode(arg, Condition.NE, true, arg));
                    ConvertNode fpConv = graph.unique(new ConvertNode(ConvertNode.Op.MOV_D2L, arg));
                    ConditionalStructure conditionalStructure = ConditionalNode.createConditionalStructure(isNan, ConstantNode.forLong(DOUBLENAN_RAW_LONG_BITS, graph), fpConv, 0.1);
                    ReturnNode ret = graph.add(new ReturnNode(conditionalStructure.phi));
                    graph.start().setNext(conditionalStructure.ifNode);
                    conditionalStructure.merge.setNext(ret);
                    addGraph(method, graph);
                } else if (fullName.equals("longBitsToDouble(J)D")) {
                    StructuredGraph graph = new StructuredGraph();
                    ReturnNode ret = graph.add(new ReturnNode(graph.unique(new ConvertNode(ConvertNode.Op.MOV_L2D, graph.unique(new LocalNode(CiKind.Long, 0))))));
                    graph.start().setNext(ret);
                    addGraph(method, graph);
                }
            } else if (holderName.equals("Lsun/misc/Unsafe;")) {
                if (fullName.startsWith("compareAndSwap")) {
                    CiKind kind = null;
                    if (fullName.equals("compareAndSwapObject(Ljava/lang/Object;JLjava/lang/Object;Ljava/lang/Object;)Z")) {
                        kind = CiKind.Object;
                    } else if (fullName.equals("compareAndSwapInt(Ljava/lang/Object;JII)Z")) {
                        kind = CiKind.Int;
                    } else if (fullName.equals("compareAndSwapLong(Ljava/lang/Object;JJJ)Z")) {
                        kind = CiKind.Long;
                    }
                    if (kind != null) {
                        StructuredGraph graph = new StructuredGraph();
                        LocalNode object = graph.unique(new LocalNode(CiKind.Object, 1));
                        LocalNode offset = graph.unique(new LocalNode(CiKind.Long, 2));
                        LocalNode expected = graph.unique(new LocalNode(kind, 3));
                        LocalNode value = graph.unique(new LocalNode(kind, 4));
                        CompareAndSwapNode cas = graph.add(new CompareAndSwapNode(object, offset, expected, value, false));
                        FrameState frameState = graph.add(new FrameState(method, FrameState.AFTER_BCI, 0, 0, 0, false));
                        cas.setStateAfter(frameState);
                        ReturnNode ret = graph.add(new ReturnNode(cas));
                        cas.setNext(ret);
                        graph.start().setNext(cas);
                        addGraph(method, graph);
                    }
                } else if (fullName.equals("getObject(Ljava/lang/Object;J)Ljava/lang/Object;")) {
                    StructuredGraph graph = new StructuredGraph();
                    LocalNode object = graph.unique(new LocalNode(CiKind.Object, 1));
                    LocalNode offset = graph.unique(new LocalNode(CiKind.Long, 2));
                    UnsafeLoadNode load = graph.unique(new UnsafeLoadNode(object, offset, CiKind.Object));
                    ReturnNode ret = graph.add(new ReturnNode(load));
                    load.setNext(ret);
                    graph.start().setNext(load);
                    addGraph(method, graph);
// TODO disabled for now.  The old VolatileReadNode was not safe and is deleted now.  We need a MemoryBarrierNode before and after the
// actual read, and it must be guaranteed that the memory barriers stay next to the read during scheduling.
//                } else if (fullName.equals("getObjectVolatile(Ljava/lang/Object;J)Ljava/lang/Object;")) {
//                    StructuredGraph graph = new StructuredGraph();
//                    LocalNode object = graph.unique(new LocalNode(CiKind.Object, 1));
//                    LocalNode offset = graph.unique(new LocalNode(CiKind.Long, 2));
//                    IndexedLocationNode location = IndexedLocationNode.create(LocationNode.UNSAFE_ACCESS_LOCATION, CiKind.Object, 0, offset, graph);
//                    location.setIndexScalingEnabled(false);
//                    SafeReadNode safeRead = graph.add(new SafeReadNode(CiKind.Object, object, location));
//                    VolatileReadNode volatileRead = graph.add(new VolatileReadNode(safeRead));
//                    ReturnNode ret = graph.add(new ReturnNode(volatileRead));
//                    graph.start().setNext(safeRead);
//                    safeRead.setNext(volatileRead);
//                    volatileRead.setNext(ret);
//                    intrinsicGraphs.put(method, graph);
                } else if (fullName.equals("getInt(Ljava/lang/Object;J)I")) {
                    StructuredGraph graph = new StructuredGraph();
                    LocalNode object = graph.unique(new LocalNode(CiKind.Object, 1));
                    LocalNode offset = graph.unique(new LocalNode(CiKind.Long, 2));
                    UnsafeLoadNode load = graph.unique(new UnsafeLoadNode(object, offset, CiKind.Int));
                    graph.start().setNext(load);
                    ReturnNode ret = graph.add(new ReturnNode(load));
                    load.setNext(ret);
                    addGraph(method, graph);
                } else if (fullName.equals("putObject(Ljava/lang/Object;JLjava/lang/Object;)V")) {
                    StructuredGraph graph = new StructuredGraph();
                    LocalNode object = graph.unique(new LocalNode(CiKind.Object, 1));
                    LocalNode offset = graph.unique(new LocalNode(CiKind.Long, 2));
                    LocalNode value = graph.unique(new LocalNode(CiKind.Object, 3));
                    UnsafeStoreNode store = graph.add(new UnsafeStoreNode(object, offset, value, CiKind.Object));
                    FrameState frameState = graph.add(new FrameState(method, FrameState.AFTER_BCI, 0, 0, 0, false));
                    graph.start().setNext(store);
                    store.setStateAfter(frameState);
                    ReturnNode ret = graph.add(new ReturnNode(null));
                    store.setNext(ret);
                    addGraph(method, graph);
                }
            } else if (holderName.equals("Ljava/lang/Math;") && compiler.getCompiler().target.arch.isX86()) {
                Operation op = null;
                if (fullName.equals("abs(D)D")) {
                    op = Operation.ABS;
                } else if (fullName.equals("sqrt(D)D")) {
                    op = Operation.SQRT;
                } else if (fullName.equals("log(D)D")) {
                    op = Operation.LOG;
                } else if (fullName.equals("log10(D)D")) {
                    op = Operation.LOG10;
                } else if (fullName.equals("sin(D)D")) {
                    op = Operation.SIN;
                } else if (fullName.equals("cos(D)D")) {
                    op = Operation.COS;
                } else if (fullName.equals("tan(D)D")) {
                    op = Operation.TAN;
                }
                if (op != null) {
                    StructuredGraph graph = new StructuredGraph();
                    LocalNode value = graph.unique(new LocalNode(CiKind.Double, 0));
                    if (op == Operation.SIN || op == Operation.COS || op == Operation.TAN) {
                        // Math.sin(), .cos() and .tan() guarantee a value within 1 ULP of the
                        // exact result, but x87 trigonometric FPU instructions are only that
                        // accurate within [-pi/4, pi/4]. Examine the passed value and provide
                        // a slow path for inputs outside of that interval.
                        MathIntrinsicNode abs = graph.unique(new MathIntrinsicNode(value, MathIntrinsicNode.Operation.ABS));
                        ConstantNode pi4 = graph.unique(ConstantNode.forDouble(0.7853981633974483, graph));
                        CompareNode cmp = graph.unique(new CompareNode(abs, Condition.LT, pi4));
                        MathIntrinsicNode fast = graph.unique(new MathIntrinsicNode(value, op));
                        EndNode fastend = graph.add(new EndNode());
                        CiRuntimeCall slowtarget;
                        switch (op) {
                            case SIN: slowtarget = CiRuntimeCall.ArithmeticSin; break;
                            case COS: slowtarget = CiRuntimeCall.ArithmeticCos; break;
                            case TAN: slowtarget = CiRuntimeCall.ArithmeticTan; break;
                            default:
                                throw Util.shouldNotReachHere();
                        }
                        RuntimeCallNode slow = graph.add(new RuntimeCallNode(slowtarget, new ValueNode[]{value}));
                        EndNode slowend = graph.add(new EndNode());
                        slow.setNext(slowend);
                        IfNode branch = graph.add(new IfNode(cmp, fastend, slow, 0.5));
                        graph.start().setNext(branch);
                        MergeNode merge = graph.add(new MergeNode());
                        merge.addEnd(fastend);
                        merge.addEnd(slowend);
                        FrameState state = graph.add(new FrameState(null, FrameState.AFTER_BCI, 0, 0, 0, false));
                        merge.setStateAfter(state);
                        PhiNode phi = graph.unique(new PhiNode(CiKind.Double, merge, PhiType.Value));
                        phi.addInput(fast);
                        phi.addInput(slow);
                        ReturnNode ret = graph.add(new ReturnNode(phi));
                        merge.setNext(ret);
                    } else {
                        MathIntrinsicNode result = graph.unique(new MathIntrinsicNode(value, op));
                        ReturnNode ret = graph.add(new ReturnNode(result));
                        graph.start().setNext(ret);
                    }
                    addGraph(method, graph);
                }
            }

            if (!containsGraph(method)) {
                ((HotSpotMethodResolvedImpl) method).canIntrinsify = false;
                return null;
            }
        }
        return getGraph(method);
    }

    private StructuredGraph getGraph(RiResolvedMethod method) {
        return (StructuredGraph) method.compilerStorage().get(Graph.class);
    }

    private void addGraph(RiResolvedMethod method, StructuredGraph graph) {
        method.compilerStorage().put(Graph.class, graph);
    }

    private boolean containsGraph(RiResolvedMethod method) {
        return method.compilerStorage().containsKey(Graph.class);
    }

    private SafeReadNode safeReadHub(Graph graph, ValueNode value) {
        return safeRead(graph, CiKind.Object, value, config.hubOffset);
    }

    private SafeReadNode safeReadArrayLength(Graph graph, ValueNode value) {
        return safeRead(graph, CiKind.Int, value, config.arrayLengthOffset);
    }

    private SafeReadNode safeRead(Graph graph, CiKind kind, ValueNode value, int offset) {
        return graph.add(new SafeReadNode(kind, value, LocationNode.create(LocationNode.FINAL_LOCATION, kind, offset, graph)));
    }

    public RiResolvedType getType(Class<?> clazz) {
        return (RiResolvedType) compiler.getVMEntries().getType(clazz);
    }

    public Object asCallTarget(Object target) {
        return target;
    }

    public long getMaxCallTargetOffset(CiRuntimeCall rtcall) {
        return compiler.getVMEntries().getMaxCallTargetOffset(rtcall);
    }

    public RiResolvedMethod getRiMethod(Method reflectionMethod) {
        return (RiResolvedMethod) compiler.getVMEntries().getRiMethod(reflectionMethod);
    }

    public void installMethod(RiMethod method, CiTargetMethod code) {
        HotSpotTargetMethod.installMethod(CompilerImpl.getInstance(), (HotSpotMethodResolved) method, code, true);
    }

    @Override
    public void executeOnCompilerThread(Runnable r) {
        tasks.add(r);
        compiler.getVMEntries().notifyJavaQueue();
    }

    public void pollJavaQueue() {
        Runnable r = tasks.poll();
        while (r != null) {
            try {
                r.run();
            } catch (Throwable t) {
                t.printStackTrace();
            }
            r = tasks.poll();
        }
    }

    @Override
    public RiCompiledMethod addMethod(RiResolvedMethod method, CiTargetMethod code) {
        Compiler compilerInstance = CompilerImpl.getInstance();
        return HotSpotTargetMethod.installMethod(compilerInstance, (HotSpotMethodResolved) method, code, false);
    }

    @Override
    public void notifyInline(RiResolvedMethod caller, RiResolvedMethod callee) {
        // empty
    }
}<|MERGE_RESOLUTION|>--- conflicted
+++ resolved
@@ -60,12 +60,8 @@
     final HotSpotRegisterConfig regConfig;
     final HotSpotRegisterConfig globalStubRegConfig;
     private final Compiler compiler;
-<<<<<<< HEAD
-=======
-    private IdentityHashMap<RiMethod, StructuredGraph> intrinsicGraphs = new IdentityHashMap<RiMethod, StructuredGraph>();
     // TODO(ls) this is not a permanent solution - there should be a more sophisticated compiler oracle
     private HashSet<RiResolvedMethod> notInlineableMethods = new HashSet<RiResolvedMethod>();
->>>>>>> dbbfd7ff
 
     private final ConcurrentLinkedQueue<Runnable> tasks = new ConcurrentLinkedQueue<Runnable>();
 
