/*
 * Copyright (c) 2007 Sun Microsystems, Inc.  All rights reserved.
 *
 * Sun Microsystems, Inc. has intellectual property rights relating to technology embodied in the product
 * that is described in this document. In particular, and without limitation, these intellectual property
 * rights may include one or more of the U.S. patents listed at http://www.sun.com/patents and one or
 * more additional patents or pending patent applications in the U.S. and in other countries.
 *
 * U.S. Government Rights - Commercial software. Government users are subject to the Sun
 * Microsystems, Inc. standard license agreement and applicable provisions of the FAR and its
 * supplements.
 *
 * Use is subject to license terms. Sun, Sun Microsystems, the Sun logo, Java and Solaris are trademarks or
 * registered trademarks of Sun Microsystems, Inc. in the U.S. and other countries. All SPARC trademarks
 * are used under license and are trademarks or registered trademarks of SPARC International, Inc. in the
 * U.S. and other countries.
 *
 * UNIX is a registered trademark in the U.S. and other countries, exclusively licensed through X/Open
 * Company, Ltd.
 */
package com.sun.max.tele.debug;

import static com.sun.max.platform.Platform.*;

import com.sun.cri.ci.*;
import com.sun.max.lang.*;
import com.sun.max.tele.*;
import com.sun.max.tele.util.*;
import com.sun.max.unsafe.*;
<<<<<<< HEAD
import com.sun.max.util.*;
=======
import com.sun.max.vm.runtime.*;
>>>>>>> 93b1ae61

/**
 * Encapsulates the values of the state registers for a tele native thread.
 *
 * @author Bernd Mathiske
 * @author Laurent Daynes
 * @author Michael Van De Vanter
 */
public final class TeleStateRegisters extends TeleRegisters {

<<<<<<< HEAD
    private final Symbol instructionPointerRegister;
    private final Symbol flagsRegister;

    public TeleStateRegisters(TeleVM teleVM, TeleRegisterSet teleRegisterSet) {
        super(teleVM, teleRegisterSet, createSymbolizer());
        switch (platform().instructionSet()) {
            case AMD64: {
                instructionPointerRegister = Amd64StateRegister.RIP;
                flagsRegister = Amd64StateRegister.FLAGS;
                break;
            }
            case SPARC: {
                instructionPointerRegister = SparcStateRegister.PC;
                flagsRegister = SparcStateRegister.CCR;
                break;
            }
            default: {
                throw TeleError.unimplemented();
            }
        }
    }

    /**
     * Gets the value of the instruction pointer.
     *
     * @return the value of the instruction pointer
     */
    Pointer instructionPointer() {
        return getValue(instructionPointerRegister).asPointer();
    }

    /**
     * Updates the value of the instruction point register in this cache. The update to the actual instruction pointer
     * in the remote process must be done by the caller of this method.
     *
     * @param value the new value of the instruction pointer
     */
    void setInstructionPointer(Address value) {
        setValue(instructionPointerRegister, value);
    }

    private enum Amd64StateRegister implements Enumerable<Amd64StateRegister> {

        RIP, FLAGS;

        public int value() {
            return ordinal();
        }

        static final Enumerator<Amd64StateRegister> ENUMERATOR = new Enumerator<Amd64StateRegister>(Amd64StateRegister.class);

        public Enumerator<Amd64StateRegister> enumerator() {
            return ENUMERATOR;
        }
=======
    private final CiRegister instructionPointerRegister;
    private final CiRegister flagsRegister;
>>>>>>> 93b1ae61

    static class AMD64 {
        static CiRegister RIP   = new CiRegister(0, 0, -1, "rip");
        static CiRegister FLAGS = new CiRegister(1, 1, -1, "flags");
        private static char[] flagNames = {
            'C', '1', 'P', '3', 'A', '5', 'Z', 'S',
            'T', 'I', 'D', 'O', 'I', 'L', 'N', 'F',
            'R', 'V', 'a', 'f', 'p', 'i', '2', '3',
            '4', '5', '6', '7', '8', '9', '0', '1'
        };

        private static final int USED_FLAGS = 22;

        public static String flagsToString(long flags) {
            final char[] chars = new char[USED_FLAGS];
            long f = flags;
            int charIndex = chars.length - 1;
            for (int i = 0; i < USED_FLAGS; i++) {
                if ((f & 1) != 0) {
                    chars[charIndex--] = flagNames[i];
                } else {
                    chars[charIndex--] = '_';
                }
                f >>>= 1;
            }
            return new String(chars);
        }
    }

    static CiRegister[] createStateRegisters() {
        if (platform().isa == ISA.AMD64) {
            return new CiRegister[] {AMD64.RIP, AMD64.FLAGS};
        }
        throw FatalError.unimplemented();
    }

    public TeleStateRegisters(TeleVM teleVM, TeleRegisterSet teleRegisterSet) {
        super(teleVM, teleRegisterSet, createStateRegisters());
        if (platform().isa == ISA.AMD64) {
            instructionPointerRegister = AMD64.RIP;
            flagsRegister = AMD64.FLAGS;
        } else {
            throw FatalError.unimplemented();
        }
    }

    /**
     * Gets the value of the instruction pointer.
     *
     * @return the value of the instruction pointer
     */
<<<<<<< HEAD
    private static Symbolizer<? extends Symbol> createSymbolizer() {
        switch (platform().instructionSet()) {
            case AMD64:
                return Amd64StateRegister.ENUMERATOR;
            case SPARC:
                return SparcStateRegister.ENUMERATOR;
            default:
                throw TeleError.unimplemented();
        }
=======
    Pointer instructionPointer() {
        return getValue(instructionPointerRegister).asPointer();
    }

    /**
     * Updates the value of the instruction point register in this cache. The update to the actual instruction pointer
     * in the remote process must be done by the caller of this method.
     *
     * @param value the new value of the instruction pointer
     */
    void setInstructionPointer(Address value) {
        setValue(instructionPointerRegister, value);
>>>>>>> 93b1ae61
    }

    @Override
    boolean isInstructionPointerRegister(CiRegister register) {
        return register == instructionPointerRegister;
    }

    @Override
    boolean isFlagsRegister(CiRegister register) {
        return register == flagsRegister;
    }

    public static String flagsToString(TeleVM teleVM, long flags) {
<<<<<<< HEAD
        switch (platform().instructionSet()) {
            case AMD64: {
                return Amd64StateRegister.flagsToString(flags);
            }
            case SPARC: {
                return SparcStateRegister.flagsToString(flags);
            }
            default: {
                throw TeleError.unimplemented();
            }
=======
        if (platform().isa == ISA.AMD64) {
            return AMD64.flagsToString(flags);
>>>>>>> 93b1ae61
        }
        throw FatalError.unimplemented();
    }
}<|MERGE_RESOLUTION|>--- conflicted
+++ resolved
@@ -27,11 +27,6 @@
 import com.sun.max.tele.*;
 import com.sun.max.tele.util.*;
 import com.sun.max.unsafe.*;
-<<<<<<< HEAD
-import com.sun.max.util.*;
-=======
-import com.sun.max.vm.runtime.*;
->>>>>>> 93b1ae61
 
 /**
  * Encapsulates the values of the state registers for a tele native thread.
@@ -42,65 +37,8 @@
  */
 public final class TeleStateRegisters extends TeleRegisters {
 
-<<<<<<< HEAD
-    private final Symbol instructionPointerRegister;
-    private final Symbol flagsRegister;
-
-    public TeleStateRegisters(TeleVM teleVM, TeleRegisterSet teleRegisterSet) {
-        super(teleVM, teleRegisterSet, createSymbolizer());
-        switch (platform().instructionSet()) {
-            case AMD64: {
-                instructionPointerRegister = Amd64StateRegister.RIP;
-                flagsRegister = Amd64StateRegister.FLAGS;
-                break;
-            }
-            case SPARC: {
-                instructionPointerRegister = SparcStateRegister.PC;
-                flagsRegister = SparcStateRegister.CCR;
-                break;
-            }
-            default: {
-                throw TeleError.unimplemented();
-            }
-        }
-    }
-
-    /**
-     * Gets the value of the instruction pointer.
-     *
-     * @return the value of the instruction pointer
-     */
-    Pointer instructionPointer() {
-        return getValue(instructionPointerRegister).asPointer();
-    }
-
-    /**
-     * Updates the value of the instruction point register in this cache. The update to the actual instruction pointer
-     * in the remote process must be done by the caller of this method.
-     *
-     * @param value the new value of the instruction pointer
-     */
-    void setInstructionPointer(Address value) {
-        setValue(instructionPointerRegister, value);
-    }
-
-    private enum Amd64StateRegister implements Enumerable<Amd64StateRegister> {
-
-        RIP, FLAGS;
-
-        public int value() {
-            return ordinal();
-        }
-
-        static final Enumerator<Amd64StateRegister> ENUMERATOR = new Enumerator<Amd64StateRegister>(Amd64StateRegister.class);
-
-        public Enumerator<Amd64StateRegister> enumerator() {
-            return ENUMERATOR;
-        }
-=======
     private final CiRegister instructionPointerRegister;
     private final CiRegister flagsRegister;
->>>>>>> 93b1ae61
 
     static class AMD64 {
         static CiRegister RIP   = new CiRegister(0, 0, -1, "rip");
@@ -134,7 +72,7 @@
         if (platform().isa == ISA.AMD64) {
             return new CiRegister[] {AMD64.RIP, AMD64.FLAGS};
         }
-        throw FatalError.unimplemented();
+        throw TeleError.unimplemented();
     }
 
     public TeleStateRegisters(TeleVM teleVM, TeleRegisterSet teleRegisterSet) {
@@ -143,7 +81,7 @@
             instructionPointerRegister = AMD64.RIP;
             flagsRegister = AMD64.FLAGS;
         } else {
-            throw FatalError.unimplemented();
+            throw TeleError.unimplemented();
         }
     }
 
@@ -152,17 +90,6 @@
      *
      * @return the value of the instruction pointer
      */
-<<<<<<< HEAD
-    private static Symbolizer<? extends Symbol> createSymbolizer() {
-        switch (platform().instructionSet()) {
-            case AMD64:
-                return Amd64StateRegister.ENUMERATOR;
-            case SPARC:
-                return SparcStateRegister.ENUMERATOR;
-            default:
-                throw TeleError.unimplemented();
-        }
-=======
     Pointer instructionPointer() {
         return getValue(instructionPointerRegister).asPointer();
     }
@@ -175,7 +102,6 @@
      */
     void setInstructionPointer(Address value) {
         setValue(instructionPointerRegister, value);
->>>>>>> 93b1ae61
     }
 
     @Override
@@ -189,22 +115,9 @@
     }
 
     public static String flagsToString(TeleVM teleVM, long flags) {
-<<<<<<< HEAD
-        switch (platform().instructionSet()) {
-            case AMD64: {
-                return Amd64StateRegister.flagsToString(flags);
-            }
-            case SPARC: {
-                return SparcStateRegister.flagsToString(flags);
-            }
-            default: {
-                throw TeleError.unimplemented();
-            }
-=======
         if (platform().isa == ISA.AMD64) {
             return AMD64.flagsToString(flags);
->>>>>>> 93b1ae61
         }
-        throw FatalError.unimplemented();
+        throw TeleError.unimplemented();
     }
 }