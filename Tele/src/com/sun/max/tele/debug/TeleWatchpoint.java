/*
 * Copyright (c) 2007 Sun Microsystems, Inc.  All rights reserved.
 *
 * Sun Microsystems, Inc. has intellectual property rights relating to technology embodied in the product
 * that is described in this document. In particular, and without limitation, these intellectual property
 * rights may include one or more of the U.S. patents listed at http://www.sun.com/patents and one or
 * more additional patents or pending patent applications in the U.S. and in other countries.
 *
 * U.S. Government Rights - Commercial software. Government users are subject to the Sun
 * Microsystems, Inc. standard license agreement and applicable provisions of the FAR and its
 * supplements.
 *
 * Use is subject to license terms. Sun, Sun Microsystems, the Sun logo, Java and Solaris are trademarks or
 * registered trademarks of Sun Microsystems, Inc. in the U.S. and other countries. All SPARC trademarks
 * are used under license and are trademarks or registered trademarks of SPARC International, Inc. in the
 * U.S. and other countries.
 *
 * UNIX is a registered trademark in the U.S. and other countries, exclusively licensed through X/Open
 * Company, Ltd.
 */
package com.sun.max.tele.debug;

import java.util.*;

import com.sun.max.collect.*;
import com.sun.max.memory.*;
import com.sun.max.program.*;
import com.sun.max.tele.*;
import com.sun.max.tele.grip.*;
import com.sun.max.tele.object.*;
import com.sun.max.unsafe.*;
import com.sun.max.vm.actor.member.*;
import com.sun.max.vm.layout.Layout.*;
import com.sun.max.vm.thread.*;
import com.sun.max.vm.type.*;

/**
 * @author Bernd Mathiske
 * @author Michael Van De Vanter
 * @author Hannes Payer
 */
public abstract class TeleWatchpoint extends RuntimeMemoryRegion implements MaxWatchpoint {

    private static final int TRACE_VALUE = 1;

    private final Factory factory;

    /**
     * Is this watchpoint still functional?
     * True from the creation of the watchpoint until it is disposed, at which event
     * it becomes permanently false.
     */
    private boolean active = true;

    // configuration flags
    private boolean after;
    private boolean read;
    private boolean write;
    private boolean exec;
    private boolean isEnabledDuringGC;


    private byte[] teleWatchpointCache;

    /**
     * Creates a watchpoint with memory location not yet configured.
     * @param description text useful to a person, for example capturing the intent of the watchpoint
     * @see RuntimeMemoryRegion#setStart(Address)
     * @see RuntimeMemoryRegion#setSize(Size)
     */
    private TeleWatchpoint(Factory factory, String description, boolean after, boolean read, boolean write, boolean exec, boolean isEnabledDuringGC) {
        this(factory, description, Address.zero(), Size.zero(), after, read, write, exec, isEnabledDuringGC);
    }

    private TeleWatchpoint(Factory factory, String description, Address start, Size size, boolean after, boolean read, boolean write, boolean exec, boolean isEnabledDuringGC) {
        super(start, size);
        setDescription(description);
        this.factory = factory;
        this.after = after;
        this.read = read;
        this.write = write;
        this.exec = exec;
<<<<<<< HEAD
        this.gc = gc;
=======
        this.isEnabledDuringGC = isEnabledDuringGC;
        if (factory.watchpointsDisabledDuringGC) {
            disableWatchpointSetting();
        }
>>>>>>> 623f1792
    }

    private TeleWatchpoint(Factory factory, String description, MemoryRegion memoryRegion, boolean after, boolean read, boolean write, boolean exec, boolean isEnabledDuringGC) {
        super(memoryRegion);
        setDescription(description);
        this.factory = factory;
        this.after = after;
        this.read = read;
        this.write = write;
        this.exec = exec;
<<<<<<< HEAD
        this.gc = gc;
=======
        this.isEnabledDuringGC = isEnabledDuringGC;
        if (factory.watchpointsDisabledDuringGC) {
            disableWatchpointSetting();
        }
>>>>>>> 623f1792
    }

    @Override
    public boolean equals(Object o) {
        // For the purposes of the collection, define ordering and equality in terms of start location only.
        if (o instanceof TeleWatchpoint) {
            final TeleWatchpoint teleWatchpoint = (TeleWatchpoint) o;
            return start().equals(teleWatchpoint.start());
        }
        return false;
    }

    /**
     * @return whether this watchpoint is configured to trap when the watched memory is read
     */
    public boolean isRead() {
        return read;
    }

    /* (non-Javadoc)
     * @see com.sun.max.tele.MaxWatchpoint#setRead(boolean)
     */
    public boolean setRead(boolean read) {
        ProgramError.check(active, "Attempt to set flag on disabled watchpoint");
        this.read = read;
        if (factory.ongoingGC && !gc) {
            return true;
        }
        return factory.resetWatchpoint(this);
    }

    /**
     * @return whether this watchpoint is configured to trap when the watched memory is written to
     */
    public boolean isWrite() {
        return write;
    }

    /* (non-Javadoc)
     * @see com.sun.max.tele.MaxWatchpoint#setWrite(boolean)
     */
    public boolean setWrite(boolean write) {
        ProgramError.check(active, "Attempt to set flag on disabled watchpoint");
        this.write = write;
        if (factory.ongoingGC && !gc) {
            return true;
        }
        return factory.resetWatchpoint(this);
    }

    /**
     * @return whether this watchpoint is configured to trap when the watched memory is executed from.
     */
    public boolean isExec() {
        return exec;
    }

    /* (non-Javadoc)
     * @see com.sun.max.tele.MaxWatchpoint#setExec(boolean)
     */
    public boolean setExec(boolean exec) {
        ProgramError.check(active, "Attempt to set flag on disabled watchpoint");
        this.exec = exec;
        if (factory.ongoingGC && !gc) {
            return true;
        }
        return factory.resetWatchpoint(this);
    }

    public boolean isEnabledDuringGC() {
        return isEnabledDuringGC;
    }

    public void setEnabledDuringGC(boolean isEnabledDuringGC) {
        ProgramError.check(active, "Attempt to set flag on disabled watchpoint");
<<<<<<< HEAD
        this.gc = gc;
        if (factory.ongoingGC && !gc) {
=======
        this.isEnabledDuringGC = isEnabledDuringGC;
        if (factory.watchpointsDisabledDuringGC) {
>>>>>>> 623f1792
            disable();
        } else if (factory.ongoingGC && gc) {
            reenable();
        }
    }

    public boolean isEnabled() {
        return active && (read || write || exec);
    }

    /* (non-Javadoc)
     * @see com.sun.max.tele.MaxWatchpoint#remove()
     */
    public boolean dispose() {
        return  factory.removeWatchpoint(this);
    }

    /* (non-Javadoc)
     * @see com.sun.max.tele.MaxWatchpoint#getTeleObject()
     */
    public TeleObject getTeleObject() {
        return null;
    }

    protected void updateTeleWatchpointCache(TeleProcess teleProcess) {
        if (teleWatchpointCache == null || teleWatchpointCache.length != size.toInt()) {
            teleWatchpointCache = new byte[size.toInt()];
        }
        teleWatchpointCache = teleProcess.dataAccess().readFully(start, size.toInt());
    }

    public boolean disable() {
        return factory.deactivateWatchpoint(this);
    }

    public boolean reenable() {
        return factory.activateWatchpoint(this);
    }

    /**
     * A watchpoint for a specified, fixed memory region.
     *
     */
    private static final class TeleRegionWatchpoint extends TeleWatchpoint {

        public TeleRegionWatchpoint(Factory factory, String description, MemoryRegion memoryRegion, boolean after, boolean read, boolean write, boolean exec, boolean gc) {
            super(factory, description, memoryRegion.start(), memoryRegion.size(), after, read, write, exec, gc);
        }

        @Override
        public String toString() {
            return "TeleRegionWatchpoint" + super.toString();
        }
    }

    /**
     * A watchpoint for a whole object.
     */
    private static final class TeleObjectWatchpoint extends TeleWatchpoint {

        private final TeleObject teleObject;

        public TeleObjectWatchpoint(Factory factory, String description, TeleObject teleObject, boolean after, boolean read, boolean write, boolean exec, boolean gc) {
            super(factory, description, teleObject.getCurrentMemoryRegion(), after, read, write, exec, gc);
            this.teleObject = teleObject;
        }

        @Override
        public TeleObject getTeleObject() {
            return teleObject;
        }

        @Override
        public String toString() {
            return "TeleObjectWatchpoint@" + super.toString();
        }
    }

    /**
     * A watchpoint for the memory holding an object's field.
     */
    private static final class TeleFieldWatchpoint extends TeleWatchpoint {

        private final TeleObject teleObject;

        public TeleFieldWatchpoint(Factory factory, String description, TeleObject teleObject, FieldActor fieldActor, boolean after, boolean read, boolean write, boolean exec, boolean gc) {
            super(factory, description, teleObject.getCurrentMemoryRegion(fieldActor), after, read, write, exec, gc);
            this.teleObject = teleObject;
        }

        @Override
        public TeleObject getTeleObject() {
            return teleObject;
        }

        @Override
        public String toString() {
            return "TeleFieldWatchpoint@" + super.toString();
        }
    }

    /**
     *A watchpoint for the memory holding an array element.
     */
    private static final class TeleArrayElementWatchpoint extends TeleWatchpoint {

        private final TeleObject teleObject;
        private final int index;

        public TeleArrayElementWatchpoint(Factory factory, String description, TeleObject teleObject, Kind elementKind, int arrayOffsetFromOrigin, int index, boolean after, boolean read, boolean write, boolean exec, boolean gc) {
            super(factory, description, teleObject.getCurrentOrigin().plus(arrayOffsetFromOrigin + (index * elementKind.width.numberOfBytes)), Size.fromInt(elementKind.width.numberOfBytes), after, read, write, exec, gc);
            this.teleObject = teleObject;
            this.index = index;
        }

        @Override
        public TeleObject getTeleObject() {
            return teleObject;
        }

        @Override
        public String toString() {
            return "TeleArrayElementWatchpoint@" + super.toString();
        }
    }

    /**
     * A watchpoint for the memory holding an object's header field.
     */
    private static final class TeleHeaderWatchpoint extends TeleWatchpoint {

        private final TeleObject teleObject;
        private final HeaderField headerField;

        public TeleHeaderWatchpoint(Factory factory, String description, TeleObject teleObject, HeaderField headerField, boolean after, boolean read, boolean write, boolean exec, boolean gc) {
            super(factory, description, teleObject.getCurrentMemoryRegion(headerField), after, read, write, exec, gc);
            this.teleObject = teleObject;
            this.headerField = headerField;
        }

        @Override
        public TeleObject getTeleObject() {
            return teleObject;
        }

        @Override
        public String toString() {
            return "TeleHeaderWatchpoint@" + super.toString();
        }
    }

    /**
     * A watchpoint for the memory holding a {@linkplain VmThreadLocal thread local variable}.
     * @see VmThreadLocal
     */
    private static final class TeleVmThreadLocalWatchpoint extends TeleWatchpoint {

        private final TeleThreadLocalValues teleThreadLocalValues;

        public TeleVmThreadLocalWatchpoint(Factory factory, String description, TeleThreadLocalValues teleThreadLocalValues, int index, boolean after, boolean read, boolean write, boolean exec, boolean gc) {
            super(factory, description,  teleThreadLocalValues.getMemoryRegion(index), after, read, write, exec, gc);
            this.teleThreadLocalValues = teleThreadLocalValues;
        }


        @Override
        public String toString() {
            return "TeleVmThreadWatchpoint@" + super.toString();
        }
    }

    /**
     * A factory for creating and managing process watchpoints.
     * <br>
     * <b>Implementation Restriction</b>: currently limited to one set at a time.
     *
     * @author Michael Van De Vanter
     */
    public static final class Factory extends Observable implements Comparator<TeleWatchpoint> {

        private final TeleProcess teleProcess;

        // This implementation is not thread-safe; this factory must take care of that.
        // Keep the set ordered by start address only, implemented by the comparator and equals().
        // An additional constraint imposed by this factory is that no regions overlap,
        // either in part or whole, with others in the set.
        private final TreeSet<TeleWatchpoint> watchpoints = new TreeSet<TeleWatchpoint>(this);

        // A thread-safe, immutable collection of the current watchpoint list.
        // This list will be read many, many more times than it will change.
        private volatile IterableWithLength<MaxWatchpoint> watchpointsCache;

        private boolean ongoingGC = false;

        private int relocatableWatchpointsCounter = 0;

        private Address triggeredWatchpointAddress;
        private String triggeredWatchpointCode;

        public Factory(TeleProcess teleProcess) {
            this.teleProcess = teleProcess;
            updateCache();
            teleProcess.teleVM().addVMStateObserver(new TeleVMStateObserver() {

                public void upate(MaxVMState maxVMState) {
                    if (maxVMState.processState() == ProcessState.TERMINATED) {
                        watchpoints.clear();
                        updateCache();
                        setChanged();
                        notifyObservers();
                    }
                }
            });
        }

        private void updateCache() {
            watchpointsCache = new VectorSequence<MaxWatchpoint>(watchpoints);
        }

        /**
         * Does the bookkeeping of set releocatable watchpoints in our system.
         * @param watchpoint
         * @return watchpoint if creation was successful
         * @throws TooManyWatchpointsException
         * @throws DuplicateWatchpointException
         */
        private TeleWatchpoint setRelocatableWatchpoint(TeleWatchpoint watchpoint) throws TooManyWatchpointsException, DuplicateWatchpointException {
            TeleWatchpoint result = null;
            try {
                result = addWatchpoint(watchpoint);
            } catch (TooManyWatchpointsException e) {
                throw e;
            } catch (DuplicateWatchpointException e) {
                throw e;
            }

            if (result != null) {
                relocatableWatchpointsCounter++;
            }
            return result;
        }

        /**
         * Creates a new watchpoint that covers a given memory region in the VM.
         * @param description text useful to a person, for example capturing the intent of the watchpoint
         * @param memoryRegion the region of memory in the VM to be watched.
         * @param after before or after watchpoint
         * @param read read watchpoint
         * @param write write watchpoint
         * @param exec execute watchpoint
         *
         * @return a new watchpoint, if successful
         * @throws TooManyWatchpointsException if setting a watchpoint would exceed a platform-specific limit
         * @throws DuplicateWatchpointException if the region overlaps, in part or whole, with an existing watchpoint.
         */
        public synchronized TeleWatchpoint setRegionWatchpoint(String description, MemoryRegion memoryRegion, boolean after, boolean read, boolean write, boolean exec, boolean gc)
            throws TooManyWatchpointsException, DuplicateWatchpointException {
            final TeleWatchpoint teleWatchpoint =
                new TeleRegionWatchpoint(this, description, memoryRegion, after, read, write, exec, gc);
            return addWatchpoint(teleWatchpoint);
        }

        /**
         * Creates a new watchpoint that covers an entire heap object's memory in the VM.
         * @param description text useful to a person, for example capturing the intent of the watchpoint
         * @param teleObject a heap object in the VM
         * @param after before or after watchpoint
         * @param read read watchpoint
         * @param write write watchpoint
         * @param exec execute watchpoint
         *
         * @return a new watchpoint, if successful
         * @throws TooManyWatchpointsException if setting a watchpoint would exceed a platform-specific limit
         * @throws DuplicateWatchpointException if the region overlaps, in part or whole, with an existing watchpoint.
         */
        public synchronized TeleWatchpoint setObjectWatchpoint(String description, TeleObject teleObject, boolean after, boolean read, boolean write, boolean exec, boolean gc)
            throws TooManyWatchpointsException, DuplicateWatchpointException {
            final TeleWatchpoint teleWatchpoint =
                new TeleObjectWatchpoint(this, description, teleObject, after, read, write, exec, gc);
            return setRelocatableWatchpoint(teleWatchpoint);
        }

        /**
         * Creates a new watchpoint that covers a heap object's field in the VM.
         * @param description text useful to a person, for example capturing the intent of the watchpoint
         * @param teleObject a heap object in the VM
         * @param fieldActor description of a field in object of that type
         * @param after before or after watchpoint
         * @param read read watchpoint
         * @param write write watchpoint
         * @param exec execute watchpoint
         *
         * @return a new watchpoint, if successful
         * @throws TooManyWatchpointsException if setting a watchpoint would exceed a platform-specific limit
         * @throws DuplicateWatchpointException if the region overlaps, in part or whole, with an existing watchpoint.
         */
        public synchronized TeleWatchpoint setFieldWatchpoint(String description, TeleObject teleObject, FieldActor fieldActor, boolean after, boolean read, boolean write, boolean exec, boolean gc)
            throws TooManyWatchpointsException, DuplicateWatchpointException {
            final TeleWatchpoint teleWatchpoint =
                new TeleFieldWatchpoint(this, description, teleObject, fieldActor, after, read, write, exec, gc);
            return setRelocatableWatchpoint(teleWatchpoint);
        }

        /**
         * Creates a new watchpoint that covers an element in an array in the VM.
         *
         * @param description text useful to a person, for example capturing the intent of the watchpoint
         * @param teleObject a heap object in the VM that contains the array
         * @param elementKind the type category of the array elements
         * @param arrayOffsetFromOrigin location relative to the object's origin of element 0 in the array
         * @param index index of the element to watch
         * @param after before or after watchpoint
         * @param read read watchpoint
         * @param write write watchpoint
         * @param exec execute watchpoint
         *
         * @return a new watchpoint, if successful
         * @throws TooManyWatchpointsException if setting a watchpoint would exceed a platform-specific limit
         * @throws DuplicateWatchpointException if the region overlaps, in part or whole, with an existing watchpoint.
         */
        public synchronized TeleWatchpoint setArrayElementWatchpoint(String description, TeleObject teleObject, Kind elementKind, int arrayOffsetFromOrigin, int index, boolean after, boolean read, boolean write, boolean exec, boolean gc)
            throws TooManyWatchpointsException, DuplicateWatchpointException {
            final TeleWatchpoint teleWatchpoint =
                new TeleArrayElementWatchpoint(this, description, teleObject, elementKind, arrayOffsetFromOrigin, index, after, read, after, exec, gc);
            return setRelocatableWatchpoint(teleWatchpoint);
        }

        /**
         * Creates a new watchpoint that covers a field in an object's header in the VM.
         *
         * @param description text useful to a person, for example capturing the intent of the watchpoint
         * @param teleObject a heap object in the VM
         * @param headerField a field in the object's header
         * @param after before or after watchpoint
         * @param read read watchpoint
         * @param write write watchpoint
         * @param exec execute watchpoint
         *
         * @return a new watchpoint, if successful
         * @throws TooManyWatchpointsException if setting a watchpoint would exceed a platform-specific limit
         * @throws DuplicateWatchpointException if the region overlaps, in part or whole, with an existing watchpoint.
         */
        public synchronized TeleWatchpoint setHeaderWatchpoint(String description, TeleObject teleObject, HeaderField headerField, boolean after, boolean read, boolean write, boolean exec, boolean gc)
            throws TooManyWatchpointsException, DuplicateWatchpointException {
            final TeleWatchpoint teleWatchpoint =
                new TeleHeaderWatchpoint(this, description, teleObject, headerField, after, read, write, exec, gc);
            return setRelocatableWatchpoint(teleWatchpoint);
        }

        /**
         * Creates a new watchpoint that covers a thread local variable in the VM.
         *
         * @param description text useful to a person, for example capturing the intent of the watchpoint
         * @param teleThreadLocalValues a set of thread local values
         * @param index identifies the particular thread local variable
         * @param after before or after watchpoint
         * @param read read watchpoint
         * @param write write watchpoint
         * @param exec execute watchpoint
         *
         * @return a new watchpoint, if successful
         * @throws TooManyWatchpointsException if setting a watchpoint would exceed a platform-specific limit
         * @throws DuplicateWatchpointException if the region overlaps, in part or whole, with an existing watchpoint.
         */
        public synchronized TeleWatchpoint setVmThreadLocalWatchpoint(String description, TeleThreadLocalValues teleThreadLocalValues, int index, boolean after, boolean read, boolean write, boolean exec, boolean gc)
            throws TooManyWatchpointsException, DuplicateWatchpointException {
            final TeleWatchpoint teleWatchpoint =
                new TeleVmThreadLocalWatchpoint(this, description, teleThreadLocalValues, index, after, read, write, exec, gc);
            return addWatchpoint(teleWatchpoint);
        }

        private TeleWatchpoint addWatchpoint(TeleWatchpoint teleWatchpoint)  throws TooManyWatchpointsException, DuplicateWatchpointException {
            teleWatchpoint.active = false;
            if (watchpoints.size() >= teleProcess.maximumWatchpointCount()) {
                throw new TooManyWatchpointsException("Number of watchpoints supported by platform (" +
                    teleProcess.maximumWatchpointCount() + ") exceeded");
            }
            if (!watchpoints.add(teleWatchpoint)) {
                // An existing watchpoint starts at the same location
                throw new DuplicateWatchpointException("Watchpoint already exists at location: " + teleWatchpoint.start().toHexString());
            }
            // Check for possible overlaps with predecessor or successor (according to start location)
            final TeleWatchpoint lowerWatchpoint = watchpoints.lower(teleWatchpoint);
            final TeleWatchpoint higherWatchpoint = watchpoints.higher(teleWatchpoint);
            if ((lowerWatchpoint != null && lowerWatchpoint.overlaps(teleWatchpoint)) ||
                            (higherWatchpoint != null && higherWatchpoint.overlaps(teleWatchpoint))) {
                watchpoints.remove(teleWatchpoint);
                throw new DuplicateWatchpointException("Watchpoint already exists that overlaps with start=" + teleWatchpoint.start().toHexString() + ", size=" + teleWatchpoint.size().toString());
            }
            if (teleWatchpoint.isGC() || !ongoingGC) {
                if (!teleProcess.activateWatchpoint(teleWatchpoint)) {
                    Trace.line(TRACE_VALUE, "Failed to create watchpoint " + teleWatchpoint.toString());
                    watchpoints.remove(teleWatchpoint);
                    return null;
                }
            } else {
                Trace.line(TRACE_VALUE, "Watchpoint deactivated during GC" + teleWatchpoint.toString());
            }

            if (relocatableWatchpointsCounter == 1) {
                final Address endOfGCField = teleProcess.teleVM().rootEpochAddress();
                teleProcess.teleVM().setRegionWatchpoint("GC End", new FixedMemoryRegion(endOfGCField, Size.fromInt(Pointer.size()), ""), true, false, true, false, true); //TODO: make it invisible
            }

            Trace.line(TRACE_VALUE, "Created watchpoint at start=" + teleWatchpoint.start().toHexString() + ", size=" + teleWatchpoint.size().toString());
            teleWatchpoint.active = true;
            updateCache();
            setChanged();
            notifyObservers();
            return teleWatchpoint;
        }

        /**
         * Resets an already set watchpoint.
         *
         * @param teleWatchpoint
         * @return true if reset was successful
         */
        private synchronized boolean resetWatchpoint(TeleWatchpoint teleWatchpoint) {
            if (teleProcess.deactivateWatchpoint(teleWatchpoint)) {
                if (!teleProcess.activateWatchpoint(teleWatchpoint)) {
                    Trace.line(TRACE_VALUE, "Failed to reset and install watchpoint at " + teleWatchpoint.start().toHexString());
                    return false;
                }
            } else {
                Trace.line(TRACE_VALUE, "Failed to reset watchpoint at " + teleWatchpoint.start().toHexString());
                return false;
            }

            Trace.line(TRACE_VALUE, "Watchpoint reseted " + teleWatchpoint.start().toHexString());
            teleWatchpoint.active = true;
            updateCache();
            setChanged();
            notifyObservers();
            return true;
        }

        private synchronized boolean deactivateWatchpoint(TeleWatchpoint teleWatchpoint) {
            if (!teleProcess.deactivateWatchpoint(teleWatchpoint)) {
                Trace.line(TRACE_VALUE, "Failed to deactivate watchpoint at " + teleWatchpoint.start().toHexString());
                return false;
            }
            Trace.line(TRACE_VALUE, "Watchpoint deactivated " + teleWatchpoint.start().toHexString());
            teleWatchpoint.active = true;
            updateCache();
            setChanged();
            notifyObservers();
            return true;
        }

        private synchronized boolean activateWatchpoint(TeleWatchpoint teleWatchpoint) {
            if (!teleProcess.activateWatchpoint(teleWatchpoint)) {
                Trace.line(TRACE_VALUE, "Failed to activated watchpoint at " + teleWatchpoint.start().toHexString());
                return false;
            }
            Trace.line(TRACE_VALUE, "Watchpoint activated " + teleWatchpoint.start().toHexString());
            teleWatchpoint.active = true;
            updateCache();
            setChanged();
            notifyObservers();
            return true;
        }

        /**
         * Removes an active memory watchpoint from the VM.
         *
         * @param maxWatchpoint an existing watchpoint in the VM
         * @return true if successful; false if watchpoint is not active in VM.
         */
        private synchronized boolean removeWatchpoint(TeleWatchpoint teleWatchpoint) {
            ProgramError.check(teleWatchpoint.active, "Attempt to delete an already deleted watchpoint ");
            if (watchpoints.remove(teleWatchpoint)) {
                if (teleProcess.deactivateWatchpoint(teleWatchpoint)) {
                    Trace.line(TRACE_VALUE, "Removed watchpoint at start=" + teleWatchpoint.start().toHexString() + ", size=" + teleWatchpoint.size().toString());
                    teleWatchpoint.active = false;

                    if (teleWatchpoint.getTeleObject() != null) {
                        if (relocatableWatchpointsCounter == 1) {
                            final Address endOfGCField = teleProcess.teleVM().rootEpochAddress();
                            final TeleWatchpoint endOfGCWatchpoint = (TeleWatchpoint) findWatchpoint(endOfGCField);
                            removeWatchpoint(endOfGCWatchpoint);
                            relocatableWatchpointsCounter = 0;
                        }
                    }

                    updateCache();
                    setChanged();
                    notifyObservers();
                    return true;
                } else {
                    // Can't deactivate for some reason, so put back in the active collection.
                    watchpoints.add(teleWatchpoint);
                }
            }
            Trace.line(TRACE_VALUE, "Failed to remove watchpoint at start=" + teleWatchpoint.start().toHexString() + ", size=" + teleWatchpoint.size().toString());
            return false;
        }

        /**
         * Updates the watchpoints of all caches.
         */
        public void updateWatchpointCaches() {
            for (TeleWatchpoint teleWatchpoint : watchpoints) {
                teleWatchpoint.updateTeleWatchpointCache(teleProcess);
            }
        }

        public void disableWatchpointsDuringGC() {
            if (!ongoingGC) {
                for (MaxWatchpoint maxWatchpoint : watchpointsCache) {
                    if (!maxWatchpoint.isEnabledDuringGC()) {
                        maxWatchpoint.disable();
                    }
                }
                ongoingGC = true;
            }
        }

        public void reenableWatchpointsAfterGC() {
            if (ongoingGC) {
                for (MaxWatchpoint maxWatchpoint : watchpointsCache) {
                    if (!maxWatchpoint.isEnabledDuringGC()) {
                        maxWatchpoint.reenable();
                    }
                }
                ongoingGC = false;
            }
        }

        /**
<<<<<<< HEAD
         * Finds the watchpoint which triggered a signal.
         * @return triggered watchpoint
         */
        public MaxWatchpoint findTriggeredWatchpoint() {
            triggeredWatchpointAddress = Address.fromLong(teleProcess.readWatchpointAddress());
            if (triggeredWatchpointAddress.equals(Word.zero())) {
                return null;
            }
            triggeredWatchpointCode = teleProcess.readWatchpointAccessCode();

            return findWatchpoint(triggeredWatchpointAddress);
        }

        /**
         * Returns the address which triggered the watchpoint.
         * @return
         */
        public Address getTriggeredWatchpointAddress() {
            return triggeredWatchpointAddress;
        }

        /**
         * Returns the code of the triggered watchpoint.
         * @return
         */
        public String getTriggeredWatchpointCode() {
            return triggeredWatchpointCode;
        }

        /**
=======
>>>>>>> 623f1792
         * Find an existing watchpoint set in the VM.
         * <br>
         * thread-safe
         *
         * @param address a memory address in the VM
         * @return the watchpoint whose memory region includes the address, null if none.
         */
        public MaxWatchpoint findWatchpoint(Address address) {
            for (MaxWatchpoint maxWatchpoint : watchpointsCache) {
                if (maxWatchpoint.contains(address)) {
                    return maxWatchpoint;
                }
            }
            return null;
        }

        public void lazyUpdateRelocatableWatchpoint() {
            for (MaxWatchpoint maxWatchpoint : watchpointsCache) {
                TeleObject teleObject = maxWatchpoint.getTeleObject();
                if (teleObject != null) {
                    MutableTeleGrip grip = (MutableTeleGrip) teleObject.reference().grip();
                    System.out.println(grip.toString());
                }
            }
        }

        /**
         * Find an existing watchpoint set in the VM.
         * <br>
         * thread-safe
         *
         * @param memoryRegion a memory region in the VM
         * @return the watchpoint whose memory region overlaps the specified region, null if none.
         */
        public MaxWatchpoint findWatchpoint(MemoryRegion memoryRegion) {
            for (MaxWatchpoint maxWatchpoint : watchpointsCache) {
                if (maxWatchpoint.overlaps(memoryRegion)) {
                    return maxWatchpoint;
                }
            }
            return null;
        }

        /**
         * @return all watchpoints currently set in the VM; thread-safe.
         */
        public synchronized IterableWithLength<MaxWatchpoint> watchpoints() {
            // Hand out the cached, thread-safe summary
            return watchpointsCache;
        }

        public int compare(TeleWatchpoint o1, TeleWatchpoint o2) {
            // For the purposes of the collection, define equality and comparison to be based
            // exclusively on starting address.
            return o1.start().compareTo(o2.start());
        }
    }

    public static class TooManyWatchpointsException extends MaxException {
        TooManyWatchpointsException(String message) {
            super(message);
        }
    }

    public static class DuplicateWatchpointException extends MaxException {
        DuplicateWatchpointException(String message) {
            super(message);
        }
    }


}<|MERGE_RESOLUTION|>--- conflicted
+++ resolved
@@ -80,14 +80,7 @@
         this.read = read;
         this.write = write;
         this.exec = exec;
-<<<<<<< HEAD
-        this.gc = gc;
-=======
         this.isEnabledDuringGC = isEnabledDuringGC;
-        if (factory.watchpointsDisabledDuringGC) {
-            disableWatchpointSetting();
-        }
->>>>>>> 623f1792
     }
 
     private TeleWatchpoint(Factory factory, String description, MemoryRegion memoryRegion, boolean after, boolean read, boolean write, boolean exec, boolean isEnabledDuringGC) {
@@ -98,14 +91,7 @@
         this.read = read;
         this.write = write;
         this.exec = exec;
-<<<<<<< HEAD
-        this.gc = gc;
-=======
         this.isEnabledDuringGC = isEnabledDuringGC;
-        if (factory.watchpointsDisabledDuringGC) {
-            disableWatchpointSetting();
-        }
->>>>>>> 623f1792
     }
 
     @Override
@@ -131,7 +117,7 @@
     public boolean setRead(boolean read) {
         ProgramError.check(active, "Attempt to set flag on disabled watchpoint");
         this.read = read;
-        if (factory.ongoingGC && !gc) {
+        if (factory.ongoingGC && !isEnabledDuringGC) {
             return true;
         }
         return factory.resetWatchpoint(this);
@@ -150,7 +136,7 @@
     public boolean setWrite(boolean write) {
         ProgramError.check(active, "Attempt to set flag on disabled watchpoint");
         this.write = write;
-        if (factory.ongoingGC && !gc) {
+        if (factory.ongoingGC && !isEnabledDuringGC) {
             return true;
         }
         return factory.resetWatchpoint(this);
@@ -169,7 +155,7 @@
     public boolean setExec(boolean exec) {
         ProgramError.check(active, "Attempt to set flag on disabled watchpoint");
         this.exec = exec;
-        if (factory.ongoingGC && !gc) {
+        if (factory.ongoingGC && !isEnabledDuringGC) {
             return true;
         }
         return factory.resetWatchpoint(this);
@@ -181,15 +167,10 @@
 
     public void setEnabledDuringGC(boolean isEnabledDuringGC) {
         ProgramError.check(active, "Attempt to set flag on disabled watchpoint");
-<<<<<<< HEAD
-        this.gc = gc;
-        if (factory.ongoingGC && !gc) {
-=======
         this.isEnabledDuringGC = isEnabledDuringGC;
-        if (factory.watchpointsDisabledDuringGC) {
->>>>>>> 623f1792
+        if (factory.ongoingGC && !isEnabledDuringGC) {
             disable();
-        } else if (factory.ongoingGC && gc) {
+        } else if (factory.ongoingGC && isEnabledDuringGC) {
             reenable();
         }
     }
@@ -577,7 +558,7 @@
                 watchpoints.remove(teleWatchpoint);
                 throw new DuplicateWatchpointException("Watchpoint already exists that overlaps with start=" + teleWatchpoint.start().toHexString() + ", size=" + teleWatchpoint.size().toString());
             }
-            if (teleWatchpoint.isGC() || !ongoingGC) {
+            if (teleWatchpoint.isEnabledDuringGC() || !ongoingGC) {
                 if (!teleProcess.activateWatchpoint(teleWatchpoint)) {
                     Trace.line(TRACE_VALUE, "Failed to create watchpoint " + teleWatchpoint.toString());
                     watchpoints.remove(teleWatchpoint);
@@ -625,6 +606,11 @@
             return true;
         }
 
+        /**
+         * Deactivates a watchpoint, but keeps it in the watchpoints list.
+         * @param teleWatchpoint
+         * @return true if succeeded
+         */
         private synchronized boolean deactivateWatchpoint(TeleWatchpoint teleWatchpoint) {
             if (!teleProcess.deactivateWatchpoint(teleWatchpoint)) {
                 Trace.line(TRACE_VALUE, "Failed to deactivate watchpoint at " + teleWatchpoint.start().toHexString());
@@ -638,6 +624,11 @@
             return true;
         }
 
+        /**
+         * Activates a watchpoint.
+         * @param teleWatchpoint
+         * @return true if succeeded
+         */
         private synchronized boolean activateWatchpoint(TeleWatchpoint teleWatchpoint) {
             if (!teleProcess.activateWatchpoint(teleWatchpoint)) {
                 Trace.line(TRACE_VALUE, "Failed to activated watchpoint at " + teleWatchpoint.start().toHexString());
@@ -695,6 +686,9 @@
             }
         }
 
+        /**
+         * Disables all watchpoints during GC, which are not interested in GC actions.
+         */
         public void disableWatchpointsDuringGC() {
             if (!ongoingGC) {
                 for (MaxWatchpoint maxWatchpoint : watchpointsCache) {
@@ -706,6 +700,9 @@
             }
         }
 
+        /**
+         * Reenables all watchpoints after GC, which got deactived during GC.
+         */
         public void reenableWatchpointsAfterGC() {
             if (ongoingGC) {
                 for (MaxWatchpoint maxWatchpoint : watchpointsCache) {
@@ -718,39 +715,6 @@
         }
 
         /**
-<<<<<<< HEAD
-         * Finds the watchpoint which triggered a signal.
-         * @return triggered watchpoint
-         */
-        public MaxWatchpoint findTriggeredWatchpoint() {
-            triggeredWatchpointAddress = Address.fromLong(teleProcess.readWatchpointAddress());
-            if (triggeredWatchpointAddress.equals(Word.zero())) {
-                return null;
-            }
-            triggeredWatchpointCode = teleProcess.readWatchpointAccessCode();
-
-            return findWatchpoint(triggeredWatchpointAddress);
-        }
-
-        /**
-         * Returns the address which triggered the watchpoint.
-         * @return
-         */
-        public Address getTriggeredWatchpointAddress() {
-            return triggeredWatchpointAddress;
-        }
-
-        /**
-         * Returns the code of the triggered watchpoint.
-         * @return
-         */
-        public String getTriggeredWatchpointCode() {
-            return triggeredWatchpointCode;
-        }
-
-        /**
-=======
->>>>>>> 623f1792
          * Find an existing watchpoint set in the VM.
          * <br>
          * thread-safe
