--- conflicted
+++ resolved
@@ -28,12 +28,7 @@
 import java.util.concurrent.*;
 
 import com.sun.cri.ci.*;
-<<<<<<< HEAD
-import com.sun.max.asm.*;
-import com.sun.max.platform.*;
-=======
 import com.sun.cri.ci.CiRegister.RegisterFlag;
->>>>>>> 5e213304
 import com.sun.max.program.*;
 import com.sun.max.tele.*;
 import com.sun.max.tele.debug.BreakpointCondition.ExpressionException;
@@ -350,27 +345,11 @@
             final long startTimeMillis = System.currentTimeMillis();
             this.teleTargetBreakpointManager = vm.teleProcess().targetBreakpointManager();
             // Predefine parameter accessors for reading compilation details
-<<<<<<< HEAD
-            if (platform().isa == ISA.AMD64) {
-                if (platform().os.unix || platform().os == OS.GUESTVM) {
-                    parameter0 = AMD64.rdi;
-                    parameter1 = AMD64.rsi;
-                    parameter2 = AMD64.rdx;
-                    parameter3 = AMD64.rcx;
-                } else {
-                    throw FatalError.unimplemented();
-                }
-            } else {
-                throw FatalError.unimplemented();
-            }
-
-=======
             CiRegister[] args = MaxineVM.vm().registerConfigs.standard.getCallingConventionRegisters(JavaCall, RegisterFlag.CPU);
             parameter0 = args[0];
             parameter1 = args[1];
             parameter2 = args[2];
             parameter3 = args[3];
->>>>>>> 5e213304
             Trace.end(TRACE_VALUE, tracePrefix() + "initializing", startTimeMillis);
         }
 
