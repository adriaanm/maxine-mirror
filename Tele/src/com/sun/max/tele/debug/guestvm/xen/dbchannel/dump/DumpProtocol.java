--- conflicted
+++ resolved
@@ -19,28 +19,14 @@
 
 import java.io.*;
 
-import com.sun.max.elf.ELFHeader.*;
 import com.sun.max.elf.xen.*;
-import com.sun.max.elf.xen.section.notes.*;
 import com.sun.max.program.*;
 import com.sun.max.tele.debug.guestvm.xen.dbchannel.*;
-import com.sun.max.tele.debug.guestvm.xen.elf.util.*;
 
 public class DumpProtocol extends CompleteProtocolAdaptor implements Protocol {
 
-<<<<<<< HEAD
     private ImageFileHandler imageFileHandler;
-    /**
-     * Creates an instance of {@link Protocol} that can read from Xen core dumps.
-     * @param imageFileHandler access to the image file
-     * @param dumpFile path to the dump file
-     */
-    public DumpProtocol(ImageFileHandler imageFileHandler, String dumpFile) {
-        this.imageFileHandler = imageFileHandler;
-        // TODO implement
-=======
-    private ELFSymbolLookup _symbolLookup = null;
-    XenCoreDumpELFReader _reader = null;
+    private XenCoreDumpELFReader xenReader = null;
     /**
      * Creates an instance of {@link Protocol} that can read from Xen core dumps.
      *
@@ -48,15 +34,14 @@
      */
     private File imageFile = null;
     private File dumpFile = null;
-    private RandomAccessFile _dumpRaf = null;
+    private RandomAccessFile dumpRaf = null;
 
-    public DumpProtocol(String imageFileStr, String dumpFileStr) {
-        this.imageFile = new File(imageFileStr);
+    public DumpProtocol(ImageFileHandler imageFileHandler, String dumpFileStr) {
+        this.imageFileHandler = imageFileHandler;
         dumpFile = new File(dumpFileStr);
-        if (!(this.imageFile.exists() && dumpFile.exists())) {
+        if (!dumpFile.exists()) {
             throw new IllegalArgumentException("Dump or Image file does not exist or is not accessible");
         }
->>>>>>> 3e6c5c73
     }
 
     @Override
@@ -68,10 +53,7 @@
     @Override
     public boolean attach(int domId, int threadLocalsAreaSize) {
         try {
-            _symbolLookup = new ELFSymbolLookup(imageFile);
-            _dumpRaf = new RandomAccessFile(dumpFile, "r");
-            _reader = new XenCoreDumpELFReader(_dumpRaf);
-
+            xenReader = new XenCoreDumpELFReader(new RandomAccessFile(dumpFile, "r"));
         } catch (Exception e) {
             throw new RuntimeException(e);
         }
@@ -98,7 +80,13 @@
 
     @Override
     public long getBootHeapStart() {
-        long address = _symbolLookup.lookupSymbolValue("theHeap").longValue();
+        long address = imageFileHandler.getBootHeapStartSymbolAddress();
+        try {
+            //This essentially assumes 64 bitness of the address and the target.
+            return xenReader.getPagesSection().getDataInputStream(address).read_Elf64_XWord();
+        } catch (Exception e) {
+            ProgramError.unexpected("Couldnt get Boot Heap start from the dump File");
+        }
         return 0;
     }
 
