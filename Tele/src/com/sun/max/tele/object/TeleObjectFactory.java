--- conflicted
+++ resolved
@@ -208,7 +208,6 @@
             return null;
         }
 
-<<<<<<< HEAD
         // Most important of the roles played by a {@link TeleObject} is to capture
         // the type of the object at the specified location.  This gets done empirically,
         // by examining the meta-information stored with the presumed object.
@@ -218,27 +217,20 @@
         // investigation must be done using the lowest level memory reading primitives.
 
         // Location of the {@link Hub} in the VM that describes the layout of the presumed object.
-        Reference hubReference;
+        Reference hubReference = null;
 
         // Location of the {@link ClassActor} in the VM that describes the type of the presumed object.
-        Reference classActorReference;
+        Reference classActorReference = null;
 
         // Local copy of the {@link ClassActor} in the VM that describes the type of the presumed object.
         // We presume to have loaded exactly the same classes as in the VM, so we can use this local
         // copy for a kind of reflective access to the structure of the presumed object.
-        ClassActor classActor;
+        ClassActor classActor = null;
+        Word word = null;
 
         try {
             // If the location in fact points to a well-formed object in the VM, we will be able to determine the
             // meta-information necessary to understanding how to access information in the object.
-            hubReference = teleVM().wordToReference(teleVM().layoutScheme().generalLayout.readHubReferenceAsWord(reference));
-=======
-        Reference hubReference = null;
-        Reference classActorReference = null;
-        ClassActor classActor = null;
-        Word word = null;
-
-        try {
             // check first if object got relocated
             Pointer forwarded = teleVM().getForwardedObject(reference.toOrigin());
             if (!forwarded.equals(reference.toOrigin())) {
@@ -252,7 +244,6 @@
             hubReference = teleVM().wordToReference(word);
 
             // class actor is next
->>>>>>> e5ded98e
             classActorReference = teleVM().fields().Hub_classActor.readReference(hubReference);
             word = teleVM().getForwardedObject(classActorReference.toOrigin());
             if (!classActorReference.toOrigin().equals(word)) {
@@ -308,22 +299,6 @@
                 }
             }
         } else if (classActor.isTupleClassActor()) {
-<<<<<<< HEAD
-            synchronized (referenceToTeleObject) {
-                // Check map again, just in case there's a race
-                teleObject = referenceToTeleObject.get(reference);
-                if (teleObject == null) {
-                    final Constructor constructor = lookupTeleTupleObjectConstructor(classActor);
-                    try {
-                        teleObject = (TeleObject) constructor.newInstance(teleVM(), reference);
-                    } catch (InstantiationException e) {
-                        throw ProgramError.unexpected(e);
-                    } catch (IllegalAccessException e) {
-                        throw ProgramError.unexpected(e);
-                    } catch (InvocationTargetException e) {
-                        throw ProgramError.unexpected(e);
-                    }
-=======
             // Check map again, just in case there's a race
             teleObject = getTeleObjectFromReferenceToTeleObjectMap(reference);
             if (teleObject == null) {
@@ -336,7 +311,6 @@
                     throw ProgramError.unexpected();
                 } catch (InvocationTargetException e) {
                     throw ProgramError.unexpected();
->>>>>>> e5ded98e
                 }
             }
         } else {
