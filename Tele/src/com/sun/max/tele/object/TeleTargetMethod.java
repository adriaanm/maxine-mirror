/*
 * Copyright (c) 2007 Sun Microsystems, Inc.  All rights reserved.
 *
 * Sun Microsystems, Inc. has intellectual property rights relating to technology embodied in the product
 * that is described in this document. In particular, and without limitation, these intellectual property
 * rights may include one or more of the U.S. patents listed at http://www.sun.com/patents and one or
 * more additional patents or pending patent applications in the U.S. and in other countries.
 *
 * U.S. Government Rights - Commercial software. Government users are subject to the Sun
 * Microsystems, Inc. standard license agreement and applicable provisions of the FAR and its
 * supplements.
 *
 * Use is subject to license terms. Sun, Sun Microsystems, the Sun logo, Java and Solaris are trademarks or
 * registered trademarks of Sun Microsystems, Inc. in the U.S. and other countries. All SPARC trademarks
 * are used under license and are trademarks or registered trademarks of SPARC International, Inc. in the
 * U.S. and other countries.
 *
 * UNIX is a registered trademark in the U.S. and other countries, exclusively licensed through X/Open
 * Company, Ltd.
 */
package com.sun.max.tele.object;

import java.util.*;

import com.sun.max.asm.*;
import com.sun.max.collect.*;
import com.sun.max.io.*;
import com.sun.max.jdwp.vm.data.*;
import com.sun.max.jdwp.vm.proxy.*;
import com.sun.max.lang.*;
import com.sun.max.program.*;
import com.sun.max.tele.*;
import com.sun.max.tele.debug.*;
import com.sun.max.tele.field.*;
import com.sun.max.tele.interpreter.*;
import com.sun.max.tele.method.*;
import com.sun.max.tele.type.*;
import com.sun.max.tele.value.*;
import com.sun.max.unsafe.*;
import com.sun.max.vm.actor.member.*;
import com.sun.max.vm.actor.member.MethodKey.*;
import com.sun.max.vm.compiler.*;
import com.sun.max.vm.compiler.target.*;
import com.sun.max.vm.reference.*;
import com.sun.max.vm.value.*;

/**
 * Canonical surrogate for several possible kinds of compilation of a Java {@link ClassMethod} in the {@link TeleVM}.
 *
 * @author Michael Van De Vanter
 */
public abstract class TeleTargetMethod extends TeleRuntimeMemoryRegion implements TeleTargetRoutine {

    // TODO (mlvdv) implement a sensible and consistent caching strategy

    /**
     * Gets a {@code TeleTargetMethod} instance representing the {@link TargetMethod} in the tele VM that contains a
     * given instruction pointer. If the instruction pointer's address does not lie within a target method, then null is returned.
     * If the instruction pointer is within a target method but there is no {@code TeleTargetMethod} instance existing
     * for it in the {@linkplain TeleCodeRegistry tele code registry}, then a new instance is created and returned.
     *
     * @param address an instruction pointer in the tele VM's address space
     * @return {@code TeleTargetMethod} instance representing the {@code TargetMethod} containing {@code
     *         instructionPointer} or null if there is no {@code TargetMethod} containing {@code instructionPointer}
     */
    public static TeleTargetMethod make(TeleVM teleVM, Address address) {
        assert address != Address.zero();
        if (!teleVM.isBootImageRelocated()) {
            return null;
        }
        TeleTargetMethod teleTargetMethod = teleVM.findTeleTargetRoutine(TeleTargetMethod.class, address);
        if (teleTargetMethod == null
                        && teleVM.findTeleTargetRoutine(TeleTargetRoutine.class, address) == null
                        && teleVM.containsInCode(address)) {
            // Not a known java target method, and not some other kind of known target code, but in a code region
            // See if the code manager in the VM knows about it.
            try {
                final Reference targetMethodReference = teleVM.methods().Code_codePointerToTargetMethod.interpret(new WordValue(address)).asReference();
                // Possible that the address points to an unallocated area of a code region.
                if (targetMethodReference != null && !targetMethodReference.isZero()) {
                    teleTargetMethod = (TeleTargetMethod) teleVM.makeTeleObject(targetMethodReference);  // Constructor will add to register.
                }
            } catch (TeleInterpreterException e) {
                throw ProgramError.unexpected(e);
            }
        }
        return teleTargetMethod;
    }

    /**
     * @return  local surrogates for all {@link TargetMethod}s in the {@link TeleVM} that match the specified key.
     */
    public static Sequence<TeleTargetMethod> get(TeleVM teleVM, MethodKey methodKey) {
        final AppendableSequence<TeleTargetMethod> result = new LinkSequence<TeleTargetMethod>();
        final DefaultMethodKey defaultMethodKey = new DefaultMethodKey(methodKey.holder(), methodKey.name(), methodKey.signature());
        // The interpreter will be unhappy passing in arguments whose dynamic types are alien (non-VM) classes, so create one for the key.
        try {
            final Reference targetMethodArrayReference = teleVM.methods().Code_methodKeyToTargetMethods.interpret(TeleReferenceValue.from(defaultMethodKey)).asReference();
            final TeleArrayObject teleTargetMethodArrayObject = (TeleArrayObject) teleVM.makeTeleObject(targetMethodArrayReference);
            if (teleTargetMethodArrayObject != null) {
                for (Reference targetMethodReference : (Reference []) teleTargetMethodArrayObject.shallowCopy()) {
                    final TeleTargetMethod teleTargetMethod = (TeleTargetMethod) teleVM.makeTeleObject(targetMethodReference);
                    result.append(teleTargetMethod);
                }
            }
            return result;
        } catch (TeleInterpreterException e) {
            throw ProgramError.unexpected(e);
        }
    }

    private final TargetCodeRegion targetCodeRegion;

    public TargetCodeRegion targetCodeRegion() {
        return targetCodeRegion;
    }

    TeleTargetMethod(TeleVM teleVM, Reference targetMethodReference) {
        super(teleVM, targetMethodReference);
        // Exception to the general policy of not performing VM i/o during object
        // construction.  This is needed for the code registry.
        // A consequence is synchronized call to the registry from within a synchronized call to {@link TeleObject} construction.
        targetCodeRegion = new TargetCodeRegion(this, start(), size());
        // Register every method compilation, so that they can be located by code address.
        teleVM.registerTeleTargetRoutine(this);
    }

    private Pointer codeStart = Pointer.zero();

    /**
     * @see TargetMethod#codeStart()
     */
    public Pointer getCodeStart() {
        if (codeStart.isZero()) {
            codeStart = teleVM().fields().TargetMethod_codeStart.readWord(reference()).asPointer();
        }
        return codeStart;
    }

    public String getName() {
        return getClass().getSimpleName() + " for " + classMethodActor().simpleName();
    }

    private TeleClassMethodActor teleClassMethodActor;

    /**
     * Gets the tele class method actor for this target method.
     *
     * @return {@code null} if the class method actor is null the target method
     */
    public TeleClassMethodActor getTeleClassMethodActor() {
        if (teleClassMethodActor == null) {
            final Reference classMethodActorReference = teleVM().fields().TargetMethod_classMethodActor.readReference(reference());
            teleClassMethodActor = (TeleClassMethodActor) teleVM().makeTeleObject(classMethodActorReference);
        }
        return teleClassMethodActor;
    }

    public TeleRoutine teleRoutine() {
        return getTeleClassMethodActor();
    }

    /**
     * Gets the local mirror of the class method actor associated with this target method. This may be null.
     */
    public ClassMethodActor classMethodActor() {
        final TeleClassMethodActor teleClassMethodActor = getTeleClassMethodActor();
        if (teleClassMethodActor == null) {
            return null;
        }
        return teleClassMethodActor.classMethodActor();
    }

    /**
     * Gets the entry point for this method as specified by the ABI in use when this target method was compiled.
     *
     * @return {@link Address#zero()} if this target method has not yet been compiled
     */
    public final Address callEntryPoint() {
        final Pointer codeStart = getCodeStart();
        if (codeStart.isZero()) {
            return Address.zero();
        }
        final Reference callEntryPointReference = TeleInstanceReferenceFieldAccess.readPath(reference(), teleVM().fields().TargetMethod_abi, teleVM().fields().TargetABI_callEntryPoint);
        final TeleObject teleCallEntryPoint = teleVM().makeTeleObject(callEntryPointReference);
        if (teleCallEntryPoint == null) {
            return codeStart;
        }
        final CallEntryPoint callEntryPoint = (CallEntryPoint) teleCallEntryPoint.deepCopy();
        return codeStart.plus(callEntryPoint.offsetFromCodeStart());
    }

    /**
     * Gets the byte array containing the target-specific machine code of this target method in the {@link TeleVM}.
     * @see TargetMethod#code()
     */
    public final byte[] getCode() {
        final Reference codeReference = teleVM().fields().TargetMethod_code.readReference(reference());
        if (codeReference.isZero()) {
            return null;
        }
        final TeleArrayObject teleCode = (TeleArrayObject) teleVM().makeTeleObject(codeReference);
        return (byte[]) teleCode.shallowCopy();
    }

    /**
     * Gets the length of the byte array containing the target-specific machine code of this target method in the {@link TeleVM}.
     * @see TargetMethod#codeLength()
     */
    public final int getCodeLength() {
        final Reference codeReference = teleVM().fields().TargetMethod_code.readReference(reference());
        if (codeReference.isZero()) {
            return 0;
        }
        final TeleArrayObject teleCodeArrayObject = (TeleArrayObject) teleVM().makeTeleObject(codeReference);
        return teleCodeArrayObject.getLength();
    }

    private IndexedSequence<TargetCodeInstruction> instructions;

    public final  IndexedSequence<TargetCodeInstruction> getInstructions() {
        if (instructions == null) {
            final byte[] code = getCode();
            if (code != null) {
                instructions = TeleDisassembler.decode(teleVM().vmConfiguration().platform().processorKind, getCodeStart(), code, getEncodedInlineDataDescriptors());
            }
        }
        return instructions;
    }

    /**
     * @see  StopPositions
     * @see  TargetMethod#stopPositions()
     */
    private StopPositions stopPositions;

    /**
     * @see TargetMethod#stopPositions()
     */
    public StopPositions getStopPositions() {
        if (stopPositions == null) {
            final Reference intArrayReference = teleVM().fields().TargetMethod_stopPositions.readReference(reference());
            final TeleArrayObject teleIntArrayObject = (TeleArrayObject) teleVM().makeTeleObject(intArrayReference);
            if (teleIntArrayObject == null) {
                return null;
            }
            stopPositions = new StopPositions((int[]) teleIntArrayObject.shallowCopy());
        }
        return stopPositions;
    }

    /**
     * @see TargetMethod#numberOfStopPositions()
     */
    public int getNumberOfStopPositions() {
        final StopPositions stopPositions = getStopPositions();
        return stopPositions == null ? 0 : stopPositions.length();
    }

    public int getJavaStopIndex(Address address) {
        final StopPositions stopPositions = getStopPositions();
        if (stopPositions != null) {
            final int targetCodePosition = address.minus(getCodeStart()).toInt();
            for (int i = 0; i < stopPositions.length(); i++) {
                if (stopPositions.get(i) == targetCodePosition) {
                    return i;
                }
            }
        }
        return -1;
    }

    public boolean isAtJavaStop(Address address) {
        return getJavaStopIndex(address) >= 0;
    }

    /**
     * @return position of the closest following call instruction, direct or indirect; -1 if none.
     */
    private int getNextCallPosition(int position) {
        int nextCallPosition = -1;
        final StopPositions stopPositions = getStopPositions();
        if (stopPositions != null) {
            final int numberOfCalls = getNumberOfDirectCalls() + getNumberOfIndirectCalls();
            for (int i = 0; i < numberOfCalls; i++) {
                final int stopPosition = stopPositions.get(i);
                if (stopPosition > position && (nextCallPosition == -1 || stopPosition < nextCallPosition)) {
                    nextCallPosition = stopPosition;
                }
            }
        }
        return nextCallPosition;
    }

    public Address getNextCallAddress(Address address) {
        final int targetCodePosition = address.minus(getCodeStart()).toInt();
        final int nextCallPosition = getNextCallPosition(targetCodePosition);
        if (nextCallPosition > 0) {
            return getCodeStart().plus(nextCallPosition);
        }
        return Address.zero();
    }

    /**
     * @see TargetMethod#catchRangePositions()
     */
    public int[] getCatchRangePositions() {
        final Reference intArrayReference = teleVM().fields().TargetMethod_catchRangePositions.readReference(reference());
        final TeleArrayObject teleIntArrayObject = (TeleArrayObject) teleVM().makeTeleObject(intArrayReference);
        if (teleIntArrayObject == null) {
            return null;
        }
        return (int[]) teleIntArrayObject.shallowCopy();
    }

    /**
     * @see TargetMethod#catchBlockPositions()
     */
    public int[] getCatchBlockPositions() {
        final Reference intArrayReference = teleVM().fields().TargetMethod_catchBlockPositions.readReference(reference());
        final TeleArrayObject teleIntArrayObject = (TeleArrayObject) teleVM().makeTeleObject(intArrayReference);
        if (teleIntArrayObject == null) {
            return null;
        }
        return (int[]) teleIntArrayObject.shallowCopy();
    }

    /**
     * @see TargetMethod#directCallees()
     */
    public Reference[] getDirectCallees() {
        final Reference refArrayReference = teleVM().fields().TargetMethod_directCallees.readReference(reference());
        final TeleArrayObject teleRefArrayObject = (TeleArrayObject) teleVM().makeTeleObject(refArrayReference);
        if (teleRefArrayObject == null) {
            return null;
        }
        final Reference[] classMethodActorReferenceArray = (Reference[]) teleRefArrayObject.shallowCopy();
        assert classMethodActorReferenceArray.length == getNumberOfDirectCalls();
        return classMethodActorReferenceArray;
    }

    public int getNumberOfDirectCalls() {
        final StopPositions stopPositions = getStopPositions();
        if (stopPositions == null) {
            return 0;
        }
        return stopPositions.length() - (getNumberOfIndirectCalls() + getNumberOfSafepoints());
    }

    /**
     * @see TargetMethod#numberOfIndirectCalls()
     */
    public int getNumberOfIndirectCalls() {
        return teleVM().fields().TargetMethod_numberOfIndirectCalls.readInt(reference());
    }

    /**
     * @see TargetMethod#numberOfSafepoints()
     */
    public int getNumberOfSafepoints() {
        return teleVM().fields().TargetMethod_numberOfSafepoints.readInt(reference());
    }

     /**
     * Gets the {@linkplain InlineDataDescriptor inline data descriptors} associated with this target method's code in the {@link TeleVM}
     * encoded as a byte array in the format described {@linkplain InlineDataDescriptor here}.
     *
     * @return null if there are no inline data descriptors associated with this target method's code
     * @see TargetMethod#encodedInlineDataDescriptors()
     */
    public final byte[] getEncodedInlineDataDescriptors() {
        final Reference encodedInlineDataDescriptorsReference = teleVM().fields().TargetMethod_encodedInlineDataDescriptors.readReference(reference());
        final TeleArrayObject teleEncodedInlineDataDescriptors = (TeleArrayObject) teleVM().makeTeleObject(encodedInlineDataDescriptorsReference);
        return teleEncodedInlineDataDescriptors == null ? null : (byte[]) teleEncodedInlineDataDescriptors.shallowCopy();
    }

    private IndexedSequence<TargetJavaFrameDescriptor> javaFrameDescriptors = null;

    public IndexedSequence<TargetJavaFrameDescriptor> getJavaFrameDescriptors() {
        if (javaFrameDescriptors == null) {
            final Reference byteArrayReference = teleVM().fields().TargetMethod_compressedJavaFrameDescriptors.readReference(reference());
            final TeleArrayObject teleByteArrayObject = (TeleArrayObject) teleVM().makeTeleObject(byteArrayReference);
            if (teleByteArrayObject == null) {
                return null;
            }
            final byte[] compressedDescriptors = (byte[]) teleByteArrayObject.shallowCopy();
            try {
                javaFrameDescriptors = TeleClassRegistry.usingTeleClassIDs(new Function<IndexedSequence<TargetJavaFrameDescriptor>>() {
                    public IndexedSequence<TargetJavaFrameDescriptor> call() {
                        return TargetJavaFrameDescriptor.inflate(compressedDescriptors);
                    }
                });
            } catch (Throwable e) {
                e.printStackTrace();
            }
        }
        return javaFrameDescriptors;
    }

    /**
     * Gets the Java frame descriptor corresponding to a given stop index.
     *
     * @param stopIndex a stop index
     * @return the Java frame descriptor corresponding to {@code stopIndex} or null if there is no Java frame descriptor
     *         for {@code stopIndex}
     */
    public TargetJavaFrameDescriptor getJavaFrameDescriptor(int stopIndex) {
        final IndexedSequence<TargetJavaFrameDescriptor> javaFrameDescriptors = getJavaFrameDescriptors();
        if (javaFrameDescriptors != null && stopIndex < javaFrameDescriptors.length()) {
            return javaFrameDescriptors.get(stopIndex);
        }
        return null;
    }

    private TargetABI abi;

    public TargetABI getAbi() {
        if (abi == null) {
            final Reference abiReference = teleVM().fields().TargetMethod_abi.readReference(reference());
            final TeleObject teleTargetABI = teleVM().makeTeleObject(abiReference);
            if (teleTargetABI != null) {
                abi = (TargetABI) teleTargetABI.deepCopy();
            }
        }
        return abi;
    }

    /**
     * @see TargetMethod#traceBundle(IndentWriter)
     */
    public final void traceBundle(IndentWriter writer) {
        traceExceptionHandlers(writer);
        traceDirectCallees(writer);
        traceFrameDescriptors(writer);
    }

    /**
     * Traces the exception handlers of the compiled code represented by this object.
     *
     * @see TargetMethod#traceExceptionHandlers(IndentWriter)
     */
    public final void traceExceptionHandlers(IndentWriter writer) {
        final int[] catchRangePositions = getCatchRangePositions();
        if (catchRangePositions != null) {
            final int[] catchBlockPositions = getCatchBlockPositions();
            assert catchBlockPositions != null;
            writer.println("Catches: ");
            writer.indent();
            for (int i = 0; i < catchRangePositions.length; i++) {
                if (catchBlockPositions[i] != 0) {
                    final int catchRangeEnd = (i == catchRangePositions.length - 1) ? getCodeLength() : catchRangePositions[i + 1];
                    final int catchRangeStart = catchRangePositions[i];
                    writer.println("[" + catchRangeStart + " .. " + catchRangeEnd + ") -> " + catchBlockPositions[i]);
                }
            }
            writer.outdent();
        }
    }

    /**
     * Traces the {@linkplain #directCallees() direct callees} of the compiled code represented by this object.
     *
     * @see TargetMethod#traceDirectCallees(IndentWriter)
     */
    public final void traceDirectCallees(IndentWriter writer) {
        final Reference[] directCallees = getDirectCallees();
        if (directCallees != null) {
            assert stopPositions != null && directCallees.length <= getNumberOfStopPositions();
            writer.println("Direct Calls: ");
            writer.indent();
            for (int i = 0; i < directCallees.length; i++) {
                final Reference classMethodActorReference = directCallees[i];
<<<<<<< HEAD
                final TeleObject teleObject = teleVM().makeTeleObject(classMethodActorReference);
                if (teleObject instanceof TeleTargetMethod) {
                    writer.println("TeleTargetMethod");
                } else {
                    assert teleObject instanceof TeleClassMethodActor;
                    final TeleClassMethodActor teleClassMethodActor = (TeleClassMethodActor) teleObject;
                    final String calleeName = teleClassMethodActor == null ? "<unknown>" :  teleClassMethodActor.classMethodActor().format("%r %n(%p)" + " in %H");
                    writer.println(getStopPositions()[i] + " -> " + calleeName);
                }
=======
                final TeleClassMethodActor teleClassMethodActor = (TeleClassMethodActor) teleVM().makeTeleObject(classMethodActorReference);
                final String calleeName = teleClassMethodActor == null ? "<unknown>" :  teleClassMethodActor.classMethodActor().format("%r %n(%p)" + " in %H");
                writer.println(getStopPositions().get(i) + " -> " + calleeName);
>>>>>>> 80abd52e
            }
            writer.outdent();
        }
    }

    /**
     * Traces the {@linkplain #compressedJavaFrameDescriptors() frame descriptors} for the compiled code represented by this object in the {@link TeleVM}.
     *
     * @see TargetMethod#traceFrameDescriptors(IndentWriter)
     */
    public final void traceFrameDescriptors(IndentWriter writer) {
        final IndexedSequence<TargetJavaFrameDescriptor> javaFrameDescriptors = getJavaFrameDescriptors();
        if (javaFrameDescriptors != null) {
            writer.println("Frame Descriptors: ");
            writer.indent();
            for (int stopIndex = 0; stopIndex < javaFrameDescriptors.length(); ++stopIndex) {
                final TargetJavaFrameDescriptor frameDescriptor = javaFrameDescriptors.get(stopIndex);
                final int stopPosition = getStopPositions().get(stopIndex);
                writer.println(stopPosition + ": " + frameDescriptor);
            }
            writer.outdent();
        }
    }

    // [tw] Warning: duplicated code!
    public MachineCodeInstructionArray getTargetCodeInstructions() {
        final IndexedSequence<TargetCodeInstruction> instructions = getInstructions();
        final MachineCodeInstruction[] result = new MachineCodeInstruction[instructions.length()];
        for (int i = 0; i < result.length; i++) {
            final TargetCodeInstruction ins = instructions.get(i);
            result[i] = new MachineCodeInstruction(ins.mnemonic, ins.position, ins.address.toLong(), ins.label, ins.bytes, ins.operands, ins.getTargetAddressAsLong());
        }
        return new MachineCodeInstructionArray(result);
    }

    public MethodProvider getMethodProvider() {
        return this.teleClassMethodActor;
    }

    /**
     * Sets a target breakpoint at the {@linkplain #callEntryPoint() entry point} of this target method.
     *
     * @return the breakpoint that was set or null if this target method has not yet been compiled
     */
    public TeleTargetBreakpoint setTargetBreakpointAtEntry() {
        final Address callEntryPoint = callEntryPoint();
        if (callEntryPoint.isZero()) {
            return null;
        }
        return teleVM().makeTargetBreakpoint(callEntryPoint);
    }

    /**
     * Sets a target breakpoint at each labeled instruction in this target method.
     * No breakpoints will be set if this target method has not yet been compiled
     */
    public void setTargetCodeLabelBreakpoints() {
        final IndexedSequence<TargetCodeInstruction> instructions = getInstructions();
        if (instructions != null) {
            for (TargetCodeInstruction targetCodeInstruction : instructions) {
                if (targetCodeInstruction.label != null) {
                    teleVM().makeTargetBreakpoint(targetCodeInstruction.address);
                }
            }
        }
    }

    /**
     * Removed the target breakpoint (if any) at each labeled instruction in this target method.
     * No action is taken if this target method has not yet been compiled
     */
    public void removeTargetCodeLabelBreakpoints() {
        final IndexedSequence<TargetCodeInstruction> instructions = getInstructions();
        if (instructions != null) {
            for (TargetCodeInstruction targetCodeInstruction : instructions) {
                if (targetCodeInstruction.label != null) {
                    final TeleTargetBreakpoint targetBreakpoint = teleVM().getTargetBreakpoint(targetCodeInstruction.address);
                    if (targetBreakpoint != null) {
                        targetBreakpoint.remove();
                    }
                }
            }
        }
    }


    /**
     * Speeds up repeated copying. This is safe as long as TargetMethods are immutable and don't move.
     */
    private static final Map<TeleTargetMethod, TargetMethod> teleTargetMethodToTargetMethod = new HashMap<TeleTargetMethod, TargetMethod>();

    /**
     * Gets a special, reduced shallow copy, (newly created if not in cache)  that excludes the
     * {@linkplain TargetMethod#scalarLiterals()} or {@linkplain TargetMethod#referenceLiterals() reference}
     * literals of the method or its {@linkplain TargetMethod#code() compiled code}.
     */
    public synchronized TargetMethod reducedShallowCopy() {
        TargetMethod targetMethod = teleTargetMethodToTargetMethod.get(this);
        if (targetMethod == null) {
            targetMethod = (TargetMethod) deepCopy(new OmittedTargetMethodFields(teleVM()));
            teleTargetMethodToTargetMethod.put(this, targetMethod);
        }
        return targetMethod;
    }

    private static class OmittedTargetMethodFields implements FieldIncludeChecker {
        public OmittedTargetMethodFields(TeleVM teleVM) {
            scalarLiterals = teleVM.fields().TargetMethod_scalarLiterals.fieldActor();
            referenceLiterals = teleVM.fields().TargetMethod_referenceLiterals.fieldActor();
        }
        private final FieldActor scalarLiterals;
        private final FieldActor referenceLiterals;

        public boolean include(int level, FieldActor fieldActor) {
            return !(fieldActor.equals(referenceLiterals) || fieldActor.equals(scalarLiterals));
        }
    }

    @Override
    public ReferenceTypeProvider getReferenceType() {
        return teleVM().vmAccess().getReferenceType(getClass());
    }
}<|MERGE_RESOLUTION|>--- conflicted
+++ resolved
@@ -470,7 +470,6 @@
             writer.indent();
             for (int i = 0; i < directCallees.length; i++) {
                 final Reference classMethodActorReference = directCallees[i];
-<<<<<<< HEAD
                 final TeleObject teleObject = teleVM().makeTeleObject(classMethodActorReference);
                 if (teleObject instanceof TeleTargetMethod) {
                     writer.println("TeleTargetMethod");
@@ -480,11 +479,6 @@
                     final String calleeName = teleClassMethodActor == null ? "<unknown>" :  teleClassMethodActor.classMethodActor().format("%r %n(%p)" + " in %H");
                     writer.println(getStopPositions()[i] + " -> " + calleeName);
                 }
-=======
-                final TeleClassMethodActor teleClassMethodActor = (TeleClassMethodActor) teleVM().makeTeleObject(classMethodActorReference);
-                final String calleeName = teleClassMethodActor == null ? "<unknown>" :  teleClassMethodActor.classMethodActor().format("%r %n(%p)" + " in %H");
-                writer.println(getStopPositions().get(i) + " -> " + calleeName);
->>>>>>> 80abd52e
             }
             writer.outdent();
         }
