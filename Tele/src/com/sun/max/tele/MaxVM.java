/*
 * Copyright (c) 2007 Sun Microsystems, Inc.  All rights reserved.
 *
 * Sun Microsystems, Inc. has intellectual property rights relating to technology embodied in the product
 * that is described in this document. In particular, and without limitation, these intellectual property
 * rights may include one or more of the U.S. patents listed at http://www.sun.com/patents and one or
 * more additional patents or pending patent applications in the U.S. and in other countries.
 *
 * U.S. Government Rights - Commercial software. Government users are subject to the Sun
 * Microsystems, Inc. standard license agreement and applicable provisions of the FAR and its
 * supplements.
 *
 * Use is subject to license terms. Sun, Sun Microsystems, the Sun logo, Java and Solaris are trademarks or
 * registered trademarks of Sun Microsystems, Inc. in the U.S. and other countries. All SPARC trademarks
 * are used under license and are trademarks or registered trademarks of SPARC International, Inc. in the
 * U.S. and other countries.
 *
 * UNIX is a registered trademark in the U.S. and other countries, exclusively licensed through X/Open
 * Company, Ltd.
 */
package com.sun.max.tele;

import java.io.*;
import java.util.*;

import com.sun.max.collect.*;
import com.sun.max.memory.*;
import com.sun.max.tele.debug.*;
import com.sun.max.tele.debug.TeleBytecodeBreakpoint.*;
import com.sun.max.tele.debug.TeleWatchpoint.*;
import com.sun.max.tele.field.*;
import com.sun.max.tele.interpreter.*;
import com.sun.max.tele.method.*;
import com.sun.max.tele.object.*;
import com.sun.max.tele.reference.*;
import com.sun.max.unsafe.*;
import com.sun.max.vm.*;
import com.sun.max.vm.actor.holder.*;
import com.sun.max.vm.actor.member.*;
import com.sun.max.vm.code.*;
import com.sun.max.vm.heap.*;
import com.sun.max.vm.layout.Layout.*;
import com.sun.max.vm.prototype.*;
import com.sun.max.vm.reference.*;
import com.sun.max.vm.type.*;
import com.sun.max.vm.value.*;


/**
 * Access to an instance of the Maxine VM.
 * This could in the future be merged with the JDWP interface.
 *
 * @author Michael Van De Vanter
 * @author Hannes Payer
 */
public interface MaxVM {

    /**
     * @return the display name of the VM
     */
    String getName();

    /**
     * @return the display version of the VM
     */
    String getVersion();

    /**
     * @return a textual description of the VM
     */
    String getDescription();

    /**
     * @return description of the configuration for this instance of the VM.
     */
    VMConfiguration vmConfiguration();

    /**
     * @return size in bytes of a word in the VM.
     */
    int wordSize();

    /**
     * @return the boot image from which this VM instance was created.
     */
    BootImage bootImage();

    /**
     * @return the file from which the boot image for this VM was created.
     */
    File bootImageFile();

    File programFile();

    /**
     * Determines if the heap and code sections in the boot image have been relocated.
     */
    boolean isBootImageRelocated();

    /**
     * @return start location of the boot image in memory.
     */
    Pointer bootImageStart();

    /**
     * @return access to specific fields in VM heap objects.
     */
    TeleFields fields();

    /**
     * Activates two-way messaging with the VM, if not already active.
     * @return whether two-way messaging is operating.
     */
    boolean activateMessenger();

    /**
     * @return how much reliance is placed on the {@link TeleInterpreter} when
     * communicating with the VM (0=none, 1=some, etc)
     */
    int getInterpreterUseLevel();

    /**
     * Controls how much reliance is placed on the {@link TeleInterpreter} when
     * communicating with the VM.
     *
     * @param interpreterUseLevel  (0=none, 1=some, etc)
     */
    void setInterpreterUseLevel(int interpreterUseLevel);

    /**
     * @return current trace level in the VM
     * @see com.sun.max.program.Trace
     */
    int getVMTraceLevel();

    /**
     * Sets tracing level in the VM.
     *
     * @param newLevel
     * @see com.sun.max.program.Trace
     */
    void setVMTraceLevel(int newLevel);

    /**
     * @return current trace threshold in the VM
     * @see com.sun.max.program.Trace
     */
    long getVMTraceThreshold();

    /**
     * Sets tracing threshold in the VM.
     *
     * @param newLevel
     * @see com.sun.max.program.Trace
     */
    void setVMTraceThreshold(long newThreshold);

    /**
     * Visualizes a processor state registers in terms of flags.
     *
     * @param flags contents of a processor state register
     * @return a string interpreting the contents as a sequence of flags
     */
    String visualizeStateRegister(long flags);

    /**
     * Low-level read of a word from memory of the VM.
     */
    Word readWord(Address address);

    /**
     * Low-level read of a word from memory of the VM.
     */
    Word readWord(Address address, int offset);

    /**
     * Low-level read of bytes from memory of the VM.
     */
    void readFully(Address address, byte[] bytes);


    /**
     * Memory regions currently allocated remotely in the VM.
     *
     * <br>See:<ol>
     *   <li>{@link #memoryRegionContaining(Address)}</li>
     *   <li>{@link #contains(Address)}</li>
     *   </ol>
     *   <p>
     * The Maxine VM allocates memory regions for three purposes: <i>heap</i> (boot and dynamic regions),
     * <i>code</i> (boot and dynamic regions), and <i>threads</i> (stack and thread locals)
     *
     * <p><b>Heap</b><br>
     * Heap memory regions are allocated by the instance of {@link HeapScheme} built into the VM.
     * The VM boot image includes a special "boot heap" region.
     * <br>See also:<ol>
     *   <li>{@link HeapScheme}</li>
     *   <li>{@link #containsInHeap(Address)}</li>
     *   <li>{@link #teleBootHeapRegion()}</li>
     *   <li>{@link #teleHeapRegions()}</li>
     *   <li>{@link #isValidOrigin(Pointer)}</li>
     * </ol>
     *
     *
     * <p><b>Code</b><br>
     * Code memory regions are allocated by the singleton {@link CodeManager} in the VM,
     * whose local surrogate is an instance of {@link TeleCodeManager}.
     * <br>See also:<ol>
     *   <li>{@link CodeManager}</li>
     *   <li>{@link #containsInCode(Address)}</li>
     *   <li>{@link #teleBootCodeRegion()}</li>
     *   <li>{@link #teleCodeRegions()}</li>
     * </ol>
     *
     * <p><b>Threads</b><br>
     * Each thread is allocated a memory region for the thread's stack and also
     * thread-local storage.
     * <br>See also:<ol>
     *   <li>{@link TeleProcess}</li>
     *   <li>{@link TeleNativeStack}</li>
     *   <li>{@link #containsInThread(Address)}</li>
     * </ol>
     *
     * @return all allocated memory regions in the VM.
     */
    IndexedSequence<MemoryRegion> memoryRegions();

    /**
     * @param address a memory location in the VM
     * @return the allocated {@link MemoryRegion} containing the address, null if not in any known region.
     * @see #memoryRegions()
     */
    MemoryRegion memoryRegionContaining(Address address);

    /**
     * @param address a memory location in the VM.
     * @return whether the location is either in the object heap, the code
     *         regions, or a stack region of the VM.
     * @see #memoryRegions()
     */
    boolean contains(Address address);

    /**
     * @param address a memory address in the VM.
     * @return is the address within an allocated heap {@link MemoryRegion}?
     * @see #containsInDynamicHeap(Address)
     * @see #memoryRegions()
     */
    boolean containsInHeap(Address address);

    /**
     * @param address a memory address in the VM.
     * @return is the address within a dynamically allocated heap {@link MemoryRegion}?
     * @see #containsInHeap(Address)
     * @see #memoryRegions()
     */
    boolean containsInDynamicHeap(Address address);

    /**
     * @return surrogate for the special heap {@link MemoryRegion} in the {@link BootImage} of the VM.
     * @see #teleHeapRegions()
     * @see #memoryRegions()
     */
    TeleRuntimeMemoryRegion teleBootHeapRegion();

    /**
     * @return surrogates for all {@link MemoryRegion}s in the {@link Heap} of the VM.
     * Sorted in order of allocation.  Does not include the boot heap region.
     * @see #teleBootHeapRegion()
     * @see #memoryRegions()
     */
    IndexedSequence<TeleRuntimeMemoryRegion> teleHeapRegions();

    /**
     * @param address a memory address in the VM.
     * @return is the address within an allocated code {@link MemoryRegion}?
     * @see #memoryRegions()
     */
    boolean containsInCode(Address address);

    /**
     * @return surrogate for the special code {@link MemoryRegion} in the {@link BootImage} of the VM.
     * @see #teleCodeRegions()
     * @see #memoryRegions()
     */
    TeleCodeRegion teleBootCodeRegion();

    /**
     * @return surrogates for all code {@link MemoryRegion}s in the VM, including those not yet allocated.
     * Sorted in order of allocation.  Does not include the boot code region.
     * @see #teleBootCodeRegion()
     * @see #memoryRegions()
     */
    IndexedSequence<TeleCodeRegion> teleCodeRegions();

    /**
     * @param address a memory address in the VM.
     * @return is the address within a {@link MemoryRegion} allocated to a thread?
     * @see #memoryRegions()
     * @see TeleNativeStack
     */
    boolean containsInThread(Address address);

    /**
     * @param origin current absolute location of the beginning of a heap object's memory in the VM,
     * subject to relocation by GC.
     * @return a {@link Reference} to the object.
     */
    Reference originToReference(final Pointer origin);

    /**
     * @param reference a heap object in the VM.
     * @return a pointer to the current absolute memory  location for the object.
     */
    Pointer referenceToCell(Reference reference);

    /**
     * @param cell a pointer to the current absolute memory  location for a heap object in the VM.
     * @return a reference to the object.
     */
    Reference cellToReference(Pointer cell);

    /**
     * @return a reference to the {@link ClassRegistry} in the boot heap of the VM.
     */
    Reference bootClassRegistryReference();

    /**
     * @param origin an absolute memory location in the VM.
     * @return whether there is a heap object with that origin.
     */
    boolean isValidOrigin(Pointer origin);

    /**
     * @param reference a {@link Reference} to memory in the VM.
     * @return whether there is a heap object at that location.
     */
    boolean isValidReference(Reference reference);

    /**
     * @param word contents of a memory word from the VM.
     * @return the word interpreted as a memory location, wrapped in a Reference.
     */
    Reference wordToReference(Word word);

    /**
     * @param reference a {@link Reference} to memory in the VM.
     * @return a {@link Value} that wraps a {@link Reference} to a memory location in the VM.
     */
    ReferenceValue createReferenceValue(Reference reference);

    /**
     * Gets a canonical local {@classActor} corresponding to the type of a heap object in the targetVM, creating one if
     * needed by loading the class using the {@link PrototypeClassLoader#PROTOTYPE_CLASS_LOADER} from either the
     * classpath, or if not found on the classpath, by copying the classfile from the VM.
     *
     * @param objectReference An {@link Object} in  VM heap.
     * @return Local {@link ClassActor} representing the type of the object.
     * @throws InvalidReferenceException
     */
    ClassActor makeClassActorForTypeOf(Reference objectReference)  throws InvalidReferenceException;

    /**
     * Fetches a primitive value from an array in the memory of the VM.
     *
     * @param kind identifies one of the basic VM value types
     * @param reference memory location in the VM of an array origin
     * @param index offset into the array
     * @return a value of the specified kind
     * @throws InvalidReferenceException
     */
    Value getElementValue(Kind kind, Reference reference, int index) throws InvalidReferenceException;

    /**
     * Factory for TeleObjects, local surrogates for objects in the heap of the VM, which
     * provide access to object contents and specialized methods that encapsulate
     * knowledge of the heap's design.
     * Special subclasses are created for Maxine implementation objects of special interest,
     *  and for other objects for which special treatment is needed.
     *
     * @param reference a heap object in the VM;
     * @return a canonical local surrogate for the object, null for the distinguished zero {@link Reference}.
     */
    TeleObject makeTeleObject(Reference reference);

    /**
     * @param id an id assigned to each heap object in the VM as needed, unique for the duration of a VM execution.
     * @return an accessor for the specified heap object.
     */
    TeleObject findObjectByOID(long id);

    /**
     * @param id  Class ID of a {@link ClassActor} in the VM.
     * @return surrogate for the {@link ClassActor} in the VM, null if not known.
     * @see ClassActor
     */
    TeleClassActor findTeleClassActor(int id);

    /**
     * @param typeDescriptor A local {@link TypeDescriptor}.
     * @return surrogate for the equivalent {@link ClassActor} in the VM, null if not known.
     * @see ClassActor
     */
    TeleClassActor findTeleClassActor(TypeDescriptor typeDescriptor);

    /**
     * @param type a local class instance
     * @return surrogate for the equivalent {@link ClassActor} in the VM, null if not known.
     */
    TeleClassActor findTeleClassActor(Class type);

    /**
     * @return  {@link TypeDescriptor}s for all classes loaded in the VM.
     */
    Set<TypeDescriptor> typeDescriptors();


    /**
     * @return an ordered set of {@link TypeDescriptor}s for classes loaded in
     *         the VM, plus classes found on the class path.
     */
    Iterable<TypeDescriptor> loadableTypeDescriptors();

    /**
     * Updates the set of types that are available by scanning the class path. This
     * scan will be performed automatically the first time
     * {@link #loadableTypeDescriptors()} is called. However, it should also be
     * performed any time the set of classes available on the class path may
     * have changed.
     */
    void updateLoadableTypeDescriptorsFromClasspath();

    /**
     * Get the TeleTargetMethod, newly created if needed, that contains a given address in the VM.
     *
     * @param address address in target code memory in the VM
     * @return a possibly newly created target method whose code contains the address.
     */
    TeleTargetMethod makeTeleTargetMethod(Address address);

    /**
     * Get the TeleRuntimeStub, newly created if needed, that contains a given address in the VM.
     *
     * @param address address in target code memory in the VM
     * @return a possibly newly created runtime stub whose code contains the address.
     */
    TeleRuntimeStub makeTeleRuntimeStub(Address address);

    /**
     * Create a new TeleNativeTargetRoutine for a block of native code in the VM that has not yet been registered.
     *
     * @param codeStart starting address of the code in VM memory
     * @param codeSize presumed size of the code
     * @param name a name to be assigned to the block of code; a simple address-based name used if null.
     * @return a newly created TeleNativeTargetRoutine
     */
    TeleNativeTargetRoutine createTeleNativeTargetRoutine(Address codeStart, Size codeSize, String name);

    /**
     * Gets the existing TeleTargetRoutine, if registered, that contains a given address in the VM, possibly filtering by subtype.
     *
     * @param <TeleTargetRoutine_Type> the type of the requested TeleTargetRoutine
     * @param teleTargetRoutineType the {@link Class} instance representing {@code TeleTargetRoutine_Type}
     * @param address the look up address
     * @return the tele target routine of type {@code TeleTargetRoutine_Type} in this registry that contains {@code
     *         address} or null if no such tele target routine of the requested type exists
     */
    <TeleTargetRoutine_Type extends TeleTargetRoutine> TeleTargetRoutine_Type findTeleTargetRoutine(Class<TeleTargetRoutine_Type> teleTargetRoutineType, Address address);

    /**
     * Finds the remote {@link MethodActor} corresponding to a local one.
     *
     * @param <TeleMethodActor_Type> the type of the requested TeleMethodActor
     * @param teleMethodActorType the {@link Class} instance representing {@code TeleMethodActor_Type}
     * @param methodActor the local {@link MethodActor} describing the method
     * @return surrogate for the {@link MethodActor} of type {@code TeleMethodActor_Type} in the VM.
     */
    <TeleMethodActor_Type extends TeleMethodActor> TeleMethodActor_Type findTeleMethodActor(Class<TeleMethodActor_Type> teleMethodActorType, MethodActor methodActor);

    /**
     * Writes a textual summary describing all  instances of {@link TeleTargetRoutine} known to the VM.
     */
    void describeTeleTargetRoutines(PrintStream printStream);

    /**
     * An immutable summary of the VM state as of the most recent state transition.
     * <br>
     * Thread-safe.
     *
     * @return VM state summary
     */
    MaxVMState maxVMState();

    /**
     * Adds a VM state observer.
     * <br>
     * Thread-safe.
     *
     * @param observer will be notified of changes to {@link #maxVMState()}.
     */
    void addVMStateObserver(TeleVMStateObserver observer);

    /**
     * Removes a VM state observer.
     * <br>
     * Thread-safe.
     */
    void removeVMStateObserver(TeleVMStateObserver observer);

    /**
     * Writes a textual summary describing the current {@link #maxVMState()}, including all predecessor states.
     * <br>
     * Thread-safe.
     */
    void describeVMStateHistory(PrintStream printStream);

    /**
     * Finds a thread by ID.
     * <br>
     * Thread-safe
     *
     * @param threadID
     * @return the thread associated with the id, null if none exists.
     */
    MaxThread getThread(long threadID);

    /**
     * Returns a VM thread, if any, whose memory includes a specified address.
     * <br>
     * Thread-safe.
     *
     * @param address an address in the VM
     * @return thread whose stack contains the address, null if none.
     */
    MaxThread threadContaining(Address address);

    /**
     * Creates a code location in the VM based on a memory address,
     * and thus anchored at a specific compilation.
     *
     * @param address an address in the VM, presumably in a body of target code.
     * @return a new location
     */
    TeleCodeLocation createCodeLocation(Address address);

    /**
     * Creates a code location in the VM based on method bytecode position, with
     * compiled location unspecified.
     *
     * @param teleClassMethodActor surrogate for a {@link ClassMethodActor} in the VM that identifies a method.
     * @param position offset into the method's bytecodes
     * @return a new location
     */
    TeleCodeLocation createCodeLocation(TeleClassMethodActor teleClassMethodActor, int position);

    /**
     * Creates a code location in the VM based on both a bytecode position and a
     * memory address that (presumably) points to the corresponding location in
     * a compilation of the method.
     *
     * @param address an address in the VM, presumably in a body of target code.
     * @param teleClassMethodActor surrogate for a {@link ClassMethodActor} in the VM that identifies a method.
     * @param position offset into the method's bytecodes
     * @return a new location
     */
    TeleCodeLocation createCodeLocation(Address address, TeleClassMethodActor teleClassMethodActor, int position);

    /**
     * Adds a observer for breakpoint changes in the VM.
     *
     * @param listener will be notified whenever breakpoints in VM change.
     */
    void addBreakpointObserver(Observer observer);

    /**
     * All existing target code breakpoints.
     *
     * @return all existing target code breakpoints in the VM, ignoring transients.
     * Modification safe against breakpoint removal.
     */
    Iterable<TeleTargetBreakpoint> targetBreakpoints();

    /**
     * @return the number of target code breakpoints in the VM, ignoring transients
     */
    int targetBreakpointCount();

    /**
     * Gets a target code breakpoint in the VM, newly created if needed.
     *
     * @param address a code address in the VM.
     * @return a possibly new, non-transient, target code breakpoint at the address.
     */
    TeleTargetBreakpoint makeTargetBreakpoint(Address address);

    /**
     * Finds a target code breakpoint in the VM.
     *
     * @param address an address in the VM.
     * @return an ordinary, non-transient target code breakpoint at the address in VM, null if none exists.
     */
    TeleTargetBreakpoint getTargetBreakpoint(Address address);

    /**
     * All existing bytecode breakpoints.
     * <br>
     *  Modification safe against breakpoint removal.
     *
     * @return all existing bytecode breakpoints in the VM.
      */
    Iterable<TeleBytecodeBreakpoint> bytecodeBreakpoints();

    /**
     * @return the number of bytecode breakpoints in the VM.
     */
    int bytecodeBreakpointCount();

    /**
     * Gets a bytecode breakpoint in the VM, newly created if needed.
     *
     * @param key description of a bytecode position in a method
     * @return a possibly new, non-transient, enabled bytecode breakpoint at the location.
     */
    TeleBytecodeBreakpoint makeBytecodeBreakpoint(Key key);

    /**
     * Finds a bytecode breakpoint in the VM.
     *
     * @param key description of a bytecode position in a method
     * @return an ordinary, non-transient bytecode breakpoint, null if doesn't exist
     */
    TeleBytecodeBreakpoint getBytecodeBreakpoint(Key key);

    /**
     * @return are watchpoints implemented in this VM configuration?
     */
    boolean watchpointsEnabled();

    /**
     * Adds a observer for watchpoint changes in the VM.
     *
     * @param listener will be notified whenever watchpoints in VM change.
     */
    void addWatchpointObserver(Observer observer);

    /**
     * Creates a new memory watchpoint in the VM.
     * @param description text useful to a person, for example capturing the intent of the watchpoint
     * @param memoryRegion a region a memory region in the VM
     * @param after trap after accessing memory field
     * @param read read access
     * @param write write access
     * @param exec execution access
     *
     * @return a new memory watchpoint
     * @throws TooManyWatchpointsException
     * @throws DuplicateWatchpointException when the watchpoint overlaps in whole or part with an existing watchpoint
     */
    MaxWatchpoint setRegionWatchpoint(String description, MemoryRegion memoryRegion, boolean after, boolean read, boolean write, boolean exec, boolean gc)
        throws TooManyWatchpointsException, DuplicateWatchpointException;

    /**
     * Creates a new memory watchpoint for a VM heap object.
     *
     * @param description text useful to a person, for example capturing the intent of the watchpoint
     * @param teleObject a heap object in the VM
     * @param after trap after accessing memory field
     * @param read read access
     * @param write write access
     * @param exec execution access
     * @param gc active during gc
     *
     * @return a new memory watchpoint
     * @throws TooManyWatchpointsException
     * @throws DuplicateWatchpointException when the watchpoint overlaps in whole or part with an existing watchpoint
     */
    MaxWatchpoint setObjectWatchpoint(String description, TeleObject teleObject, boolean after, boolean read, boolean write, boolean exec, boolean gc)
        throws TooManyWatchpointsException, DuplicateWatchpointException;

    /**
     * Creates a new memory watchpoint for a field in a VM heap object.
     *
     * @param description text useful to a person, for example capturing the intent of the watchpoint
     * @param teleObject a heap object in the VM
     * @param fieldActor field descriptor for a class type of the heap object
     * @param after trap after accessing memory field
     * @param read read access
     * @param write write access
     * @param exec execution access
     * @param gc active during gc
     *
     * @return a new memory watchpoint
     * @throws TooManyWatchpointsException
     * @throws DuplicateWatchpointException when the watchpoint overlaps in whole or part with an existing watchpoint
     */
    MaxWatchpoint setFieldWatchpoint(String description, TeleObject teleObject, FieldActor fieldActor, boolean after, boolean read, boolean write, boolean exec, boolean gc)
        throws TooManyWatchpointsException, DuplicateWatchpointException;

    /**
     * Creates a new memory watchpoint for an element of a VM heap object (array or hybrid).
     *
     * @param description text useful to a person, for example capturing the intent of the watchpoint
     * @param teleObject a heap object in the VM
     * @param elementKind type category of the array elements
     * @param arrayOffsetFromOrigin location in bytes, relative to the object's origin, of array element 0
     * @param index array index of element
     * @param after trap after accessing element memory
     * @param read read access
     * @param write write access
     * @param exec execution access
     * @param gc active during gc
     *
     * @return a new memory watchpoint
     * @throws TooManyWatchpointsException
     * @throws DuplicateWatchpointException when the watchpoint overlaps in whole or part with an existing watchpoint
     */
    MaxWatchpoint setArrayElementWatchpoint(String description, TeleObject teleObject, Kind elementKind, int arrayOffsetFromOrigin, int index, boolean after, boolean read, boolean write, boolean exec, boolean gc)
        throws TooManyWatchpointsException, DuplicateWatchpointException;

    /**
     * Creates a new watchpoint that covers a field in an object's header in the VM.
     * @param description text useful to a person, for example capturing the intent of the watchpoint
     * @param teleObject a heap object in the VM
     * @param headerField one of the object's header fields
     * @param after before or after watchpoint
     * @param read read watchpoint
     * @param write write watchpoint
     * @param exec execute watchpoint
     * @param gc active during gc
     *
     * @return a new watchpoint, if successful
     * @throws TooManyWatchpointsException if setting a watchpoint would exceed a platform-specific limit
     * @throws DuplicateWatchpointException if the region overlaps, in part or whole, with an existing watchpoint.
     */
    MaxWatchpoint setHeaderWatchpoint(String description, TeleObject teleObject, HeaderField headerField, boolean after, boolean read, boolean write, boolean exec, boolean gc)
        throws TooManyWatchpointsException, DuplicateWatchpointException;

    /**
     * Creates a new watchpoint that covers a thread local variable in the VM.
     * @param description text useful to a person, for example capturing the intent of the watchpoint
     * @param teleThreadLocalValues a set of thread local values
     * @param index identifies the particular thread local variable
     * @param after before or after watchpoint
     * @param read read watchpoint
     * @param write write watchpoint
     * @param exec execute watchpoint
     *
     * @return a new watchpoint, if successful
     * @throws TooManyWatchpointsException if setting a watchpoint would exceed a platform-specific limit
     * @throws DuplicateWatchpointException if the region overlaps, in part or whole, with an existing watchpoint.
     */
    MaxWatchpoint setVmThreadLocalWatchpoint(String description, TeleThreadLocalValues teleThreadLocalValues, int index, boolean after, boolean read, boolean write, boolean exec, boolean gc)
        throws TooManyWatchpointsException, DuplicateWatchpointException;

    /**
     * @param memoryRegion an area of memory in the VM
     * @return the watchpoint whose memory region overlaps, null if none.
     */
    MaxWatchpoint findWatchpoint(MemoryRegion memoryRegion);

    /**
<<<<<<< HEAD
     * Find watchpoint which triggered a signal.
     * @return watchpoint which triggered a signal
     */
    MaxWatchpoint findTriggeredWatchpoint();

    /**
     * Returns the address which triggered the watchpoint.
     * @return
     */
    Address getTriggeredWatchpointAddress();

    /**
     * Returns the code of the triggered watchpoint.
     * @return
     */
    String getTriggeredWatchpointCode();

    /**
     * Returns thread that triggered watchpoint.
     * @return
     */
    MaxThread findTriggeredWatchpointThread();

    /**
=======
>>>>>>> 623f1792
     * All existing memory watchpoints set in the VM.
     * <br>
     * Immutable collection; membership is thread-safe; likely implemented as a copy.
     *
     * @return all existing watchpoints; empty if none.
     * .
     */
    IterableWithLength<MaxWatchpoint> watchpoints();

    /**
     * Sets debugging trace level for the transport
     * mechanism that communicates with the VM.
     *
     * @param level new level: 0=none, 1=some, etc
     */
    void setTransportDebugLevel(int level);

    /**
     * Debugging trace level for the transport
     * mechanism that communicates with the VM.
     *
     * @return current level: 0=none, 1=some, etc
     */
    int transportDebugLevel();

    /**
     * Relocates the boot image, assuming that the inspector was invoked
     * with the option {@link MaxineInspector#suspendingBeforeRelocating()} set.
     *
     * @throws IOException
     */
    void advanceToJavaEntryPoint() throws IOException;

    /**
     * Interprets a method invocation in the context of the VM.
     *
     * @param classMethodActor method to interpret
     * @param arguments method arguments encapsulated as values, values that are understood as VM classes.
     * @return result of method invocation wrapped as a Value
     * @throws TeleInterpreterException  if an uncaught exception occurs during execution of the method
     */
    Value interpretMethod(ClassMethodActor classMethodActor, Value... arguments) throws TeleInterpreterException;

    /**
     * Resumes execution of the VM.
     *
     * @param synchronous should the call wait for the execution to complete.
     * @param disableBreakpoints should existing breakpoints be disabled for the duration of the execution.
     * @throws InvalidProcessRequestException execution not permissible in current VM state.
     * @throws OSExecutionRequestException execution failed in OS.
     */
    void resume(final boolean synchronous, final boolean disableBreakpoints) throws InvalidProcessRequestException, OSExecutionRequestException;

    /**
     * Single steps a thread in the VM.
     *
     * @param thread a thread in the VM
     * @param synchronous should the call wait for the execution to complete.
     * @throws InvalidProcessRequestException execution not permissible in current VM state.
     * @throws OSExecutionRequestException execution failed in OS.
     */
    void singleStep(final MaxThread maxThread, boolean synchronous) throws InvalidProcessRequestException, OSExecutionRequestException;

    /**
     * Single steps a thread in the VM; if the instruction is a call, then resume VM execution until call returns.
     *
     * @param thread a thread in the VM.
     * @param synchronous should the call wait for the execution to complete.
     * @param disableBreakpoints should existing breakpoints be disabled for the duration of the execution.
     * @throws InvalidProcessRequestException execution not permissible in current VM state.
     * @throws OSExecutionRequestException execution failed in OS.
     */
    void stepOver(final MaxThread maxThread, boolean synchronous, final boolean disableBreakpoints) throws InvalidProcessRequestException, OSExecutionRequestException;

    /**
     * Resumes execution of the VM with a temporary breakpoint set.
     *
     * @param instructionPointer location where temporary breakpoint should be set.
     * @param synchronous should the call wait for the execution to complete.
     * @param disableBreakpoints should existing breakpoints be disabled for the duration of the execution.
     * @throws OSExecutionRequestException execution failed in OS.
     * @throws InvalidProcessRequestException execution not permissible in current VM state.
     */
    void runToInstruction(final Address instructionPointer, final boolean synchronous, final boolean disableBreakpoints) throws OSExecutionRequestException, InvalidProcessRequestException;

    /**
     * Pauses the running VM.
     *
     * @throws InvalidProcessRequestException execution not permissible in current VM state.
     * @throws OSExecutionRequestException execution failed in OS.
     */
    void pause() throws InvalidProcessRequestException, OSExecutionRequestException;

    /**
     * Shuts down the VM process.
     */
    void terminate() throws Exception;

    /**
     * Uses the configured source path in the VM to search for a source file corresponding to a class.
     *
     * @param classActor  the class for which a source file is to be found
     * @return the source file corresponding to {@code classActor} or null if so such source file can be found
     */
    File findJavaSourceFile(ClassActor classActor);

    /**
     * Runs commands from a specified file, supporting only "break <method signature>" commands at present.
     *
     * @param fileName name of a file containing commands.
     */
    void executeCommandsFromFile(String fileName);

    /**
     * Initialize debugging mode for garbage collection.
     */
    void initGarbageCollectorDebugging() throws TooManyWatchpointsException, DuplicateWatchpointException;

}

<|MERGE_RESOLUTION|>--- conflicted
+++ resolved
@@ -759,33 +759,6 @@
     MaxWatchpoint findWatchpoint(MemoryRegion memoryRegion);
 
     /**
-<<<<<<< HEAD
-     * Find watchpoint which triggered a signal.
-     * @return watchpoint which triggered a signal
-     */
-    MaxWatchpoint findTriggeredWatchpoint();
-
-    /**
-     * Returns the address which triggered the watchpoint.
-     * @return
-     */
-    Address getTriggeredWatchpointAddress();
-
-    /**
-     * Returns the code of the triggered watchpoint.
-     * @return
-     */
-    String getTriggeredWatchpointCode();
-
-    /**
-     * Returns thread that triggered watchpoint.
-     * @return
-     */
-    MaxThread findTriggeredWatchpointThread();
-
-    /**
-=======
->>>>>>> 623f1792
      * All existing memory watchpoints set in the VM.
      * <br>
      * Immutable collection; membership is thread-safe; likely implemented as a copy.
