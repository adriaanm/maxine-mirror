/*
 * Copyright (c) 2011, Oracle and/or its affiliates. All rights reserved.
 * DO NOT ALTER OR REMOVE COPYRIGHT NOTICES OR THIS FILE HEADER.
 *
 * This code is free software; you can redistribute it and/or modify it
 * under the terms of the GNU General Public License version 2 only, as
 * published by the Free Software Foundation.
 *
 * This code is distributed in the hope that it will be useful, but WITHOUT
 * ANY WARRANTY; without even the implied warranty of MERCHANTABILITY or
 * FITNESS FOR A PARTICULAR PURPOSE.  See the GNU General Public License
 * version 2 for more details (a copy is included in the LICENSE file that
 * accompanied this code).
 *
 * You should have received a copy of the GNU General Public License version
 * 2 along with this work; if not, write to the Free Software Foundation,
 * Inc., 51 Franklin St, Fifth Floor, Boston, MA 02110-1301 USA.
 *
 * Please contact Oracle, 500 Oracle Parkway, Redwood Shores, CA 94065 USA
 * or visit www.oracle.com if you need additional information or have any
 * questions.
 */
package com.oracle.max.vm.ext.t1x;

import java.util.*;

import com.sun.cri.bytecode.*;
import com.sun.cri.ci.*;
import com.sun.max.annotate.*;

/**
 * The set of templates (potentially) used by T1X.
 *
 * The prefix of each enum constant name up to the first '$'
 * character (if any) corresponds to the name of a {@link Bytecodes} enum constant.
 * This convention is used to determine the {@linkplain #opcode} implemented by a given template.
 *
 * The remainder of an {@code T1XTemplateTag} enum constant's name specifies various
 * properties of the template such whether it includes a class {@linkplain #resolved resolution}
 * or {@linkplain #initialized initialization} check.
 *
 * There is an almost 1-1 correspondence of the prefix with the bytecode definitions in {@link Bytecodes},
 * except for the bytecodes, such as {@code ICONST_N}, that have multiple variants for differing
 * values of {@code N}, for which there is just one template.
 *
 * Note that a given implementation of T1X may not use (and therefore implement) a template for
 * every tag defined here.
 *

 */
public enum T1XTemplateTag {
    NOP,
    WCONST_0,
    ACONST_NULL,
    ICONST(Bytecodes.ICONST_0),
    LCONST(Bytecodes.LCONST_0),
    FCONST(Bytecodes.FCONST_0),
    DCONST(Bytecodes.DCONST_0),
    BIPUSH,
    SIPUSH,
    LDC$int,
    LDC$long,
    LDC$float,
    LDC$double,
    LDC$reference,
    LDC$reference$resolved,
    ILOAD,
    LLOAD,
    FLOAD,
    DLOAD,
    ALOAD,
    WLOAD,
    IALOAD,
    LALOAD,
    FALOAD,
    DALOAD,
    AALOAD,
    BALOAD,
    CALOAD,
    SALOAD,
    ISTORE,
    LSTORE,
    FSTORE,
    DSTORE,
    ASTORE,
    WSTORE,
    IASTORE,
    LASTORE,
    FASTORE,
    DASTORE,
    AASTORE,
    BASTORE,
    CASTORE,
    SASTORE,
    POP,
    POP2,
    DUP,
    DUP_X1,
    DUP_X2,
    DUP2,
    DUP2_X1,
    DUP2_X2,
    SWAP,
    IADD,
    LADD,
    FADD,
    DADD,
    ISUB,
    LSUB,
    FSUB,
    DSUB,
    IMUL,
    LMUL,
    FMUL,
    DMUL,
    IDIV,
    LDIV,
    FDIV,
    DDIV,
    IREM,
    LREM,
    FREM,
    DREM,
    INEG,
    LNEG,
    FNEG,
    DNEG,
    ISHL,
    LSHL,
    ISHR,
    LSHR,
    IUSHR,
    LUSHR,
    IAND,
    LAND,
    IOR,
    LOR,
    IXOR,
    LXOR,
    IINC,
    I2L,
    I2F,
    I2D,
    L2I,
    L2F,
    L2D,
    F2I,
    F2L,
    F2D,
    D2I,
    D2L,
    D2F,
    I2B,
    I2C,
    I2S,
    LCMP,
    FCMPL,
    FCMPG,
    DCMPL,
    DCMPG,
    IFEQ,
    IFNE,
    IFLT,
    IFGE,
    IFGT,
    IFLE,
    IF_ICMPEQ,
    IF_ICMPNE,
    IF_ICMPLT,
    IF_ICMPGE,
    IF_ICMPGT,
    IF_ICMPLE,
    IF_ACMPEQ,
    IF_ACMPNE,
    GOTO,
    GOTO_W,
    IRETURN,
    LRETURN,
    FRETURN,
    DRETURN,
    ARETURN,
    RETURN,

    IRETURN$unlock,
    LRETURN$unlock,
    FRETURN$unlock,
    DRETURN$unlock,
    ARETURN$unlock,
    RETURN$unlock,

    RETURN$registerFinalizer,

    GETSTATIC$byte,
    GETSTATIC$boolean,
    GETSTATIC$char,
    GETSTATIC$short,
    GETSTATIC$int,
    GETSTATIC$float,
    GETSTATIC$long,
    GETSTATIC$double,
    GETSTATIC$reference,
    GETSTATIC$word,
    GETSTATIC$byte$init,
    GETSTATIC$boolean$init,
    GETSTATIC$char$init,
    GETSTATIC$short$init,
    GETSTATIC$int$init,
    GETSTATIC$float$init,
    GETSTATIC$long$init,
    GETSTATIC$double$init,
    GETSTATIC$reference$init,
    GETSTATIC$word$init,

    PUTSTATIC$byte,
    PUTSTATIC$boolean,
    PUTSTATIC$char,
    PUTSTATIC$short,
    PUTSTATIC$int,
    PUTSTATIC$float,
    PUTSTATIC$long,
    PUTSTATIC$double,
    PUTSTATIC$reference,
    PUTSTATIC$word,
    PUTSTATIC$byte$init,
    PUTSTATIC$boolean$init,
    PUTSTATIC$char$init,
    PUTSTATIC$short$init,
    PUTSTATIC$int$init,
    PUTSTATIC$float$init,
    PUTSTATIC$long$init,
    PUTSTATIC$double$init,
    PUTSTATIC$reference$init,
    PUTSTATIC$word$init,

    GETFIELD$byte,
    GETFIELD$boolean,
    GETFIELD$char,
    GETFIELD$short,
    GETFIELD$int,
    GETFIELD$float,
    GETFIELD$long,
    GETFIELD$double,
    GETFIELD$reference,
    GETFIELD$word,
    GETFIELD$byte$resolved,
    GETFIELD$boolean$resolved,
    GETFIELD$char$resolved,
    GETFIELD$short$resolved,
    GETFIELD$int$resolved,
    GETFIELD$float$resolved,
    GETFIELD$long$resolved,
    GETFIELD$double$resolved,
    GETFIELD$reference$resolved,
    GETFIELD$word$resolved,

    PUTFIELD$byte,
    PUTFIELD$boolean,
    PUTFIELD$char,
    PUTFIELD$short,
    PUTFIELD$int,
    PUTFIELD$float,
    PUTFIELD$long,
    PUTFIELD$double,
    PUTFIELD$reference,
    PUTFIELD$word,

    PUTFIELD$byte$resolved,
    PUTFIELD$boolean$resolved,
    PUTFIELD$char$resolved,
    PUTFIELD$short$resolved,
    PUTFIELD$int$resolved,
    PUTFIELD$float$resolved,
    PUTFIELD$long$resolved,
    PUTFIELD$double$resolved,
    PUTFIELD$reference$resolved,
    PUTFIELD$word$resolved,

    INVOKEVIRTUAL$void,
    INVOKEVIRTUAL$float,
    INVOKEVIRTUAL$long,
    INVOKEVIRTUAL$double,
    INVOKEVIRTUAL$word,
    INVOKEVIRTUAL$reference,
    INVOKEVIRTUAL$void$resolved,
    INVOKEVIRTUAL$float$resolved,
    INVOKEVIRTUAL$long$resolved,
    INVOKEVIRTUAL$double$resolved,
    INVOKEVIRTUAL$reference$resolved,
    INVOKEVIRTUAL$word$resolved,
    INVOKEVIRTUAL$void$instrumented,
    INVOKEVIRTUAL$float$instrumented,
    INVOKEVIRTUAL$long$instrumented,
    INVOKEVIRTUAL$double$instrumented,
    INVOKEVIRTUAL$reference$instrumented,
    INVOKEVIRTUAL$word$instrumented,

    INVOKESPECIAL$void,
    INVOKESPECIAL$float,
    INVOKESPECIAL$long,
    INVOKESPECIAL$double,
    INVOKESPECIAL$reference,
    INVOKESPECIAL$word,
    // VMA only
    INVOKESPECIAL$void$resolved,
    INVOKESPECIAL$float$resolved,
    INVOKESPECIAL$long$resolved,
    INVOKESPECIAL$double$resolved,
    INVOKESPECIAL$reference$resolved,
    INVOKESPECIAL$word$resolved,
    // End VMA only

    INVOKESTATIC$void,
    INVOKESTATIC$float,
    INVOKESTATIC$long,
    INVOKESTATIC$double,
    INVOKESTATIC$reference,
    INVOKESTATIC$word,
    //VMA only
    INVOKESTATIC$void$init,
    INVOKESTATIC$float$init,
    INVOKESTATIC$long$init,
    INVOKESTATIC$double$init,
    INVOKESTATIC$reference$init,
    INVOKESTATIC$word$init,
    // End VMA only

    INVOKEINTERFACE$void,
    INVOKEINTERFACE$float,
    INVOKEINTERFACE$long,
    INVOKEINTERFACE$double,
    INVOKEINTERFACE$reference,
    INVOKEINTERFACE$word,
    INVOKEINTERFACE$void$resolved,
    INVOKEINTERFACE$float$resolved,
    INVOKEINTERFACE$long$resolved,
    INVOKEINTERFACE$double$resolved,
    INVOKEINTERFACE$reference$resolved,
    INVOKEINTERFACE$word$resolved,
    INVOKEINTERFACE$void$instrumented,
    INVOKEINTERFACE$float$instrumented,
    INVOKEINTERFACE$long$instrumented,
    INVOKEINTERFACE$double$instrumented,
    INVOKEINTERFACE$reference$instrumented,
    INVOKEINTERFACE$word$instrumented,

    NEW,
    NEW$init,
    NEW_HYBRID(-1),
    NEWARRAY,
    ANEWARRAY,
    ANEWARRAY$resolved,
    ARRAYLENGTH,
    ATHROW,
    CHECKCAST,
    CHECKCAST$resolved,
    INSTANCEOF,
    INSTANCEOF$resolved,
    MONITORENTER,
    MONITOREXIT,
    MULTIANEWARRAY,
    MULTIANEWARRAY$resolved,
    IFNULL,
    IFNONNULL,

    WRETURN,
    WRETURN$unlock,

    LOAD_EXCEPTION(-1),
    RETHROW_EXCEPTION(-1),
    PROFILE_STATIC_METHOD_ENTRY(-1),
    PROFILE_NONSTATIC_METHOD_ENTRY(-1),
    PROFILE_BACKWARD_BRANCH(-1),
    TRACE_METHOD_ENTRY(-1),
    CREATE_MULTIANEWARRAY_DIMENSIONS(-1),
    LOCK(-1),
    UNLOCK(-1);

<<<<<<< HEAD
=======
    // VMA only
    INVOKEVIRTUAL$adviseafter(-1),
    INVOKEINTERFACE$adviseafter(-1),
    INVOKESPECIAL$adviseafter(-1),
    INVOKESTATIC$adviseafter(-1),
    // VMA only

    MEMBAR_LOAD_LOAD,
    MEMBAR_LOAD_STORE,
    MEMBAR_STORE_LOAD,
    MEMBAR_STORE_STORE;
>>>>>>> 4e99a8ea

    public static final EnumMap<CiKind, T1XTemplateTag> PUTSTATICS = makeKindMap(Bytecodes.PUTSTATIC);
    public static final EnumMap<CiKind, T1XTemplateTag> GETSTATICS = makeKindMap(Bytecodes.GETSTATIC);
    public static final EnumMap<CiKind, T1XTemplateTag> PUTFIELDS = makeKindMap(Bytecodes.PUTFIELD);
    public static final EnumMap<CiKind, T1XTemplateTag> GETFIELDS = makeKindMap(Bytecodes.GETFIELD);

    public static final EnumMap<CiKind, T1XTemplateTag> INVOKEVIRTUALS = makeKindMap(Bytecodes.INVOKEVIRTUAL);
    public static final EnumMap<CiKind, T1XTemplateTag> INVOKEINTERFACES = makeKindMap(Bytecodes.INVOKEINTERFACE);
    public static final EnumMap<CiKind, T1XTemplateTag> INVOKESPECIALS = makeKindMap(Bytecodes.INVOKESPECIAL);
    public static final EnumMap<CiKind, T1XTemplateTag> INVOKESTATICS = makeKindMap(Bytecodes.INVOKESTATIC);

    /**
     * Creates a map from kinds to the template specialized for each kind a given bytecode is parameterized by.
     *
     * @param bytecode a bytecode instruction that is specialized for a number of kinds
     */
    @HOSTED_ONLY
    private static EnumMap<CiKind, T1XTemplateTag> makeKindMap(int bytecode) {
        EnumMap<CiKind, T1XTemplateTag> map = new EnumMap<CiKind, T1XTemplateTag>(CiKind.class);
        for (T1XTemplateTag bt : values()) {
            String name = Bytecodes.nameOf(bytecode).toUpperCase();
            if (bt.name().startsWith(name)) {
                for (CiKind kind : CiKind.VALUES) {
                    String k = kind.isObject() ? "reference" : kind.name().toLowerCase();
                    if (bt.name().equals(name + "$" + k)) {
                        map.put(kind, bt);
                    }
                }
            }
        }
        return map;
    }

    /**
     * The opcode of the bytecode instruction implemented by this template. This is a representative opcode
     * if a template is used to implement more than one bytecode instruction.
     */
    public final int opcode;

    /**
     * Denotes the template that omits the class initialization check required by the {@linkplain #opcode} instruction.
     * This field is only non-null for the template that includes the initialization check (i.e. the uninitialized case).
     */
    public T1XTemplateTag initialized;

    /**
     * Denotes the template that omits the class resolution check required by the {@linkplain #opcode} instruction.
     * This field is only non-null for the template that includes the resolution check (i.e. the unresolved case).
     */
    public T1XTemplateTag resolved;

    /**
     * Denotes the instrumented version of this template.
     */
    public T1XTemplateTag instrumented;

    @HOSTED_ONLY
    private T1XTemplateTag(int representativeOpcode) {
        this.opcode = representativeOpcode;
    }

    @HOSTED_ONLY
    private T1XTemplateTag() {
        String name = name();
        int dollar = name.indexOf('$');
        String opcodeName;
        if (dollar == -1) {
            opcodeName = name;
        } else {
            opcodeName = name.substring(0, dollar);
        }
        opcode = Bytecodes.valueOf(opcodeName);
    }

    static {
        initProps();
    }

    /**
     * Initializes the properties of the {@code BytecodeTemplate} enum constants that cannot
     * be initialized in the constructor.
     */
    @HOSTED_ONLY
    private static void initProps() {
        for (T1XTemplateTag bt : values()) {
            String name = bt.name();
            if (name.contains("$init")) {
                String uninitName = name.replace("$init", "");
                T1XTemplateTag uninit = valueOf(uninitName);
                assert uninit != null;
                uninit.initialized = bt;
            } else if (name.contains("$resolved")) {
                String unresolvedName = name.replace("$resolved", "");
                T1XTemplateTag unresolved = valueOf(unresolvedName);
                assert unresolved != null;
                unresolved.resolved = bt;
            } else if (name.contains("$instrumented")) {
                String uninstrumentedName = name.substring(0, name.indexOf("$instrumented"));
                T1XTemplateTag uninstrumented = valueOf(uninstrumentedName);
                assert uninstrumented != null;
                uninstrumented.instrumented = bt;
            }
        }
    }

    @HOSTED_ONLY
    public static void main(String[] args) {
        for (T1XTemplateTag bt : values()) {
            System.out.print(bt.ordinal() + ": " + bt);
            if (bt.initialized != null) {
                System.out.print(" -- uninitialized");
            } else if (bt.resolved != null) {
                System.out.print(" -- unresolved");
            }
            System.out.println();
        }
    }
}<|MERGE_RESOLUTION|>--- conflicted
+++ resolved
@@ -50,7 +50,6 @@
  */
 public enum T1XTemplateTag {
     NOP,
-    WCONST_0,
     ACONST_NULL,
     ICONST(Bytecodes.ICONST_0),
     LCONST(Bytecodes.LCONST_0),
@@ -300,14 +299,12 @@
     INVOKESPECIAL$double,
     INVOKESPECIAL$reference,
     INVOKESPECIAL$word,
-    // VMA only
     INVOKESPECIAL$void$resolved,
     INVOKESPECIAL$float$resolved,
     INVOKESPECIAL$long$resolved,
     INVOKESPECIAL$double$resolved,
     INVOKESPECIAL$reference$resolved,
     INVOKESPECIAL$word$resolved,
-    // End VMA only
 
     INVOKESTATIC$void,
     INVOKESTATIC$float,
@@ -315,14 +312,12 @@
     INVOKESTATIC$double,
     INVOKESTATIC$reference,
     INVOKESTATIC$word,
-    //VMA only
     INVOKESTATIC$void$init,
     INVOKESTATIC$float$init,
     INVOKESTATIC$long$init,
     INVOKESTATIC$double$init,
     INVOKESTATIC$reference$init,
     INVOKESTATIC$word$init,
-    // End VMA only
 
     INVOKEINTERFACE$void,
     INVOKEINTERFACE$float,
@@ -373,22 +368,14 @@
     TRACE_METHOD_ENTRY(-1),
     CREATE_MULTIANEWARRAY_DIMENSIONS(-1),
     LOCK(-1),
-    UNLOCK(-1);
-
-<<<<<<< HEAD
-=======
-    // VMA only
+    UNLOCK(-1),
+
+    // START VMA additions
     INVOKEVIRTUAL$adviseafter(-1),
     INVOKEINTERFACE$adviseafter(-1),
     INVOKESPECIAL$adviseafter(-1),
-    INVOKESTATIC$adviseafter(-1),
-    // VMA only
-
-    MEMBAR_LOAD_LOAD,
-    MEMBAR_LOAD_STORE,
-    MEMBAR_STORE_LOAD,
-    MEMBAR_STORE_STORE;
->>>>>>> 4e99a8ea
+    INVOKESTATIC$adviseafter(-1);
+    // END VMA additions
 
     public static final EnumMap<CiKind, T1XTemplateTag> PUTSTATICS = makeKindMap(Bytecodes.PUTSTATIC);
     public static final EnumMap<CiKind, T1XTemplateTag> GETSTATICS = makeKindMap(Bytecodes.GETSTATIC);
