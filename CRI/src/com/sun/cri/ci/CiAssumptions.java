--- conflicted
+++ resolved
@@ -35,25 +35,10 @@
  */
 public final class CiAssumptions {
 
-    public static interface AssumptionProcessor {
-        /**
-         * Process a unique concrete subtype assumptions
-         * @param context
-         * @param subtype
-         * @return true if the processor should proceed to next assumptions, false if it should stop.
-         */
-        boolean processUniqueConcreteSubtype(RiType context, RiType subtype);
-        boolean processUniqueConcreteMethod(RiMethod context, RiMethod method);
-    }
-
     public abstract static class Assumption {
         /**
          * Apply an assumption processor to the assumption.
-<<<<<<< HEAD
-         * @param processor
-=======
          * @param processor the assumption processor to apply
->>>>>>> 9fc4ffe1
          * @return true if a next assumption in a list should be fed to the processor.
          */
         abstract boolean visit(AssumptionProcessor processor);
