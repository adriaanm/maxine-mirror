/*
 * Copyright (c) 2009 Sun Microsystems, Inc.  All rights reserved.
 *
 * Sun Microsystems, Inc. has intellectual property rights relating to technology embodied in the product
 * that is described in this document. In particular, and without limitation, these intellectual property
 * rights may include one or more of the U.S. patents listed at http://www.sun.com/patents and one or
 * more additional patents or pending patent applications in the U.S. and in other countries.
 *
 * U.S. Government Rights - Commercial software. Government users are subject to the Sun
 * Microsystems, Inc. standard license agreement and applicable provisions of the FAR and its
 * supplements.
 *
 * Use is subject to license terms. Sun, Sun Microsystems, the Sun logo, Java and Solaris are trademarks or
 * registered trademarks of Sun Microsystems, Inc. in the U.S. and other countries. All SPARC trademarks
 * are used under license and are trademarks or registered trademarks of SPARC International, Inc. in the
 * U.S. and other countries.
 *
 * UNIX is a registered trademark in the U.S. and other countries, exclusively licensed through X/Open
 * Company, Ltd.
 */
package com.sun.cri.xir;

import static com.sun.cri.xir.CiXirAssembler.XirOp.*;

import java.util.*;

import com.sun.cri.ci.*;
import com.sun.cri.ci.CiAddress.*;
import com.sun.cri.ri.*;

/**
 * Represents an assembler that allows a client such as the runtime system to
 * create {@link XirTemplate XIR templates}.
 *
 * @author Thomas Wuerthinger
 * @author Ben L. Titzer
 */
public abstract class CiXirAssembler {

    protected XirOperand resultOperand;
    protected boolean allocateResultOperand;

    protected final List<XirInstruction> instructions = new ArrayList<XirInstruction>();
    protected final List<XirLabel> labels = new ArrayList<XirLabel>(5);
    protected final List<XirParameter> parameters = new ArrayList<XirParameter>(5);
    protected final List<XirTemp> temps = new ArrayList<XirTemp>(5);
    protected final List<XirConstant> constants = new ArrayList<XirConstant>(5);
    protected final List<XirMark> marks = new ArrayList<XirMark>(5);

    /**
     * Increases by one for every {@link XirOperand operand} created.
     */
    protected int variableCount;
    
    /**
     * Marks the assembly complete.
     */
    protected boolean finished = true;

    /**
     * Represents additional address calculation information.
     */
    public static class AddressAccessInformation {

        /**
         * The scaling factor for the scaled-index part of an address computation.
         */
        public final Scale scale;

        /**
         * The constant byte-sized displacement part of an address computation.
         */
        public final int disp;
        
        /**
         * Determines if the memory access through the address can trap.
         */
        public final boolean canTrap;

        private AddressAccessInformation(boolean canTrap) {
            this.canTrap = canTrap;
            this.scale = Scale.Times1;
            this.disp = 0;
        }

        private AddressAccessInformation(boolean canTrap, int disp) {
            this.canTrap = canTrap;
            this.scale = Scale.Times1;
            this.disp = disp;
        }

        private AddressAccessInformation(boolean canTrap, int disp, Scale scale) {
            this.canTrap = canTrap;
            this.scale = scale;
            this.disp = disp;
        }
    }

    /**
     * A label that is the target of a control flow instruction.
     */
    public static class XirLabel {
        public final String name;
        public final int index;
        /**
         * If {@code true} the label is to an instruction in the fast path sequence, otherwise to the slow path.
         */
        public final boolean inline;

        private XirLabel(String name, int index, boolean inline) {
            this.name = name;
            this.index = index;
            this.inline = inline;
        }

        @Override
        public String toString() {
            return name;
        }
    }

    /**
     * Tagging interface that indicates that an {@link XirOperand} is a constant.
     */
    public interface XirConstantOperand {
        int getIndex();
    }

    public static final XirOperand VOID = null;
    
    /**
     * Operands for {@link XirInstruction instructions}.
     * There are three basic variants, {@link XirConstant constant}, {@link XirParameter parameter} and {@link XirTemp}.
     */
    public static abstract class XirOperand {
        
        public final CiKind kind;
        
        /**
         * Unique id in range {@code 0} to {@link #variableCount variableCount - 1}.
         */
        public final int index;
        
        /**
         * Value whose {@link #toString()} method provides a name for this operand.
         */
        public final Object name;

        public XirOperand(CiXirAssembler asm, Object name, CiKind kind) {
            this.kind = kind;
            this.name = name;
            this.index = asm.variableCount++;
        }

        @Override
        public String toString() {
            return String.valueOf(name);
        }

        public String detailedToString() {

            StringBuffer sb = new StringBuffer();

            sb.append(name);
            sb.append('$');
            sb.append(kind.typeChar);
            return sb.toString();
        }
    }

    /**
     * Parameters to {@link XirTemplate templates}.
     */
    public static class XirParameter extends XirOperand {
        /**
         * Unique id in range {@code 0} to {@code parameters.Size()  - 1}.
         */
        public final int parameterIndex;

        XirParameter(CiXirAssembler asm, String name, CiKind kind) {
            super(asm, name, kind);
            this.parameterIndex = asm.parameters.size();
            asm.parameters.add(this);
        }

    }

    public static class XirConstantParameter extends XirParameter implements XirConstantOperand {
        XirConstantParameter(CiXirAssembler asm, String name, CiKind kind) {
            super(asm, name, kind);
        }

        public int getIndex() {
            return index;
        }
    }

    public static class XirVariableParameter extends XirParameter {
        XirVariableParameter(CiXirAssembler asm, String name, CiKind kind) {
            super(asm, name, kind);
        }
    }

    public static class XirConstant extends XirOperand implements XirConstantOperand {
        public final CiConstant value;

        XirConstant(CiXirAssembler asm, CiConstant value) {
            super(asm, value, value.kind);
            this.value = value;
        }
        
        public int getIndex() {
            return index;
        }
    }

    public static class XirTemp extends XirOperand {
        XirTemp(CiXirAssembler asm, String name, CiKind kind) {
            super(asm, name, kind);
        }
    }

    public static class XirRegister extends XirTemp {
        public final CiValue register;

        XirRegister(CiXirAssembler asm, String name, CiRegisterValue register) {
            super(asm, name, register.kind);
            this.register = register;
        }
    }

    /**
     * Start a new assembly with no initial {@link #resultOperand result operand}.
     */
    public void restart() {
        reset();
        resultOperand = null;
    }

    /**
     * Start a new assembly with a {@link #resultOperand result operand} of type {@code kind}.
     * @param kind the result kind
     * @return an {@code XirOperand} for the result operand
     */
    public XirOperand restart(CiKind kind) {
        reset();
        resultOperand = new XirTemp(this, "result", kind);
        allocateResultOperand = true;
        return resultOperand;
    }

    /**
     * Reset the state of the class to the initial conditions to facilitate a new assembly.
     */
    private void reset() {
        assert finished : "must be finished before!";
        variableCount = 0;
        allocateResultOperand = false;
        finished = false;
        instructions.clear();
        labels.clear();
        parameters.clear();
        temps.clear();
        constants.clear();
        marks.clear();
    }

    /**
     * Represents an XIR instruction, characterized by an {@link XirOp operation}, a {@link CiKind kind}, an optional {@link XirOperand result}, a variable number of {@link XirOperand arguments},
     * and some optional instruction-specific state. The {@link #x}, {@link #y} and {@link #z} methods are convenient ways to access the first, second and third
     * arguments, respectively. Only the {@link XirOp#CallStub} and {@link XirOp#CallRuntime} instructions can have more than three arguments.
     *
     */
    public static class XirInstruction {
        /**
         * The {@link CiKind kind} of values the instruction operates on.
         */
        public final CiKind kind;
        /**
         * The {@link XirOp operation}.
         */
        public final XirOp op;
        /**
         * The result, if any.
         */
        public final XirOperand result;
        /**
         * The arguments.
         */
        public final XirOperand[] arguments;
        /**
         * Arbitrary additional data associated with the instruction.
         */
        public final Object extra;

        public XirInstruction(CiKind kind, XirOp op, XirOperand result, XirOperand... arguments) {
            this(kind, null, op, result, arguments);
        }

        public XirInstruction(CiKind kind, Object extra, XirOp op, XirOperand result, XirOperand... arguments) {
            this.extra = extra;
            this.kind = kind;
            this.op = op;
            this.result = result;
            this.arguments = arguments;
        }

        public XirOperand x() {
            assert arguments.length > 0 : "no x operand for this instruction";
            return arguments[0];
        }

        public XirOperand y() {
            assert arguments.length > 1 : "no y operand for this instruction";
            return arguments[1];
        }

        public XirOperand z() {
            assert arguments.length > 2 : "no z operand for this instruction";
            return arguments[2];
        }

        @Override
        public String toString() {
            StringBuffer sb = new StringBuffer();

            if (result != null) {
                sb.append(result.toString());
                sb.append(" = ");
            }

            sb.append(op.name());

            if (kind != CiKind.Void) {
                sb.append('$');
                sb.append(kind.typeChar);
            }

            if (arguments != null && arguments.length > 0) {
                sb.append("(");

                for (int i = 0; i < arguments.length; i++) {
                    if (i != 0) {
                        sb.append(", ");
                    }
                    sb.append(arguments[i]);
                }

                sb.append(")");
            }

            if (extra != null) {
                sb.append(" ");
                sb.append(extra);
            }

            return sb.toString();
        }
    }

    /**
     * These marks let the RiXirGenerator mark positions in the generated native code and bring them in relationship with on another.
     * This is necessary for code patching, etc.
     */
    public static class XirMark {
        public final XirMark[] references;
        public final Object id;
        
        // special mark used to refer to the actual call site of an invoke
        public static final XirMark CALLSITE = new XirMark(null);

        public XirMark(Object id, XirMark... references) {
            this.id = id;
            this.references = references;
        }
    }

    /**
     * The set of opcodes for XIR instructions.
     * {@link XirInstruction} defines {@code x}, {@code y} and {@code z} as the first, second and third arguments, respectively.
     * We use these mnemonics, plus {@code args} for the complete set of arguments, {@code r} for the result, and {@code extra}
     * for the instruction-specific extra data, in the opcode specifications. Note that the opcodes that operate on values do not directly
     * specify the size (kind) of the data operated on;  this is is encoded in {@link XirInstruction#kind}.
     * Note: If the instruction kind differs from the argument/result kinds, the behavior is undefined.
     *
     */
    public enum XirOp {
        /**
         * Move {@code x} to {@code r}.
         */
        Mov,
        /**
         * Add {@code y} to {@code x} and put the result in {@code r}.
         */
        Add,
        /**
         * Subtract {@code y} from {@code x} and put the result in {@code r}.
         */
        Sub,
        /**
         * Divide {@code y} by {@code x} and put the result in {@code r}.
         */
        Div,
        /**
         * Multiply {@code y} by {@code x} and put the result in {@code r}.
         */
        Mul,
        /**
         * {@code y} modulus {@code x} and put the result in {@code r}.
         */
        Mod,
        /**
         * Shift  {@code y} left by {@code x} and put the result in {@code r}.
         */
        Shl,
        /**
         * Shift  {@code y} right by {@code x} and put the result in {@code r}.
         */
        Shr,
        /**
         * And {@code y} by {@code x} and put the result in {@code r}.
         */
        And,
        /**
         * Or {@code y} by {@code x} and put the result in {@code r}.
         */
        Or,
        /**
         * Exclusive Or {@code y} by {@code x} and put the result in {@code r}.
         */
        Xor,
        /**
         * Null check on {@code x}.
         */
        NullCheck,
        /**
         * Load value at address {@code x} and put the result in {@code r}.
         */
        PointerLoad,
        /**
         * Store {@code y} at address {@code x}.
         */
        PointerStore,
        /**
         * Load value at an effective address defined by base {@code x} and either a scaled index {@code y} plus displacement
         * or an offset {@code y} and put the result in {@code r}.
         */
        PointerLoadDisp,
        /**
         * Store {@code z} at address defined by base {@code x} and index {@code y}.
         */
        PointerStoreDisp,
        /**
         * TBD.
         */
        PointerCAS,
        /**
         * Call the {@link XirTemplate.GlobalFlags#GLOBAL_STUB shared stub} defined by {@code extra} with {@code args} and put the result in {@code r}.
         */
        CallStub,
        /**
         * Call the {@link RiMethod} defined by {@code extra}  with {@code args} and put the result in {@code r}.
         */
        CallRuntime,
        /**
         * Transfer control to the instruction at the {@link XirLabel label} identified by {@code extra}.
         */
        Jmp,
        /**
         * If {@code x == y}, transfer control to the instruction at the {@link XirLabel label} identified by {@code extra}.
         */
        Jeq,
        /**
         * If {@code x != y}, transfer control to the instruction at the {@link XirLabel label} identified by {@code extra}.
         */
        Jneq,
        /**
         * If {@code x > y}, transfer control to the instruction at the {@link XirLabel label} identified by {@code extra}.
         */
        Jgt,
        /**
         * If {@code x >= y}, transfer control to the instruction at the {@link XirLabel label} identified by {@code extra}.
         */
        Jgteq,
        /**
         * If {@code x unsigned >= y}, transfer control to the instruction at the {@link XirLabel label} identified by {@code extra}.
         */
        Jugteq,
        /**
         * If {@code x < y}, transfer control to the instruction at the {@link XirLabel label} identified by {@code extra}.
         */
        Jlt,
        /**
         * If {@code x <= y}, transfer control to the instruction at the {@link XirLabel label} identified by {@code extra}.
         */
        Jlteq,
        /**
         * Bind the {@link XirLabel label} identified by {@code extra} to the current instruction and update any references to it.
         * A label may be bound more than once to the same location.
         */
        Bind,
        /**
         * Record a safepoint.
         */
        Safepoint,
        /**
         * Align the code following this instruction to a multiple of (int)extra.
         */
        Align,
        /**
<<<<<<< HEAD
         * Creates the stack frame for the current method. (usually "push fp" and "add sp, X")
=======
         * Records the offset of the next instruction as an entrypoint (verified entry, unverified entry, ...). <code>extra</code> is
         * used to identify it.
         */
        Entrypoint,
        /**
         * Creates the stack frame for the method. This is also where stack banging is implemented.
>>>>>>> d9e0840c
         */
        PushFrame,
        /**
         * Removes the stack frame of the method.
         */
        PopFrame,
        /**
         * Inserts an array of bytes directly into the code output.
         */
        RawBytes,
        /**
         * Pushes a value onto the stack.
         */
        Push,
        /**
         * Pops a value from the stack.
         */
        Pop,
        /**
         * Marks a position in the generated native code.
         */
        Mark,
        /**
         * This instruction should never be reached, this is useful for debugging purposes.
         */
         ShouldNotReachHere
    }

    private void append(XirInstruction xirInstruction) {
        assert !finished : "no instructions can be added to finished template";
        instructions.add(xirInstruction);
    }

    public XirLabel createInlineLabel(String name) {
        final XirLabel result = new XirLabel(name, this.labels.size(), true);
        labels.add(result);
        return result;
    }

    public XirLabel createOutOfLineLabel(String name) {
        final XirLabel result = new XirLabel(name, this.labels.size(), false);
        labels.add(result);
        return result;
    }

    public void mov(XirOperand result, XirOperand a) {
        append(new XirInstruction(result.kind, Mov, result, a));
    }

    public void add(XirOperand result, XirOperand a, XirOperand b) {
        append(new XirInstruction(result.kind, Add, result, a, b));
    }

    public void sub(XirOperand result, XirOperand a, XirOperand b) {
        append(new XirInstruction(result.kind, Sub, result, a, b));
    }

    public void div(XirOperand result, XirOperand a, XirOperand b) {
        append(new XirInstruction(result.kind, Div, result, a, b));
    }

    public void mul(XirOperand result, XirOperand a, XirOperand b) {
        append(new XirInstruction(result.kind, Mul, result, a, b));
    }

    public void mod(XirOperand result, XirOperand a, XirOperand b) {
        append(new XirInstruction(result.kind, Mod, result, a, b));
    }

    public void shl(XirOperand result, XirOperand a, XirOperand b) {
        append(new XirInstruction(result.kind, Shl, result, a, b));
    }

    public void shr(XirOperand result, XirOperand a, XirOperand b) {
        append(new XirInstruction(result.kind, Shr, result, a, b));
    }

    public void and(XirOperand result, XirOperand a, XirOperand b) {
        append(new XirInstruction(result.kind, And, result, a, b));
    }

    public void or(XirOperand result, XirOperand a, XirOperand b) {
        append(new XirInstruction(result.kind, Or, result, a, b));
    }

    public void xor(XirOperand result, XirOperand a, XirOperand b) {
        append(new XirInstruction(result.kind, Xor, result, a, b));
    }

    public void nullCheck(XirOperand pointer) {
        append(new XirInstruction(CiKind.Object, NullCheck, VOID, pointer));
    }

    public void pload(CiKind kind, XirOperand result, XirOperand pointer, boolean canTrap) {
        append(new XirInstruction(kind, canTrap, PointerLoad, result, pointer));
    }

    public void pstore(CiKind kind, XirOperand pointer, XirOperand value, boolean canTrap) {
        append(new XirInstruction(kind, canTrap, PointerStore, null, pointer, value));
    }

    public void pload(CiKind kind, XirOperand result, XirOperand pointer, XirOperand offset, boolean canTrap) {
        append(new XirInstruction(kind, new AddressAccessInformation(canTrap), PointerLoadDisp, result, pointer, offset));
    }

    public void pstore(CiKind kind, XirOperand pointer, XirOperand offset, XirOperand value, boolean canTrap) {
        append(new XirInstruction(kind, new AddressAccessInformation(canTrap), PointerStoreDisp, VOID, pointer, offset, value));
    }

    public void pload(CiKind kind, XirOperand result, XirOperand pointer, XirOperand index, int disp, Scale scale,  boolean canTrap) {
        append(new XirInstruction(kind, new AddressAccessInformation(canTrap, disp, scale), PointerLoadDisp, result, pointer, index));
    }

    public void pstore(CiKind kind, XirOperand pointer, XirOperand index, XirOperand value, int disp, Scale scale, boolean canTrap) {
        append(new XirInstruction(kind, new AddressAccessInformation(canTrap, disp, scale), PointerStoreDisp, VOID, pointer, index, value));
    }

    public void pcas(CiKind kind, XirOperand result, XirOperand pointer, XirOperand value, XirOperand expectedValue) {
        append(new XirInstruction(kind, PointerLoad, result, pointer, value, expectedValue));
    }

    public void jmp(XirLabel l) {
        append(new XirInstruction(CiKind.Void, l, Jmp, null));
    }

    public void jeq(XirLabel l, XirOperand a, XirOperand b) {
        jcc(Jeq, l, a, b);
    }

    private void jcc(XirOp op, XirLabel l, XirOperand a, XirOperand b) {
        append(new XirInstruction(CiKind.Void, l, op, null, a, b));
    }

    public void jneq(XirLabel l, XirOperand a, XirOperand b) {
        jcc(Jneq, l, a, b);
    }

    public void jgt(XirLabel l, XirOperand a, XirOperand b) {
        jcc(Jgt, l, a, b);
    }

    public void jgteq(XirLabel l, XirOperand a, XirOperand b) {
        jcc(Jgteq, l, a, b);
    }

    public void jugteq(XirLabel l, XirOperand a, XirOperand b) {
        jcc(Jugteq, l, a, b);
    }

    public void jlt(XirLabel l, XirOperand a, XirOperand b) {
        jcc(Jlt, l, a, b);
    }

    public void jlteq(XirLabel l, XirOperand a, XirOperand b) {
        jcc(Jlteq, l, a, b);
    }

    public void bindInline(XirLabel l) {
        assert l.inline;
        append(new XirInstruction(CiKind.Void, l, Bind, null));
    }

    public void bindOutOfLine(XirLabel l) {
        assert !l.inline;
        append(new XirInstruction(CiKind.Void, l, Bind, null));
    }
    
    public void safepoint() {
        append(new XirInstruction(CiKind.Void, null, Safepoint, null));
    }

    public void align(int multiple) {
        assert multiple > 0;
        append(new XirInstruction(CiKind.Void, multiple, Align, null));
    }
    
    public void pushFrame() {
        append(new XirInstruction(CiKind.Void, null, PushFrame, null));
    }

    public void popFrame() {
        append(new XirInstruction(CiKind.Void, null, PopFrame, null));
    }

    public void rawBytes(byte[] bytes) {
        append(new XirInstruction(CiKind.Void, bytes, RawBytes, null));
    }
    
    public void push(XirOperand value) {
        append(new XirInstruction(CiKind.Void, Push, VOID, value));
    }
    
    public void pop(XirOperand result) {
        append(new XirInstruction(result.kind, Pop, result));
    }
    
    public XirMark mark(Object id, XirMark... references) {
        XirMark mark = new XirMark(id, references);
        marks.add(mark);
        append(new XirInstruction(CiKind.Void, mark, Mark, null));
        return mark;
    }
    
    public void shouldNotReachHere() {
        append(new XirInstruction(CiKind.Void, null, ShouldNotReachHere, null));
    }

    public void shouldNotReachHere(String message) {
        append(new XirInstruction(CiKind.Void, message, ShouldNotReachHere, null));
    }

    public void callStub(XirTemplate stub, XirOperand result, XirOperand... args) {
        CiKind resultKind = result == null ? CiKind.Void : result.kind;
        append(new XirInstruction(resultKind, stub, CallStub, result, args));
    }

    public void callRuntime(Object rt, XirOperand result, XirOperand... args) {
        CiKind resultKind = result == null ? CiKind.Void : result.kind;
        append(new XirInstruction(resultKind, rt, CallRuntime, result, args));
    }

    /**
     * Terminates the assembly, checking invariants, in particular that {@link resultOperand} is set, and setting {@link #finished} to {@code true}.
     */
    private void end() {
        assert !finished : "template may only be finished once!";
        assert resultOperand != null : "result operand should be set";
        finished = true;
    }

    /**
     * Creates an {@link XirVariableParameter variable input parameter}  of given name and {@link CiKind kind}.
     * @param name a name for the parameter
     * @param kind the parameter kind
     * @return the  {@link XirVariableParameter}
     */
    public XirVariableParameter createInputParameter(String name, CiKind kind) {
        assert !finished;
        return new XirVariableParameter(this, name, kind);
    }

    /**
     * Creates an {@link XirConstantParameter constant input parameter}  of given name and {@link CiKind kind}.
     * @param name a name for the parameter
     * @param kind the parameter kind
     * @return the  {@link XirConstantParameter}
     */
    public XirConstantParameter createConstantInputParameter(String name, CiKind kind) {
        assert !finished;
        return new XirConstantParameter(this, name, kind);
    }

    public XirConstant createConstant(CiConstant constant) {
        assert !finished;
        XirConstant temp = new XirConstant(this, constant);
        constants.add(temp);
        return temp;
    }

    public XirOperand createTemp(String name, CiKind kind) {
        assert !finished;
        XirTemp temp = new XirTemp(this, name, kind);
        temps.add(temp);
        return temp;
    }

    public XirOperand createRegister(String name, CiKind kind, CiRegister register) {
        assert !finished;
        XirRegister fixed = new XirRegister(this, name, register.asValue(kind));
        temps.add(fixed);
        return fixed;
    }

    public XirConstant i(int b) {
        return createConstant(CiConstant.forInt(b));
    }

    public XirConstant b(boolean t) {
        return createConstant(CiConstant.forBoolean(t));
    }

    public XirConstant w(long b) {
        return createConstant(CiConstant.forWord(b));
    }

    public XirConstant o(Object obj) {
        return createConstant(CiConstant.forObject(obj));
    }

    /**
     * Finishes the assembly of a non-stub template, providing the {@link #resultOperand} and constructs the {@link XirTemplate}.
     * @param result the {@link XirOperand} to be set as the {@link #resultOperand}
     * @param name the name of the template
     * @return the generated template
     */
    public XirTemplate finishTemplate(XirOperand result, String name) {
        assert this.resultOperand == null;
        assert result != null;
        this.resultOperand = result;
        final XirTemplate template = buildTemplate(name, false);
        end();
        return template;
    }

    /**
     * Finishes the assembly of a non-stub template and constructs the {@link XirTemplate}.
     * @param name the name of the template
     * @return the generated template
     */
    public XirTemplate finishTemplate(String name) {
        final XirTemplate template = buildTemplate(name, false);
        end();
        return template;
    }

    /**
     * Finishes the assembly of a {@link XirTemplate.GlobalFlags#GLOBAL_STUB stub} and constructs the {@link XirTemplate}.
     * @param name the name of the template
     * @return the generated template
     */
    public XirTemplate finishStub(String name) {
        final XirTemplate template = buildTemplate(name, true);
        end();
        return template;
    }

    /**
     * Builds the {@link XirTemplate} from the assembly state in this object.
     * The actual assembly is dependent on the target architecture and implemented
     * in a concrete subclass.
     * @param name the name of the template
     * @param isStub {@code true} if the template represents a {@link XirTemplate.GlobalFlags#GLOBAL_STUB stub}
     * @return the generated template
     */
    protected abstract XirTemplate buildTemplate(String name, boolean isStub);

    public abstract CiXirAssembler copy();

}<|MERGE_RESOLUTION|>--- conflicted
+++ resolved
@@ -508,16 +508,7 @@
          */
         Align,
         /**
-<<<<<<< HEAD
-         * Creates the stack frame for the current method. (usually "push fp" and "add sp, X")
-=======
-         * Records the offset of the next instruction as an entrypoint (verified entry, unverified entry, ...). <code>extra</code> is
-         * used to identify it.
-         */
-        Entrypoint,
-        /**
          * Creates the stack frame for the method. This is also where stack banging is implemented.
->>>>>>> d9e0840c
          */
         PushFrame,
         /**
