/*
 * Copyright (c) 2009 Sun Microsystems, Inc.  All rights reserved.
 *
 * Sun Microsystems, Inc. has intellectual property rights relating to technology embodied in the product
 * that is described in this document. In particular, and without limitation, these intellectual property
 * rights may include one or more of the U.S. patents listed at http://www.sun.com/patents and one or
 * more additional patents or pending patent applications in the U.S. and in other countries.
 *
 * U.S. Government Rights - Commercial software. Government users are subject to the Sun
 * Microsystems, Inc. standard license agreement and applicable provisions of the FAR and its
 * supplements.
 *
 * Use is subject to license terms. Sun, Sun Microsystems, the Sun logo, Java and Solaris are trademarks or
 * registered trademarks of Sun Microsystems, Inc. in the U.S. and other countries. All SPARC trademarks
 * are used under license and are trademarks or registered trademarks of SPARC International, Inc. in the
 * U.S. and other countries.
 *
 * UNIX is a registered trademark in the U.S. and other countries, exclusively licensed through X/Open
 * Company, Ltd.
 */
package com.sun.max.vm.compiler.c1x;

import static com.sun.cri.ci.CiCallingConvention.Type.*;
import static com.sun.max.lang.Classes.*;
import static com.sun.max.platform.Platform.*;
import static com.sun.max.vm.MaxineVM.*;
import static com.sun.max.vm.compiler.CallEntryPoint.*;
import static com.sun.max.vm.thread.VmThreadLocal.*;

import java.io.*;
import java.lang.reflect.*;
import java.util.*;

import com.sun.c1x.*;
import com.sun.c1x.target.amd64.*;
import com.sun.c1x.util.*;
import com.sun.cri.ci.*;
import com.sun.cri.ri.*;
import com.sun.cri.xir.*;
import com.sun.max.*;
import com.sun.max.annotate.*;
import com.sun.max.asm.*;
import com.sun.max.lang.*;
import com.sun.max.platform.*;
import com.sun.max.unsafe.*;
import com.sun.max.vm.*;
import com.sun.max.vm.MaxineVM.Phase;
import com.sun.max.vm.actor.member.*;
import com.sun.max.vm.code.*;
import com.sun.max.vm.compiler.*;
import com.sun.max.vm.compiler.c1x.MaxXirGenerator.RuntimeCalls;
import com.sun.max.vm.compiler.snippet.*;
import com.sun.max.vm.compiler.target.*;
import com.sun.max.vm.compiler.target.amd64.*;
import com.sun.max.vm.runtime.*;
import com.sun.max.vm.runtime.amd64.*;
import com.sun.max.vm.stack.amd64.*;
import com.sun.max.vm.trampoline.*;
import com.sun.max.vm.type.*;

/**
 * Integration of the C1X compiler into Maxine's compilation framework.
 *
 * @author Ben L. Titzer
 * @author Doug Simon
 */
public class C1XCompilerScheme extends AbstractVMScheme implements RuntimeCompilerScheme, DynamicTrampolineScheme {

    /**
     * The Maxine specific implementation of the {@linkplain RiRuntime runtime interface} needed by C1X.
     */
    public final MaxRiRuntime runtime = new MaxRiRuntime();

    /**
     * The {@linkplain CiTarget target} environment derived from a Maxine {@linkplain Platform platform} description.
     */
    public final CiTarget target = platform().target;

    /**
     * The Maxine specific implementation of the {@linkplain RiXirGenerator interface} used by C1X
     * to incorporate runtime specific details when translating bytecode methods.
     */
    public final RiXirGenerator xirGenerator = new MaxXirGenerator();

    /**
     * The C1X compiler instance configured for the Maxine runtime.
     */
    private C1XCompiler compiler;

    @FOLD
    static RiRegisterConfig getGlobalStubRegisterConfig() {
        Platform platform = Platform.platform();
        if (platform.isa == ISA.AMD64) {
            switch (platform.os) {
                case DARWIN:
                case GUESTVM:
                case LINUX:
                case SOLARIS: {
                    return AMD64UnixRegisterConfig.GLOBAL_STUB;
                }
                default:
                    throw FatalError.unimplemented();

            }
        }
        throw FatalError.unimplemented();
    }

    public static final VMIntOption c1xOptLevel = VMOptions.register(new VMIntOption("-C1X:OptLevel=", 1,
        "Set the optimization level of C1X.") {
            @Override
            public boolean parseValue(com.sun.max.unsafe.Pointer optionValue) {
                boolean result = super.parseValue(optionValue);
                if (result) {
                    C1XOptions.setOptimizationLevel(getValue());
                    return true;
                }
                return false;
            }
        }, MaxineVM.Phase.STARTING);

    @HOSTED_ONLY
    public C1XCompilerScheme() {
        VMOptions.addFieldOptions("-C1X:", C1XOptions.class, C1XOptions.helpMap);
    }

    @Override
    public <T extends TargetMethod> Class<T> compiledType() {
        Class<Class<T>> type = null;
        return Utils.cast(type, C1XTargetMethod.class);
    }

    private ClassMethodActor vTableTrampoline;
    private ClassMethodActor iTableTrampoline;
    private ClassMethodActor staticTrampoline;
    private byte[] vTableTrampolinePrologue;
    private byte[] iTableTrampolinePrologue;
    private TargetMethod staticTrampolineCode;

    @TRAMPOLINE(invocation = TRAMPOLINE.Invocation.VIRTUAL)
    private static native Address vTableTrampoline() throws Throwable;

    @TRAMPOLINE(invocation = TRAMPOLINE.Invocation.INTERFACE)
    private static native Address iTableTrampoline() throws Throwable;

    @TRAMPOLINE(invocation = TRAMPOLINE.Invocation.STATIC)
    private static native Address staticTrampoline() throws Throwable;

    @HOSTED_ONLY
    private byte[] adapterPrologueFor(ClassMethodActor callee) {
        AdapterGenerator generator = AdapterGenerator.forCallee(callee, CallEntryPoint.OPTIMIZED_ENTRY_POINT);
        if (generator != null) {
            ByteArrayOutputStream os = new ByteArrayOutputStream(8);
            generator.adapt(callee, os);
            return os.toByteArray();
        }
        return new byte[0];
    }

    @Override
    public void initialize(Phase phase) {
        if (isHosted() && phase == Phase.BOOTSTRAPPING) {
            compiler = new C1XCompiler(runtime, target, xirGenerator, getGlobalStubRegisterConfig());
            // search for the runtime call and register critical methods
            for (Method m : RuntimeCalls.class.getDeclaredMethods()) {
                int flags = m.getModifiers();
                if (Modifier.isStatic(flags) && Modifier.isPublic(flags)) {
                    // Log.out.println("Registered critical method: " + m.getName() + " / " + SignatureDescriptor.create(m.getReturnType(), m.getParameterTypes()).toString());
                    new CriticalMethod(RuntimeCalls.class, m.getName(), SignatureDescriptor.create(m.getReturnType(), m.getParameterTypes()));
                }
            }

            vTableTrampoline = ClassMethodActor.fromJava(getDeclaredMethod(C1XCompilerScheme.class, "vTableTrampoline"));
            iTableTrampoline = ClassMethodActor.fromJava(getDeclaredMethod(C1XCompilerScheme.class, "iTableTrampoline"));
            staticTrampoline = ClassMethodActor.fromJava(getDeclaredMethod(C1XCompilerScheme.class, "staticTrampoline"));
            vTableTrampolinePrologue = adapterPrologueFor(vTableTrampoline);
            iTableTrampolinePrologue = adapterPrologueFor(iTableTrampoline);

            staticTrampolineCode = genStaticTrampoline(adapterPrologueFor(staticTrampoline));
            StaticTrampoline.codeStart = staticTrampolineCode.codeStart();
        } else if (phase == Phase.PRIMORDIAL) {
            StaticTrampoline.codeStart = staticTrampolineCode.codeStart();
        }
    }

    public C1XCompiler compiler() {
        if (isHosted() && compiler == null) {
            initialize(Phase.BOOTSTRAPPING);
        }
        return compiler;
    }

    public final TargetMethod compile(final ClassMethodActor classMethodActor) {
        RiMethod method = classMethodActor;
        if (classMethodActor.isTrapStub()) {
            if (isHosted()) {
                return genTrapStub();
            }
            FatalError.unexpected("Trap stub must be compiled into boot image");
        }
        if (classMethodActor.isInterfaceTrampoline()) {
            return genDynamicTrampoline(0, true);
        }

        if (classMethodActor.isVirtualTrampoline()) {
            return genDynamicTrampoline(0, false);
        }

        CiTargetMethod compiledMethod = compiler().compileMethod(method, -1, xirGenerator).targetMethod();
        if (compiledMethod != null) {
            C1XTargetMethod c1xTargetMethod = new C1XTargetMethod(classMethodActor, compiledMethod);
            CompilationScheme.Inspect.notifyCompilationComplete(c1xTargetMethod);
            return c1xTargetMethod;
        }
        throw FatalError.unexpected("bailout"); // compilation failed
    }

    @Override
    public CallEntryPoint calleeEntryPoint() {
        return CallEntryPoint.OPTIMIZED_ENTRY_POINT;
    }

    /**
     * Gets the offset from the frame pointer to the CSA in the
     * frame of a callee-saved method.
     *
     * @param frameSize the size of the frame (which includes the CSA)
     * @param csa the details of callee-save area within the frame
     */
    static int offsetOfCSAInFrame(int frameSize, CiCalleeSaveArea csa) {
        return frameSize - csa.size;
    }

    @HOSTED_ONLY
    private TargetMethod genTrapStub() {
        if (platform().isa == ISA.AMD64) {
            AMD64UnixRegisterConfig registerConfig = AMD64UnixRegisterConfig.TRAP_STUB;
            AMD64MacroAssembler asm = new AMD64MacroAssembler(compiler, registerConfig);
            CiCalleeSaveArea csa = registerConfig.getCalleeSaveArea();
            CiRegister latch = AMD64Safepoint.LATCH_REGISTER;
            CiRegister scratch = registerConfig.getScratchRegister();
            int frameSize = platform().target.alignFrameSize(csa.size);
            int frameToCSA = offsetOfCSAInFrame(frameSize, csa);
            CiKind[] trapStubParameters = Util.signatureToKinds(Trap.trapStub.classMethodActor.signature(), null);
            CiValue[] locations = registerConfig.getCallingConvention(JavaCallee, trapStubParameters, target).locations;

            // the very first instruction must save the flags.
            // we save them twice and overwrite the first copy with the trap instruction/return address.
            int pushfq = 0x9c;
            asm.emitByte(pushfq);
            asm.emitByte(pushfq);

            // now allocate the frame for this method (first word of which was allocated by the second pushfq above)
            asm.subq(AMD64.rsp, frameSize - 8);
            asm.setFrameSize(frameSize);

            // save all the callee save registers
            asm.save(csa, frameToCSA);

            // Now that we have saved all general purpose registers (including the scratch register),
            // store the value of the latch register from the thread locals into the trap state
            asm.movq(scratch, new CiAddress(CiKind.Word, latch.asValue(), TRAP_LATCH_REGISTER.offset));
            asm.movq(new CiAddress(CiKind.Word, AMD64.rsp.asValue(), frameToCSA + csa.offsetOf(latch)), scratch);

            // write the return address pointer to the end of the frame
            asm.movq(scratch, new CiAddress(CiKind.Word, latch.asValue(), TRAP_INSTRUCTION_POINTER.offset));
            asm.movq(new CiAddress(CiKind.Word, AMD64.rsp.asValue(), frameSize), scratch);


            // load the trap number from the thread locals into the first parameter register
            asm.movq(locations[0].asRegister(), new CiAddress(CiKind.Word, latch.asValue(), TRAP_NUMBER.offset));
            // also save the trap number into the trap state
            asm.movq(new CiAddress(CiKind.Word, AMD64.rsp.asValue(), frameToCSA + AMD64TrapStateAccess.TRAP_NUMBER_OFFSET), locations[0].asRegister());
            // load the trap state pointer into the second parameter register
            asm.leaq(locations[1].asRegister(), new CiAddress(CiKind.Word, AMD64.rsp.asValue(), frameToCSA));
            // load the fault address from the thread locals into the third parameter register
            asm.movq(locations[2].asRegister(), new CiAddress(CiKind.Word, latch.asValue(), TRAP_FAULT_ADDRESS.offset));

            asm.directCall(Trap.handleTrap.classMethodActor, null);

            asm.restore(csa, frameToCSA);

            // now pop the flags register off the stack before returning
            int popfq = 0x9D;
            asm.addq(AMD64.rsp, frameSize - 8);
            asm.emitByte(popfq);
            asm.ret(0);

            return new C1XTargetMethod(Trap.trapStub.classMethodActor, asm.finishTargetMethod(Trap.trapStub.classMethodActor, runtime, -1));
        }
        throw FatalError.unimplemented();
    }

    @PLATFORM(cpu = "amd64")
    private static void patchStaticTrampolineCallSiteAMD64(Pointer callSite) {
        final TargetMethod caller = Code.codePointerToTargetMethod(callSite);

        final ClassMethodActor callee = caller.callSiteToCallee(callSite);

        // Use the caller's abi to get the correct entry point.
<<<<<<< HEAD
        final Address calleeEntryPoint = CompilationScheme.Static.compile(callee, caller.abi().callEntryPoint);
        AMD64TargetMethodUtil.mtSafePatchCallSite(caller, callSite, calleeEntryPoint);
       // final int calleeOffset = calleeEntryPoint.minus(callSite.plus(AMD64OptStackWalking.RIP_CALL_INSTRUCTION_SIZE)).toInt();
       // AMD64TargetMethodUtil.mtSafePatchCallSite(caller, callSite, calleeOffset);
=======
        final Address calleeEntryPoint = CompilationScheme.Static.compile(callee, caller.callEntryPoint);
        final int calleeOffset = calleeEntryPoint.minus(callSite.plus(AMD64OptStackWalking.RIP_CALL_INSTRUCTION_SIZE)).toInt();
        Pointer callDisp = callSite.plus(1);
        if (CODE_PATCHING_ALIGMMENT_IS_GUARANTEED && !callDisp.isWordAligned()) {
            // Patching must not occur across a cache line boundary. The easiest way to check for
            // this is to make sure the call instruction is word aligned.
            FatalError.unexpected("Call displacement not word aligned: " + callDisp.toHexString());
        }
        callSite.writeInt(1, calleeOffset);
>>>>>>> 881a3b8b
    }

    @HOSTED_ONLY
    private TargetMethod genStaticTrampoline(byte[] adapterPrologue) {
        if (platform().isa == ISA.AMD64) {
            AMD64UnixRegisterConfig registerConfig = AMD64UnixRegisterConfig.TRAMPOLINE;
            AMD64MacroAssembler asm = new AMD64MacroAssembler(compiler, registerConfig);
            CiCalleeSaveArea csa = registerConfig.getCalleeSaveArea();
            int frameSize = platform().target.alignFrameSize(csa.size);
            int frameToCSA = offsetOfCSAInFrame(frameSize, csa);

            for (byte b : adapterPrologue) {
                asm.emitByte(0xff & b);
            }

            // compute the static trampoline call site
            CiRegister callSite = registerConfig.getScratchRegister();
            asm.movq(callSite, new CiAddress(CiKind.Word, AMD64.rsp.asValue()));
            asm.subq(callSite, AMD64OptStackWalking.RIP_CALL_INSTRUCTION_SIZE);

            // now allocate the frame for this method
            asm.subq(AMD64.rsp, frameSize);
            asm.setFrameSize(frameSize);

            // save all the callee save registers
            asm.save(csa, frameToCSA);

            ClassMethodActor patchStaticTrampolineCallSite = ClassMethodActor.fromJava(Classes.getDeclaredMethod(C1XCompilerScheme.class, "patchStaticTrampolineCallSiteAMD64", Pointer.class));
            CiKind[] trampolineParameters = {CiKind.Object};
            CiValue[] locations = registerConfig.getCallingConvention(JavaCall, trampolineParameters, target).locations;

            // load the static trampoline call site into the first parameter register
            asm.movq(locations[0].asRegister(), callSite);

            asm.directCall(patchStaticTrampolineCallSite, null);

            // restore all parameter registers before returning
            int registerRestoreEpilogueOffset = asm.codeBuffer.position();
            asm.restore(csa, frameToCSA);

            // undo the frame
            asm.addq(AMD64.rsp, frameSize);

            // patch the return address to re-execute the static call
            asm.movq(callSite, new CiAddress(CiKind.Word, AMD64.rsp.asValue()));
            asm.subq(callSite, AMD64OptStackWalking.RIP_CALL_INSTRUCTION_SIZE);
            asm.movq(new CiAddress(CiKind.Word, AMD64.rsp.asValue()), callSite);

            asm.ret(0);

            return new C1XTargetMethod(staticTrampoline, asm.finishTargetMethod(staticTrampoline, runtime, registerRestoreEpilogueOffset));
        }
        throw FatalError.unimplemented();
    }

    private TargetMethod genDynamicTrampoline(int index, boolean isInterface) {
        if (platform().isa == ISA.AMD64) {
            AMD64UnixRegisterConfig registerConfig = AMD64UnixRegisterConfig.TRAMPOLINE;
            AMD64MacroAssembler asm = new AMD64MacroAssembler(compiler, registerConfig);
            CiCalleeSaveArea csa = registerConfig.getCalleeSaveArea();
            int frameSize = platform().target.alignFrameSize(csa.size);
            int frameToCSA = offsetOfCSAInFrame(frameSize, csa);
            DynamicTrampoline trampoline = new DynamicTrampoline(index, null);

            byte[] prologue = isInterface ? iTableTrampolinePrologue : vTableTrampolinePrologue;
            for (byte b : prologue) {
                asm.emitByte(0xff & b);
            }

            // now allocate the frame for this method
            asm.subq(AMD64.rsp, frameSize);
            asm.setFrameSize(frameSize);

            // save all the callee save registers
            asm.save(csa, frameToCSA);

            CiKind[] trampolineParameters = Util.signatureToKinds(DynamicTrampoline.trampolineReturnAddress.classMethodActor.signature(), CiKind.Object);
            CiValue[] locations = registerConfig.getCallingConvention(JavaCall, trampolineParameters, target).locations;

            // load the receiver into the second parameter register
            asm.movq(locations[1].asRegister(), locations[0].asRegister());

            // load the trampoline object into the first parameter register
            asm.movq(locations[0].asRegister(), asm.recordDataReferenceInCode(CiConstant.forObject(trampoline)));

            // load the stack pointer into the third parameter register
            asm.movq(locations[2].asRegister(), AMD64.rsp);

            asm.directCall(DynamicTrampoline.trampolineReturnAddress.classMethodActor, null);

            // Put the entry point of the resolved method on the stack just below the
            // return address of the trampoline itself. By adjusting RSP to point at
            // this second return address and executing a 'ret' instruction, execution
            // continues in the resolved method as if it was called by the trampoline's
            // caller which is exactly what we want.
            CiRegister returnReg = registerConfig.getReturnRegister(CiKind.Word);
            asm.movq(new CiAddress(CiKind.Word, AMD64.rsp.asValue(), frameSize - 8), returnReg);

            // Restore all parameter registers before returning
            int registerRestoreEpilogueOffset = asm.codeBuffer.position();
            asm.restore(csa, frameToCSA);

            // Adjust RSP as mentioned above and do the 'ret' that lands us in the
            // trampolined-to method.
            asm.addq(AMD64.rsp, frameSize - 8);
            asm.ret(0);

            ClassMethodActor classMethodActor = isInterface ? iTableTrampoline : vTableTrampoline;
            return new C1XTargetMethod(classMethodActor, asm.finishTargetMethod(classMethodActor, runtime, registerRestoreEpilogueOffset));
        }
        throw FatalError.unimplemented();
    }

    private final ArrayList<TargetMethod> vTrampolines = new ArrayList<TargetMethod>();
    private final ArrayList<TargetMethod> iTrampolines = new ArrayList<TargetMethod>();


    public synchronized Address makeInterfaceCallEntryPoint(int iIndex) {
        if (iTrampolines.size() <= iIndex) {
            for (int i = iTrampolines.size(); i <= iIndex; i++) {
                iTrampolines.add(genDynamicTrampoline(i, true));
            }
        }
        return VTABLE_ENTRY_POINT.in(iTrampolines.get(iIndex));
    }

    public synchronized Address makeVirtualCallEntryPoint(int vTableIndex) {
        if (iTrampolines.size() <= vTableIndex) {
            for (int i = iTrampolines.size(); i <= vTableIndex; i++) {
                iTrampolines.add(genDynamicTrampoline(i, false));
            }
        }
        return VTABLE_ENTRY_POINT.in(iTrampolines.get(vTableIndex));
    }

    public DynamicTrampolineExit dynamicTrampolineExit() {
        return dynamicTrampolineExit;
    }

    static RiRegisterConfig getRegisterConfig(ClassMethodActor method) throws FatalError {
        Platform platform = Platform.platform();
        if (platform.isa == ISA.AMD64) {
            if (platform.os.unix) {
                if (method.isTrapStub()) {
                    return AMD64UnixRegisterConfig.TRAP_STUB;
                }
                if (method.isVmEntryPoint()) {
                    return AMD64UnixRegisterConfig.N2J;
                }
                if (method.isCFunction()) {
                    return AMD64UnixRegisterConfig.J2N;
                }
                assert !method.isTemplate();
                if (method.isTrampoline()) {
                    return AMD64UnixRegisterConfig.TRAMPOLINE;
                }
                return AMD64UnixRegisterConfig.STANDARD;
            }
            throw FatalError.unimplemented();
        }
        throw FatalError.unimplemented();
    }

    private DynamicTrampolineExit dynamicTrampolineExit = DynamicTrampolineExit.create();

    /**
     * Temporary flag to disable alignment check when code patching. The alignment requirement
     * is satisfied by C1X (see {@link C1XOptions#AlignCallsForPatching}) but not yet by
     * CPS and the template JIT.
     */
    static final boolean CODE_PATCHING_ALIGMMENT_IS_GUARANTEED = true; // System.getProperty("non-constant value to fool Eclipse") != null;
}<|MERGE_RESOLUTION|>--- conflicted
+++ resolved
@@ -298,22 +298,10 @@
         final ClassMethodActor callee = caller.callSiteToCallee(callSite);
 
         // Use the caller's abi to get the correct entry point.
-<<<<<<< HEAD
-        final Address calleeEntryPoint = CompilationScheme.Static.compile(callee, caller.abi().callEntryPoint);
+        final Address calleeEntryPoint = CompilationScheme.Static.compile(callee, caller.callEntryPoint);
         AMD64TargetMethodUtil.mtSafePatchCallSite(caller, callSite, calleeEntryPoint);
        // final int calleeOffset = calleeEntryPoint.minus(callSite.plus(AMD64OptStackWalking.RIP_CALL_INSTRUCTION_SIZE)).toInt();
        // AMD64TargetMethodUtil.mtSafePatchCallSite(caller, callSite, calleeOffset);
-=======
-        final Address calleeEntryPoint = CompilationScheme.Static.compile(callee, caller.callEntryPoint);
-        final int calleeOffset = calleeEntryPoint.minus(callSite.plus(AMD64OptStackWalking.RIP_CALL_INSTRUCTION_SIZE)).toInt();
-        Pointer callDisp = callSite.plus(1);
-        if (CODE_PATCHING_ALIGMMENT_IS_GUARANTEED && !callDisp.isWordAligned()) {
-            // Patching must not occur across a cache line boundary. The easiest way to check for
-            // this is to make sure the call instruction is word aligned.
-            FatalError.unexpected("Call displacement not word aligned: " + callDisp.toHexString());
-        }
-        callSite.writeInt(1, calleeOffset);
->>>>>>> 881a3b8b
     }
 
     @HOSTED_ONLY
@@ -479,10 +467,4 @@
 
     private DynamicTrampolineExit dynamicTrampolineExit = DynamicTrampolineExit.create();
 
-    /**
-     * Temporary flag to disable alignment check when code patching. The alignment requirement
-     * is satisfied by C1X (see {@link C1XOptions#AlignCallsForPatching}) but not yet by
-     * CPS and the template JIT.
-     */
-    static final boolean CODE_PATCHING_ALIGMMENT_IS_GUARANTEED = true; // System.getProperty("non-constant value to fool Eclipse") != null;
 }