--- conflicted
+++ resolved
@@ -260,12 +260,8 @@
             cardTableRSet.initializeXirStartupConstants();
 
              // Make the heap inspectable
-<<<<<<< HEAD
-            InspectableHeapInfo.init(false, heapBounds, heapMarker.colorMap, cardTableRSet.memory());
-=======
             HeapScheme.Inspect.init(false);
             HeapScheme.Inspect.notifyHeapRegions(heapBounds, heapMarker.memory(), cardTableRSet.memory());
->>>>>>> a80df3cc
         } finally {
             disableCustomAllocation();
         }
