/*
 * Copyright (c) 2010, 2012, Oracle and/or its affiliates. All rights reserved.
 * DO NOT ALTER OR REMOVE COPYRIGHT NOTICES OR THIS FILE HEADER.
 *
 * This code is free software; you can redistribute it and/or modify it
 * under the terms of the GNU General Public License version 2 only, as
 * published by the Free Software Foundation.
 *
 * This code is distributed in the hope that it will be useful, but WITHOUT
 * ANY WARRANTY; without even the implied warranty of MERCHANTABILITY or
 * FITNESS FOR A PARTICULAR PURPOSE.  See the GNU General Public License
 * version 2 for more details (a copy is included in the LICENSE file that
 * accompanied this code).
 *
 * You should have received a copy of the GNU General Public License version
 * 2 along with this work; if not, write to the Free Software Foundation,
 * Inc., 51 Franklin St, Fifth Floor, Boston, MA 02110-1301 USA.
 *
 * Please contact Oracle, 500 Oracle Parkway, Redwood Shores, CA 94065 USA
 * or visit www.oracle.com if you need additional information or have any
 * questions.
 */
package com.sun.max.vm.heap.gcx.ms;

import static com.sun.max.vm.VMConfiguration.*;

import com.sun.max.annotate.*;
import com.sun.max.memory.*;
import com.sun.max.platform.*;
import com.sun.max.program.*;
import com.sun.max.unsafe.*;
import com.sun.max.util.timer.*;
import com.sun.max.vm.*;
import com.sun.max.vm.code.*;
import com.sun.max.vm.heap.*;
import com.sun.max.vm.heap.gcx.*;
import com.sun.max.vm.reference.*;
import com.sun.max.vm.runtime.*;
import com.sun.max.vm.thread.*;

/**
 * A simple mark-sweep collector. Only used for testing / debugging
 * marking and sweeping algorithms.
 * Implements TLAB over a linked list of free chunk provided by an object space manager.
 *
 * @see FreeHeapSpaceManager.
 */
public final class MSHeapScheme extends HeapSchemeWithTLABAdaptor {
    /**
     * Number of heap words covered by a single mark.
     */
    private static final int WORDS_COVERED_PER_BIT = 1;

    /**
     * A marking algorithm for the MSHeapScheme.
     */
    final TricolorHeapMarker heapMarker;

    /**
     * Space where objects are allocated from by default.
     * Implements the {@link Sweeper} interface to be notified by a sweeper of
     * free space.
     */
    @INSPECTED
    final FreeHeapSpaceManager objectSpace;

    private final Collect collect = new Collect();

    final AfterMarkSweepVerifier afterGCVerifier;

    @HOSTED_ONLY
    public MSHeapScheme() {
        heapMarker = new TricolorHeapMarker(WORDS_COVERED_PER_BIT, new ContiguousHeapRootCellVisitor());
        objectSpace = new FreeHeapSpaceManager();
        afterGCVerifier = new AfterMarkSweepVerifier(heapMarker, objectSpace, AfterMarkSweepBootHeapVerifier.makeVerifier(heapMarker));

        pinningSupportFlags = PIN_SUPPORT_FLAG.makePinSupportFlags(true, false, true);
    }

    @Override
    public void initialize(MaxineVM.Phase phase) {
        super.initialize(phase);
    }

    @Override
    protected void reportTotalGCTimes() {
        collect.reportTotalGCTimes();
    }

    /**
     * Allocate memory for both the heap and the GC's data structures (mark bitmaps, marking stacks, etc.).
     */
    @Override
    protected void allocateHeapAndGCStorage() {
        final Size reservedSpace = Size.K.times(reservedVirtualSpaceKB());
        final Size initSize = Heap.initialSize();
        final Size maxSize = Heap.maxSize();
        final int pageSize = Platform.platform().pageSize;

        // Verify that the constraint of the heap scheme are met:
        FatalError.check(Heap.bootHeapRegion.start() == Heap.startOfReservedVirtualSpace(),
                        "Boot heap region must be mapped at start of reserved virtual space");

        final Address endOfCodeRegion = Code.getCodeManager().getRuntimeOptCodeRegion().end();
        final Address endOfReservedSpace = Heap.bootHeapRegion.start().plus(reservedSpace);

        final Address  heapLowerBound = endOfCodeRegion;
        final Size heapMarkerDatasize = heapMarker.memoryRequirement(maxSize);


        final Address heapStart = heapLowerBound.roundedUpBy(pageSize);
        final Address heapMarkerDataStart = heapStart.plus(maxSize).roundedUpBy(pageSize);
        final Address leftoverStart = heapMarkerDataStart.plus(heapMarkerDatasize).roundedUpBy(pageSize);

        objectSpace.initialize(this, heapStart, initSize, maxSize);
        ContiguousHeapSpace markedSpace = objectSpace.committedHeapSpace;

        // Initialize the heap marker's data structures. Needs to make sure it is outside of the heap reserved space.

        if (!VirtualMemory.allocatePageAlignedAtFixedAddress(heapMarkerDataStart, heapMarkerDatasize,  VirtualMemory.Type.DATA)) {
            MaxineVM.reportPristineMemoryFailure("heap marker data", "allocate", heapMarkerDatasize);
        }

        heapMarker.initialize(markedSpace.start(), markedSpace.committedEnd(), heapMarkerDataStart, heapMarkerDatasize);

        // Free reserved space we will not be using.
        Size leftoverSize = endOfReservedSpace.minus(leftoverStart).asSize();

        // First, uncommit range we want to free (this will create a new mapping that can then be deallocated)
        if (!VirtualMemory.uncommitMemory(leftoverStart, leftoverSize,  VirtualMemory.Type.DATA)) {
            MaxineVM.reportPristineMemoryFailure("reserved space leftover", "uncommit", leftoverSize);
        }

        if (VirtualMemory.deallocate(leftoverStart, leftoverSize, VirtualMemory.Type.DATA).isZero()) {
            MaxineVM.reportPristineMemoryFailure("reserved space leftover", "deallocate", leftoverSize);
        }

<<<<<<< HEAD
        // From now on, we can allocate. The following does this because of the var-arg arguments.
        InspectableHeapInfo.init(true, heapMarker.colorMap, markedSpace);
=======
        // From now on, we can allocate.

        // Make the heap inspectable
        HeapScheme.Inspect.init(true);
        HeapScheme.Inspect.notifyHeapRegions(markedSpace);
>>>>>>> a80df3cc
    }

    public boolean collectGarbage(Size requestedFreeSpace) {
        collect.requestedSize = requestedFreeSpace;
        boolean forcedGC = requestedFreeSpace.toInt() == 0;
        if (forcedGC) {
            collect.submit();
            return true;
        }
        // We may reach here after a race. Don't run GC if request can be satisfied.

        // TODO (ld) might be better to try allocate the requested space and save the result for the caller.
        // This may avoid starvation case where in concurrent threads allocate the requested space
        // in after this method returns but before the caller allocated the space..
        if (objectSpace.canSatisfyAllocation(requestedFreeSpace)) {
            return true;
        }
        VmOperationThread.submit(collect);
        return objectSpace.canSatisfyAllocation(requestedFreeSpace);
    }

    public boolean contains(Address address) {
        return objectSpace.contains(address);
    }

    public Size reportFreeSpace() {
        return objectSpace.freeSpace();
    }

    public Size reportUsedSpace() {
        return objectSpace.usedSpace();
    }

    @INLINE
    public void writeBarrier(Reference from, Reference to) {
    }

    /**
     * Class implementing the garbage collection routine.
     * This is the {@link VmOperationThread}'s entry point to garbage collection.
     */
    final class Collect extends GCOperation {
        public Collect() {
            super("Collect");
        }

        private Size requestedSize;
        private final TimerMetric reclaimTimer = new TimerMetric(new SingleUseTimer(HeapScheme.GC_TIMING_CLOCK));
        private final TimerMetric totalPauseTime = new TimerMetric(new SingleUseTimer(HeapScheme.GC_TIMING_CLOCK));

        private boolean traceGCTimes = false;

        private void startTimer(Timer timer) {
            if (traceGCTimes) {
                timer.start();
            }
        }
        private void stopTimer(Timer timer) {
            if (traceGCTimes) {
                timer.stop();
            }
        }

        private void reportLastGCTimes() {
            final boolean lockDisabledSafepoints = Log.lock();
            Log.print("Timings (");
            Log.print(TimerUtil.getHzSuffix(HeapScheme.GC_TIMING_CLOCK));
            Log.print(") for GC ");
            Log.print(collectionCount);
            Log.print(" : ");
            heapMarker.reportLastElapsedTimes();
            Log.print(", sweeping=");
            Log.print(reclaimTimer.getLastElapsedTime());
            Log.print(", total=");
            Log.println(totalPauseTime.getLastElapsedTime());
            Log.unlock(lockDisabledSafepoints);
        }

        private void reportTotalGCTimes() {
            final boolean lockDisabledSafepoints = Log.lock();
            Log.print("Timings (");
            Log.print(TimerUtil.getHzSuffix(HeapScheme.GC_TIMING_CLOCK));
            Log.print(") for all GC: ");
            heapMarker.reportTotalElapsedTimes();
            Log.print(", sweeping=");
            Log.print(reclaimTimer.getElapsedTime());
            Log.print(", total=");
            Log.println(totalPauseTime.getElapsedTime());
            Log.unlock(lockDisabledSafepoints);
        }

        private Size reclaim() {
            startTimer(reclaimTimer);
            objectSpace.beginSweep();
            heapMarker.impreciseSweep(objectSpace);
            objectSpace.endSweep();
            stopTimer(reclaimTimer);
            return objectSpace.freeSpaceAfterSweep();
        }

        private HeapResizingPolicy heapResizingPolicy = new HeapResizingPolicy();

        @Override
        public void collect(int invocationCount) {
            traceGCTimes = Heap.logGCTime();
            startTimer(totalPauseTime);
            VmThreadMap.ACTIVE.forAllThreadLocals(null, tlabFiller);

            HeapScheme.Inspect.notifyHeapPhaseChange(HeapPhase.ANALYZING);

            vmConfig().monitorScheme().beforeGarbageCollection();
            objectSpace.doBeforeGC();

            collectionCount++;
            if (MaxineVM.isDebug() && Heap.logGCPhases()) {
                Log.print("Begin mark-sweep #");
                Log.println(collectionCount);
            }
            heapMarker.markAll();
            HeapScheme.Inspect.notifyHeapPhaseChange(HeapPhase.RECLAIMING);
            Size freeSpaceAfterGC = reclaim();
            if (VerifyAfterGC) {
                afterGCVerifier.run();
            }
            vmConfig().monitorScheme().afterGarbageCollection();

            if (heapResizingPolicy.resizeAfterCollection(freeSpaceAfterGC, objectSpace)) {
                // Heap was resized.
                // Update heapMarker's coveredArea.
                ContiguousHeapSpace markedSpace = objectSpace.committedHeapSpace;
                heapMarker.setCoveredArea(markedSpace.start(), markedSpace.committedEnd());
            }
            if (MaxineVM.isDebug() && Heap.logGCPhases()) {
                Log.print("End mark-sweep #");
                Log.println(collectionCount);
            }
            HeapScheme.Inspect.notifyHeapPhaseChange(HeapPhase.MUTATING);
            stopTimer(totalPauseTime);

            if (traceGCTimes) {
                reportLastGCTimes();
            }
        }
    }

    private Size setNextTLABChunk(Pointer chunk) {
        if (MaxineVM.isDebug()) {
            FatalError.check(!chunk.isZero(), "TLAB chunk must not be null");
        }
        Size chunkSize =  HeapFreeChunk.getFreechunkSize(chunk);
        Size effectiveSize = chunkSize.minus(tlabHeadroom());
        Address nextChunk = HeapFreeChunk.getFreeChunkNext(chunk);
        // Zap chunk data to leave allocation area clean.
        Memory.clearWords(chunk, effectiveSize.unsignedShiftedRight(Word.widthValue().log2numberOfBytes).toInt());
        chunk.plus(effectiveSize).setWord(nextChunk);
        return effectiveSize;
    }

    @INLINE
    private Size setNextTLABChunk(Pointer etla, Pointer nextChunk) {
        Size nextChunkEffectiveSize = setNextTLABChunk(nextChunk);
        fastRefillTLAB(etla, nextChunk, nextChunkEffectiveSize);
        return nextChunkEffectiveSize;
    }

    /**
     * Check if changing TLAB chunks may satisfy the allocation request. If not, allocated directly from the underlying free space manager,
     * otherwise, refills the TLAB with the next TLAB chunk and allocated from it.
     *
     * @param etla Pointer to enabled VMThreadLocals
     * @param tlabMark current mark of the TLAB
     * @param tlabHardLimit hard limit of the current TLAB
     * @param chunk next chunk of this TLAB
     * @param size requested amount of memory
     * @return a pointer to the allocated memory
     */
    private Pointer changeTLABChunkOrAllocate(Pointer etla, Pointer tlabMark, Pointer tlabHardLimit, Pointer chunk, Size size) {
        Size chunkSize =  HeapFreeChunk.getFreechunkSize(chunk);
        Size effectiveSize = chunkSize.minus(tlabHeadroom());
        if (size.greaterThan(effectiveSize))  {
            // Don't bother with searching another TLAB chunk that fits. Allocate out of TLAB.
            return objectSpace.allocate(size);
        }
        Address nextChunk = HeapFreeChunk.getFreeChunkNext(chunk);
        fillWithDeadObject(tlabMark, tlabHardLimit);
        // Zap chunk data to leave allocation area clean.
        Memory.clearWords(chunk, effectiveSize.unsignedShiftedRight(Word.widthValue().log2numberOfBytes).toInt());
        chunk.plus(effectiveSize).setWord(nextChunk);
        fastRefillTLAB(etla, chunk, effectiveSize);
        return tlabAllocate(size);
    }

    /**
     * Allocate a chunk of memory of the specified size and refill a thread's TLAB with it.
     * @param etla the thread whose TLAB will be refilled
     * @param tlabSize the size of the chunk of memory used to refill the TLAB
     */
    private void allocateAndRefillTLAB(Pointer etla, Size tlabSize) {
        Pointer tlab = objectSpace.allocateTLAB(tlabSize);
        Size effectiveSize = setNextTLABChunk(tlab);
        refillTLAB(etla, tlab, effectiveSize);
    }

    @Override
    protected Pointer customAllocate(Pointer customAllocator, Size size) {
        // Default is to use the immortal heap.
        return ImmortalHeap.allocate(size, true);
    }

    @Override
    protected Pointer handleTLABOverflow(Size size, Pointer etla, Pointer tlabMark, Pointer tlabEnd) {      // Should we refill the TLAB ?
        final TLABRefillPolicy refillPolicy = TLABRefillPolicy.getForCurrentThread(etla);
        if (refillPolicy == null) {
            // No policy yet for the current thread. This must be the first time this thread uses a TLAB (it does not have one yet).
            ProgramError.check(tlabMark.isZero(), "thread must not have a TLAB yet");
            if (!usesTLAB()) {
                // We're not using TLAB. So let's assign the never refill tlab policy.
                TLABRefillPolicy.setForCurrentThread(etla, NEVER_REFILL_TLAB);
                return objectSpace.allocate(size);
            }
            // Allocate an initial TLAB and a refill policy. For simplicity, this one is allocated from the TLAB (see comment below).
            final Size tlabSize = initialTlabSize();
            allocateAndRefillTLAB(etla, tlabSize);
            // Let's do a bit of dirty meta-circularity. The TLAB is refilled, and no-one except the current thread can use it.
            // So the tlab allocation is going to succeed here
            TLABRefillPolicy.setForCurrentThread(etla, new SimpleTLABRefillPolicy(tlabSize));
            // Now, address the initial request. Note that we may recurse down to handleTLABOverflow again here if the
            // request is larger than the TLAB size. However, this second call will succeed and allocate outside of the tlab.
            return tlabAllocate(size);
        }
        final Size nextTLABSize = refillPolicy.nextTlabSize();
        if (size.greaterThan(nextTLABSize)) {
            // This couldn't be allocated in a TLAB, so go directly to direct allocation routine.
            return objectSpace.allocate(size);
        }
        // TLAB may have been wiped out by a previous direct allocation routine.
        if (!tlabEnd.isZero()) {
            final Pointer hardLimit = tlabEnd.plus(tlabHeadroom());
            final Pointer nextChunk = tlabEnd.getWord().asPointer();

            final Pointer cell = tlabMark;
            if (cell.plus(size).equals(hardLimit)) {
                // Can actually fit the object in space left.
                // zero-fill the headroom we left.
                Memory.clearWords(tlabEnd, tlabHeadroomNumWords());
                if (nextChunk.isZero()) {
                    // Zero-out TLAB top and mark.
                    fastRefillTLAB(etla, Pointer.zero(), Size.zero());
                } else {
                    // TLAB has another chunk of free space. Set it.
                    setNextTLABChunk(etla, nextChunk);
                }
                return cell;
            } else if (!(cell.equals(hardLimit) || nextChunk.isZero())) {
                // We have another chunk, and we're not to limit yet. So we may change of TLAB chunk to satisfy the request.
                return changeTLABChunkOrAllocate(etla, tlabMark, hardLimit, nextChunk, size);
            }

            if (!refillPolicy.shouldRefill(size, tlabMark)) {
                // Size would fit in a new tlab, but the policy says we shouldn't refill the tlab yet, so allocate directly in the heap.
                return objectSpace.allocate(size);
            }
            // Leave as is. Parsability of the TLAB will be taken care by what follows.
        }
        // Refill TLAB and allocate (we know the request can be satisfied with a fresh TLAB and will therefore succeed).
        allocateAndRefillTLAB(etla, nextTLABSize);
        return tlabAllocate(size);
    }

}
<|MERGE_RESOLUTION|>--- conflicted
+++ resolved
@@ -135,16 +135,11 @@
             MaxineVM.reportPristineMemoryFailure("reserved space leftover", "deallocate", leftoverSize);
         }
 
-<<<<<<< HEAD
-        // From now on, we can allocate. The following does this because of the var-arg arguments.
-        InspectableHeapInfo.init(true, heapMarker.colorMap, markedSpace);
-=======
         // From now on, we can allocate.
 
         // Make the heap inspectable
         HeapScheme.Inspect.init(true);
         HeapScheme.Inspect.notifyHeapRegions(markedSpace);
->>>>>>> a80df3cc
     }
 
     public boolean collectGarbage(Size requestedFreeSpace) {
