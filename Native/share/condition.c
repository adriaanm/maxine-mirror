--- conflicted
+++ resolved
@@ -24,43 +24,6 @@
 #include "condition.h"
 
 void condition_initialize(Condition condition) {
-<<<<<<< HEAD
-#if log_MONITOR
-  log_println("condition_initialize(" ADDRESS_FORMAT ", " ADDRESS_FORMAT ")", thread_self(), condition);
-#endif
-#if os_SOLARIS
-    if (cond_init(condition, NULL, NULL) != 0) {
-        c_ASSERT(false);
-    }
-#elif os_LINUX || os_DARWIN
-    if (pthread_cond_init(condition, NULL) != 0) {
-        c_ASSERT(false);
-    }
-#elif os_GUESTVMXEN
-    *condition = guestvmXen_condition_create();
-#endif
-
-}
-
-void condition_destroy(Condition condition) {
-#if log_MONITOR
-  log_println("condition_destroy   (" ADDRESS_FORMAT ", " ADDRESS_FORMAT ")", thread_self(), condition);
-#endif
-#if os_SOLARIS
-    if (cond_destroy(condition) != 0) {
-        c_ASSERT(false);
-    }
-#elif os_LINUX || os_DARWIN
-    if (pthread_cond_destroy(condition) != 0) {
-        c_ASSERT(false);
-    }
-#endif
-}
-
-int condition_wait(Condition condition, Mutex mutex) {
-#if log_MONITOR
-  log_println("condition_wait      (" ADDRESS_FORMAT ", " ADDRESS_FORMAT ", " ADDRESS_FORMAT ")", thread_self(), condition, mutex);
-=======
 #   if debug_MONITOR
         debug_println("condition_initialize(" ADDRESS_FORMAT ", " ADDRESS_FORMAT ")", thread_self(), condition);
 #   endif
@@ -96,7 +59,6 @@
 
 #if os_GUESTVMXEN
 #   define ETIMEDOUT = -1
->>>>>>> 7915a354
 #endif
 
 /*
@@ -137,17 +99,10 @@
  * This function returns false if the thread was interrupted or an error occurred, true otherwise
  */
 Boolean condition_timedWait(Condition condition, Mutex mutex, Unsigned8 timeoutMilliSeconds) {
-<<<<<<< HEAD
-#if log_MONITOR
-  log_println("condition_timedWait (" ADDRESS_FORMAT ", " ADDRESS_FORMAT ", " ADDRESS_FORMAT ", %d)", thread_self(), condition, mutex, timeoutMilliSeconds);
-#endif
-	int error = 0;
-=======
     #if debug_MONITOR
         debug_println("condition_timedWait (" ADDRESS_FORMAT ", " ADDRESS_FORMAT ", " ADDRESS_FORMAT ", %d)", thread_self(), condition, mutex, timeoutMilliSeconds);
     #endif
 	int error;
->>>>>>> 7915a354
 	if (timeoutMilliSeconds > 0) {
 #       if (os_DARWIN || os_LINUX)
             struct timespec ts;
@@ -188,32 +143,6 @@
 	return true;
 }
 
-<<<<<<< HEAD
-int condition_notify(Condition condition) {
-#if log_MONITOR
-  log_println("condition_notify    (" ADDRESS_FORMAT ", " ADDRESS_FORMAT ")", thread_self(), condition);
-#endif
-#if (os_DARWIN || os_LINUX)
-    return pthread_cond_signal(condition);
-#elif os_SOLARIS
-    return cond_signal(condition);
-#elif os_GUESTVMXEN
-    return guestvmXen_condition_notify(*condition, 0);
-#endif
-}
-
-int condition_notifyAll(Condition condition) {
-#if log_MONITOR
-  log_println("condition_notifyAll (" ADDRESS_FORMAT ", " ADDRESS_FORMAT ")", thread_self(), condition);
-#endif
-#if (os_DARWIN || os_LINUX)
-	return pthread_cond_broadcast(condition);
-#elif os_SOLARIS
-	return cond_broadcast(condition);
-#elif os_GUESTVMXEN
-	return guestvmXen_condition_notify(*condition, 1);
-#endif
-=======
 Boolean condition_notify(Condition condition) {
     #if debug_MONITOR
         debug_println("condition_notify    (" ADDRESS_FORMAT ", " ADDRESS_FORMAT ")", thread_self(), condition);
@@ -242,5 +171,4 @@
     #else
     #   error
     #endif
->>>>>>> 7915a354
 }