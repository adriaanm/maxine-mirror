--- conflicted
+++ resolved
@@ -268,31 +268,15 @@
 #if debug_TRAP
     char *sigName = signalName(signal);
     if (sigName != NULL) {
-<<<<<<< HEAD
-        debug_println("thread %d: %s (trapInfo @ %p)", threadSpecifics->id, sigName, trapInfo);
-        debug_println("trapInfo[0] (trap number)         = %p", trapInfo[0]);
-        debug_println("trapInfo[1] (instruction pointer) = %p", trapInfo[1]);
-        debug_println("trapInfo[2] (fault address)       = %p", trapInfo[2]);
-#if !(os_SOLARIS && isa_SPARC)
-        debug_println("trapInfo[3] (stack top value)     = %p", trapInfo[3]);
-#endif
-    }
-    debug_println("SIGNAL: returning to java trap stub 0x%0lx\n", _javaTrapStub);
-=======
         log_println("thread %d: %s (trapInfo @ %p)", threadSpecifics->id, sigName, trapInfo);
         log_println("trapInfo[0] (trap number)         = %p", trapInfo[0]);
         log_println("trapInfo[1] (instruction pointer) = %p", trapInfo[1]);
         log_println("trapInfo[2] (fault address)       = %p", trapInfo[2]);
+#   if !(os_SOLARIS && isa_SPARC)
         log_println("trapInfo[3] (stack top value)     = %p", trapInfo[3]);
-    }
-#endif
-
-    /* note: overwrite the stack top with a pointer to the vm thread locals for the java stub to pick up */
-    *stackPointer = (Word)disabledVmThreadLocals;
-
-#if debug_TRAP
+#   endif
+    }
     log_println("SIGNAL: returning to java trap stub 0x%0lx\n", _javaTrapStub);
->>>>>>> dcd35ca7
 #endif
     setInstructionPointer(ucontext, _javaTrapStub);
 }
