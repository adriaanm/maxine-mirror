/*
 * Copyright (c) 2009, 2011, Oracle and/or its affiliates. All rights reserved.
 * DO NOT ALTER OR REMOVE COPYRIGHT NOTICES OR THIS FILE HEADER.
 *
 * This code is free software; you can redistribute it and/or modify it
 * under the terms of the GNU General Public License version 2 only, as
 * published by the Free Software Foundation.
 *
 * This code is distributed in the hope that it will be useful, but WITHOUT
 * ANY WARRANTY; without even the implied warranty of MERCHANTABILITY or
 * FITNESS FOR A PARTICULAR PURPOSE.  See the GNU General Public License
 * version 2 for more details (a copy is included in the LICENSE file that
 * accompanied this code).
 *
 * You should have received a copy of the GNU General Public License version
 * 2 along with this work; if not, write to the Free Software Foundation,
 * Inc., 51 Franklin St, Fifth Floor, Boston, MA 02110-1301 USA.
 *
 * Please contact Oracle, 500 Oracle Parkway, Redwood Shores, CA 94065 USA
 * or visit www.oracle.com if you need additional information or have any
 * questions.
 */
package com.oracle.max.graal.nodes;

import com.oracle.max.graal.graph.*;
import com.oracle.max.graal.nodes.extended.*;
import com.oracle.max.graal.nodes.java.*;
import com.oracle.max.graal.nodes.spi.*;
import com.sun.cri.ri.*;

/**
 * The {@code InvokeNode} represents all kinds of method calls.
 */
<<<<<<< HEAD
public final class InvokeNode extends AbstractMemoryCheckpointNode implements Node.IterableNodeType, LIRLowerable {

    @Successor private FixedNode exceptionEdge;

    private boolean canInline = true;
=======
public final class InvokeNode extends AbstractMemoryCheckpointNode implements Node.IterableNodeType, Invoke {
>>>>>>> 33cbd9d5

    @Input private MethodCallTargetNode callTarget;
    @Input private FrameState stateBefore;
    private boolean canInline = true;

    /**
     * Constructs a new Invoke instruction.
     *
     * @param bci the bytecode index of the original invoke (used for debug infos)
     * @param opcode the opcode of the invoke
     * @param target the target method being called
     * @param args the list of instructions producing arguments to the invocation, including the receiver object
     */
    public InvokeNode(MethodCallTargetNode callTarget, FrameState stateBefore) {
        super(callTarget.returnKind().stackKind());
        assert stateBefore != null && callTarget != null;
        this.callTarget = callTarget;
    }

    public boolean canInline() {
        return canInline;
    }

    public void setCanInline(boolean b) {
        canInline = b;
    }

    public MethodCallTargetNode callTarget() {
        return callTarget;
    }

    @Override
    public RiResolvedType declaredType() {
        RiType returnType = callTarget().returnType();
        return (returnType instanceof RiResolvedType) ? ((RiResolvedType) returnType) : null;
    }

    @Override
    public void generate(LIRGeneratorTool gen) {
        gen.emitInvoke(this);
    }

    @Override
    public String toString(Verbosity verbosity) {
        if (verbosity == Verbosity.Long) {
            return super.toString(Verbosity.Short) + "(bci=" + bci() + ")";
        } else {
            return super.toString(verbosity);
        }
    }

    public int bci() {
        return stateBefore().bci;
    }

    @Override
    public FixedNode node() {
        return this;
    }

    public FrameState stateBefore() {
        return stateBefore;
    }

    @Override
    public FrameState stateDuring() {
        FrameState stateAfter = stateAfter();
        return stateAfter.duplicateModified(bci(), stateAfter.rethrowException(), this.kind);
    }
}<|MERGE_RESOLUTION|>--- conflicted
+++ resolved
@@ -31,15 +31,7 @@
 /**
  * The {@code InvokeNode} represents all kinds of method calls.
  */
-<<<<<<< HEAD
-public final class InvokeNode extends AbstractMemoryCheckpointNode implements Node.IterableNodeType, LIRLowerable {
-
-    @Successor private FixedNode exceptionEdge;
-
-    private boolean canInline = true;
-=======
-public final class InvokeNode extends AbstractMemoryCheckpointNode implements Node.IterableNodeType, Invoke {
->>>>>>> 33cbd9d5
+public final class InvokeNode extends AbstractMemoryCheckpointNode implements Node.IterableNodeType, Invoke, LIRLowerable  {
 
     @Input private MethodCallTargetNode callTarget;
     @Input private FrameState stateBefore;
