--- conflicted
+++ resolved
@@ -288,18 +288,12 @@
     }
 
     /**
-<<<<<<< HEAD
-     * Add a new package or merge if it is existing.
-     *
-=======
      * Add a new package or merge previous state in if it exists already.
->>>>>>> 1e34b964
      * @param pkg the (presumed) new package
-     * @param pkgMap the global map if all packages discovered so far
-     * @param pkgs the list of packages that will eventually be returned (this may go away)
+     * @param pkgMap the global map of all packages discovered so far
+     * @param pkgs the list of packages that will eventually be returned (this may go away as pkgMap and pkgs should be equivalent)
      */
     private static void add(MaxPackage pkg, Map<String, MaxPackage> pkgMap, ArrayList<MaxPackage> pkgs) {
-        pkgs.add(pkg);
         MaxPackage oldPkg = pkgMap.put(pkg.name(), pkg);
         if (oldPkg == pkg) {
             // if this identical then we must have added it to the list previously
@@ -307,15 +301,16 @@
         } else {
             if (oldPkg == null) {
                 // new
+                pkgs.add(pkg);
             } else {
                 // merge into oldPkg, checking consistency
                 if (pkg.recursive != oldPkg.recursive) {
-                    throw ProgramError.unexpected("mutiple package specs for: " + pkg.name + " disagree on recursion");
-                }
-                pkg.others.putAll(oldPkg.others);
-                if (oldPkg.classes != null) {
-                    pkg.initClasses();
-                    pkg.classes.addAll(oldPkg.classes);
+                    throw ProgramError.unexpected("multiple package specs for: " + pkg.name + " disagree on recursion");
+                }
+                oldPkg.others.putAll(pkg.others);
+                if (pkg.classes != null) {
+                    oldPkg.initClasses();
+                    oldPkg.classes.addAll(pkg.classes);
                 }
             }
         }
@@ -323,13 +318,10 @@
 
     /**
      * Finds all sub-packages in the class path for a given set of root packages.
-     *
-     * HACK alert: To support CPS we sort any root that has packages with non-empty prerequisites.
-     * TODO eliminate prerequisites when CPS dies
      *
      * We maintain a global map of all the packages discovered. Duplicates may arise in the processing from
      * different subsystems referencing the same package, possibly including different subsets of the classes
-     * in the package. The last occurrence of a package becomes the canonical representative and duplicates have their
+     * in the package. The first occurrence of a package is the canonical representative and duplicates have their
      * relevant state merged into it.
      *
      * @param classpath the class path to search for packages
@@ -377,10 +369,22 @@
                         rootInfos.add(new RootPackageInfo(classpath, otherPkg));
                     }
                 }
+
+                check(pkgMap, pkgs);
             }
         }
 
         return pkgs;
+    }
+
+    private static void check(Map<String, MaxPackage> pkgMap, List<MaxPackage> pkgs) {
+        assert pkgMap.size() == pkgs.size();
+        for (MaxPackage pkg : pkgs) {
+            assert pkgMap.containsValue(pkg);
+        }
+        for (MaxPackage pkg : pkgMap.values()) {
+            assert pkgs.contains(pkg);
+        }
     }
 
     public List<MaxPackage> getTransitiveSubPackages(Classpath classpath) {
