--- conflicted
+++ resolved
@@ -178,14 +178,10 @@
                 // Java frame
                 checkVmEntrypointCaller(lastJavaCallee, targetMethod);
 
-<<<<<<< HEAD
-                final DynamicCompilerScheme compilerScheme = targetMethod.compilerScheme();
+                final DynamicCompilerScheme compilerScheme = targetMethod.compilerScheme;
 
                 TargetMethod oldLastJavaCallee = lastJavaCallee;
 
-=======
-                final DynamicCompilerScheme compilerScheme = targetMethod.compilerScheme;
->>>>>>> febad6b3
                 // Record the last Java callee to be the current frame *before* the compiler scheme
                 // updates the current frame during the call to walkJavaFrame()
                 lastJavaCalleeStackPointer = this.stackPointer;
