/*
 * Copyright (c) 2007 Sun Microsystems, Inc.  All rights reserved.
 *
 * Sun Microsystems, Inc. has intellectual property rights relating to technology embodied in the product
 * that is described in this document. In particular, and without limitation, these intellectual property
 * rights may include one or more of the U.S. patents listed at http://www.sun.com/patents and one or
 * more additional patents or pending patent applications in the U.S. and in other countries.
 *
 * U.S. Government Rights - Commercial software. Government users are subject to the Sun
 * Microsystems, Inc. standard license agreement and applicable provisions of the FAR and its
 * supplements.
 *
 * Use is subject to license terms. Sun, Sun Microsystems, the Sun logo, Java and Solaris are trademarks or
 * registered trademarks of Sun Microsystems, Inc. in the U.S. and other countries. All SPARC trademarks
 * are used under license and are trademarks or registered trademarks of SPARC International, Inc. in the
 * U.S. and other countries.
 *
 * UNIX is a registered trademark in the U.S. and other countries, exclusively licensed through X/Open
 * Company, Ltd.
 */
package com.sun.max.vm.management;

import java.lang.management.*;
import java.lang.reflect.*;
import java.util.*;

<<<<<<< HEAD
import com.sun.cri.bytecode.Bytecodes.MemoryBarriers;
=======
>>>>>>> 907209ba
import com.sun.max.lang.*;
import com.sun.max.unsafe.*;
import com.sun.max.vm.jdk.*;
import com.sun.max.vm.runtime.*;
import com.sun.max.vm.stack.*;
import com.sun.max.vm.thread.*;

/**
 * This class provides the entry point to all the thread management functions in Maxine.
 * TODO complete
 *
 * @author Mick Jordan
 */
public class ThreadManagement {
    /**
     * Support for creating {@link ThreadInfo} objects by reflection.
     */
    private static Constructor<?> threadInfoConstructor;

    public static Thread[] getThreads() {
        return VmThreadMap.getThreads();
    }

    public static int getDaemonThreadCount() {
        return VmThreadMap.getDaemonThreadCount();
    }

    public static int getPeakThreadCount() {
        return VmThreadMap.getPeakThreadCount();
    }

    public static void resetPeakThreadCount() {
        VmThreadMap.resetPeakThreadCount();
    }

    public static int getTotalStartedThreadCount() {
        return VmThreadMap.getTotalStartedThreadCount();
    }

    public static int getTotalThreadCount() {
        return VmThreadMap.getLiveTheadCount();
    }

    public static boolean setThreadCpuTimeEnabled(boolean enable) {
        // TODO
        return false;
    }

    public static boolean setThreadContentionMonitoringEnabled(boolean enable) {
        // TODO
        return false;
    }

    public static void getThreadInfo(long[] ids, int maxDepth, ThreadInfo[] result) {
        // The ids are java.lang.Thread ids from getId()
        // maxDepth is -1 when the entire stack is requested, not MAX_VALUE as in API call (see sun.management.ThreadImpl)
        // we revert that rather odd decision here
        checkThreadInfoConstructor();
        if (maxDepth < 0) {
            maxDepth = Integer.MAX_VALUE;
        }
        for (int i = 0; i < ids.length; i++) {
            final Thread thread = findThread(ids[i]);
            if (thread == null || thread.getState() == Thread.State.TERMINATED) {
                result[i] = null;
            } else {
                // we don't handle any of the lock information yet
                try {
                    final Object obj = threadInfoConstructor.newInstance(new Object[] {
                        thread, thread.getState().ordinal(), null, null,
                        0, 0,
                        0, 0,
                        maxDepth == 0 ? new StackTraceElement[0] : getStackTrace(thread, maxDepth),
                        null,
                        null,
                        null
                    });
                    result[i] = (ThreadInfo) obj;
                } catch (Throwable t) {
                    FatalError.unexpected("failed to create ThreadInfo", t);
                }
            }
        }
    }

    /**
<<<<<<< HEAD
     * Support method for {@link Thread#getAllStackTraces()}.
=======
     * Support method for {@link Thread#getAllStackTraces}.
>>>>>>> 907209ba
     * @param threads
     * @return
     */
    public static StackTraceElement[][] dumpThreads(Thread[] threads) {
        return getStackTrace(threads, Integer.MAX_VALUE);
    }

    /**
     * Return info on all or a subset of threads, with optional info on locking.
     * @param ids thread ids or null if all threads
     * @param lockedMonitors
     * @param lockedSynchronizers
     * @return
     */
    public static ThreadInfo[] dumpThreads(long[] ids, boolean lockedMonitors, boolean lockedSynchronizers) {
        if (ids == null) {
            final Thread[] threads = VmThreadMap.getThreads();
            ids = new long[threads.length];
            for (int i = 0; i < threads.length; i++) {
                Thread t = threads[i];
                ids[i] = t.getId();
            }
        }
        ThreadInfo[] threadInfoArray = new ThreadInfo[ids.length];
        getThreadInfo(ids, Integer.MAX_VALUE, threadInfoArray);
        return threadInfoArray;
    }

    public static Thread findThread(long id) {
        FindProcedure proc = new FindProcedure(id);
        synchronized (VmThreadMap.ACTIVE) {
            VmThreadMap.ACTIVE.forAllThreads(null, proc);
        }
        return proc.result;
    }

    static class FindProcedure implements Procedure<VmThread> {
        Thread result = null;
        private long id;
        FindProcedure(long id) {
            this.id = id;
        }
        public void run(VmThread vmThread) {
            final Thread t = vmThread.javaThread();
            if (t.getId() == id) {
                result = t;
            }
        }
    }

    private static StackTraceElement[] getStackTrace(Thread thread, int maxDepth) {
        assert maxDepth > 0;
        Thread[] threads = new Thread[1];
        threads[0] = thread;
        return getStackTrace(threads, maxDepth)[0];
    }

    private static StackTraceElement[][] getStackTrace(Thread[] threads, int maxDepth) {
        final StackTraceThreadsProcessor tp = new StackTraceThreadsProcessor(threads, maxDepth);
        tp.process();
        if (tp.currentIndex() >= 0) {
            // special case of current thread
            StackTraceElement[] currentTrace = new Exception().getStackTrace();
            if (maxDepth < currentTrace.length) {
                final StackTraceElement[] subResult = new StackTraceElement[maxDepth];
                System.arraycopy(currentTrace, 0, subResult, 0, maxDepth);
                currentTrace = subResult;
            }
<<<<<<< HEAD
        } else {
            /*
             * May need to stop the thread with a safepoint. To deal properly with threads transitioning to/from native
             * code, we treat this like a GC.
             * TODO Refactor this into StopTheWorld(GC)Daemon
             * TODO What if GC already underway or allocation here triggers a GC?
             */
            final Pointer theThreadLocals = VmThread.fromJava(thread).vmThreadLocals();
            Pointer.Predicate matchOne = new Pointer.Predicate() {

                public boolean evaluate(Pointer threadLocals) {
                    return threadLocals == theThreadLocals;
                }
            };
            final StackTraceSafepointProcedure afterSafepoint = new StackTraceSafepointProcedure();
            Pointer.Procedure stopThread = new Pointer.Procedure() {

                public void run(Pointer threadLocals) {
                    GC_STATE.setVariableWord(threadLocals, Address.fromInt(1));
                    Safepoint.runProcedure(threadLocals, afterSafepoint);
                }
            };

            Pointer.Procedure waitUntilStopped = new Pointer.Procedure() {

                public void run(Pointer threadLocals) {
                    while (MUTATOR_STATE.getVariableWord(threadLocals).equals(Safepoint.THREAD_IN_JAVA)) {
                        // Wait for thread to be in native code, either as a result of a safepoint or because
                        // that's where it was when its GC_STATE flag was set to true.
                        Thread.yield();
                    }
                }
            };

            synchronized (VmThreadMap.ACTIVE) {
                VmThreadMap.ACTIVE.forAllThreadLocals(matchOne, stopThread);
                MemoryBarriers.storeLoad();
                // wait for target to reach safepoint
                VmThreadMap.ACTIVE.forAllThreadLocals(matchOne, waitUntilStopped);
                Pointer frameAnchor = JavaFrameAnchor.from(theThreadLocals);
                assert !frameAnchor.isZero();
                Pointer instructionPointer = JavaFrameAnchor.PC.get(frameAnchor);
                Pointer stackPointer = JavaFrameAnchor.SP.get(frameAnchor);
                Pointer framePointer = JavaFrameAnchor.FP.get(frameAnchor);
                final List<StackFrame> frameList = new ArrayList<StackFrame>();
                new VmStackFrameWalker(theThreadLocals).frames(frameList, instructionPointer, stackPointer, framePointer);
                VmThreadMap.ACTIVE.forAllThreadLocals(matchOne, resetMutator);
                result = JDK_java_lang_Throwable.asStackTrace(frameList, null, maxDepth);
            }

=======
            tp.result[tp.currentIndex()] = currentTrace;
>>>>>>> 907209ba
        }
        return tp.result;
    }

<<<<<<< HEAD
    private static class StackTraceSafepointProcedure implements Safepoint.Procedure {
        public void run(Pointer trapState) {
            synchronized (VmThreadMap.ACTIVE) {
                // block until initiator has got the stack trace
            }
=======
    private static final class StackTraceThreadsProcessor extends StopThreads.FromArray {
        private int maxDepth;
        StackTraceElement[][] result;

        StackTraceThreadsProcessor(Thread[] threads, int maxDepth) {
            super(threads);
            this.maxDepth = maxDepth;
            this.result = new StackTraceElement[threads.length][];
>>>>>>> 907209ba
        }

        @Override
        public void processThread(Pointer threadLocals, Pointer instructionPointer, Pointer stackPointer, Pointer framePointer) {
            final List<StackFrame> frameList = new ArrayList<StackFrame>();
            new VmStackFrameWalker(threadLocals).frames(frameList, instructionPointer, stackPointer, framePointer);

            result[indexOf(threadLocals)] = JDK_java_lang_Throwable.asStackTrace(frameList, null, maxDepth);
        }
    }


    public static Thread[] findMonitorDeadlockedThreads() {
        return null;
    }

    public static void checkThreadInfoConstructor() {
        if (threadInfoConstructor == null) {
            try {
                threadInfoConstructor = Class.forName("java.lang.management.ThreadInfo").getDeclaredConstructor(
                    Thread.class, int.class, Object.class, Thread.class,
                    long.class, long.class,
                    long.class, long.class,
                    StackTraceElement[].class,
                    Object[].class,
                    int[].class,
                    Object[].class);
                threadInfoConstructor.setAccessible(true);
            } catch (ClassNotFoundException ex) {
                FatalError.unexpected("failed to load ThreadInfo class", ex);
            } catch (NoSuchMethodException ex) {
                FatalError.unexpected("failed to find ThreadInfo constructor", ex);
            }
        }
    }
}
<|MERGE_RESOLUTION|>--- conflicted
+++ resolved
@@ -21,13 +21,9 @@
 package com.sun.max.vm.management;
 
 import java.lang.management.*;
-import java.lang.reflect.*;
+import java.lang.reflect.Constructor;
 import java.util.*;
 
-<<<<<<< HEAD
-import com.sun.cri.bytecode.Bytecodes.MemoryBarriers;
-=======
->>>>>>> 907209ba
 import com.sun.max.lang.*;
 import com.sun.max.unsafe.*;
 import com.sun.max.vm.jdk.*;
@@ -41,6 +37,7 @@
  *
  * @author Mick Jordan
  */
+
 public class ThreadManagement {
     /**
      * Support for creating {@link ThreadInfo} objects by reflection.
@@ -114,11 +111,7 @@
     }
 
     /**
-<<<<<<< HEAD
-     * Support method for {@link Thread#getAllStackTraces()}.
-=======
      * Support method for {@link Thread#getAllStackTraces}.
->>>>>>> 907209ba
      * @param threads
      * @return
      */
@@ -187,71 +180,11 @@
                 System.arraycopy(currentTrace, 0, subResult, 0, maxDepth);
                 currentTrace = subResult;
             }
-<<<<<<< HEAD
-        } else {
-            /*
-             * May need to stop the thread with a safepoint. To deal properly with threads transitioning to/from native
-             * code, we treat this like a GC.
-             * TODO Refactor this into StopTheWorld(GC)Daemon
-             * TODO What if GC already underway or allocation here triggers a GC?
-             */
-            final Pointer theThreadLocals = VmThread.fromJava(thread).vmThreadLocals();
-            Pointer.Predicate matchOne = new Pointer.Predicate() {
-
-                public boolean evaluate(Pointer threadLocals) {
-                    return threadLocals == theThreadLocals;
-                }
-            };
-            final StackTraceSafepointProcedure afterSafepoint = new StackTraceSafepointProcedure();
-            Pointer.Procedure stopThread = new Pointer.Procedure() {
-
-                public void run(Pointer threadLocals) {
-                    GC_STATE.setVariableWord(threadLocals, Address.fromInt(1));
-                    Safepoint.runProcedure(threadLocals, afterSafepoint);
-                }
-            };
-
-            Pointer.Procedure waitUntilStopped = new Pointer.Procedure() {
-
-                public void run(Pointer threadLocals) {
-                    while (MUTATOR_STATE.getVariableWord(threadLocals).equals(Safepoint.THREAD_IN_JAVA)) {
-                        // Wait for thread to be in native code, either as a result of a safepoint or because
-                        // that's where it was when its GC_STATE flag was set to true.
-                        Thread.yield();
-                    }
-                }
-            };
-
-            synchronized (VmThreadMap.ACTIVE) {
-                VmThreadMap.ACTIVE.forAllThreadLocals(matchOne, stopThread);
-                MemoryBarriers.storeLoad();
-                // wait for target to reach safepoint
-                VmThreadMap.ACTIVE.forAllThreadLocals(matchOne, waitUntilStopped);
-                Pointer frameAnchor = JavaFrameAnchor.from(theThreadLocals);
-                assert !frameAnchor.isZero();
-                Pointer instructionPointer = JavaFrameAnchor.PC.get(frameAnchor);
-                Pointer stackPointer = JavaFrameAnchor.SP.get(frameAnchor);
-                Pointer framePointer = JavaFrameAnchor.FP.get(frameAnchor);
-                final List<StackFrame> frameList = new ArrayList<StackFrame>();
-                new VmStackFrameWalker(theThreadLocals).frames(frameList, instructionPointer, stackPointer, framePointer);
-                VmThreadMap.ACTIVE.forAllThreadLocals(matchOne, resetMutator);
-                result = JDK_java_lang_Throwable.asStackTrace(frameList, null, maxDepth);
-            }
-
-=======
             tp.result[tp.currentIndex()] = currentTrace;
->>>>>>> 907209ba
         }
         return tp.result;
     }
 
-<<<<<<< HEAD
-    private static class StackTraceSafepointProcedure implements Safepoint.Procedure {
-        public void run(Pointer trapState) {
-            synchronized (VmThreadMap.ACTIVE) {
-                // block until initiator has got the stack trace
-            }
-=======
     private static final class StackTraceThreadsProcessor extends StopThreads.FromArray {
         private int maxDepth;
         StackTraceElement[][] result;
@@ -260,7 +193,6 @@
             super(threads);
             this.maxDepth = maxDepth;
             this.result = new StackTraceElement[threads.length][];
->>>>>>> 907209ba
         }
 
         @Override
