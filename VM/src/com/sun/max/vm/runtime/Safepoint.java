/*
 * Copyright (c) 2007 Sun Microsystems, Inc.  All rights reserved.
 *
 * Sun Microsystems, Inc. has intellectual property rights relating to technology embodied in the product
 * that is described in this document. In particular, and without limitation, these intellectual property
 * rights may include one or more of the U.S. patents listed at http://www.sun.com/patents and one or
 * more additional patents or pending patent applications in the U.S. and in other countries.
 *
 * U.S. Government Rights - Commercial software. Government users are subject to the Sun
 * Microsystems, Inc. standard license agreement and applicable provisions of the FAR and its
 * supplements.
 *
 * Use is subject to license terms. Sun, Sun Microsystems, the Sun logo, Java and Solaris are trademarks or
 * registered trademarks of Sun Microsystems, Inc. in the U.S. and other countries. All SPARC trademarks
 * are used under license and are trademarks or registered trademarks of SPARC International, Inc. in the
 * U.S. and other countries.
 *
 * UNIX is a registered trademark in the U.S. and other countries, exclusively licensed through X/Open
 * Company, Ltd.
 */
package com.sun.max.vm.runtime;

import static com.sun.max.vm.thread.VmThreadLocal.*;

import java.lang.reflect.*;

import com.sun.max.*;
import com.sun.max.annotate.*;
import com.sun.max.collect.*;
import com.sun.max.memory.*;
import com.sun.max.program.*;
import com.sun.max.unsafe.*;
import com.sun.max.util.*;
import com.sun.max.vm.*;
import com.sun.max.vm.compiler.builtin.*;
import com.sun.max.vm.compiler.target.*;
import com.sun.max.vm.reference.*;
import com.sun.max.vm.thread.*;

/**
 * The platform specific details of the mechanism by which a thread can be suspended via
 * polling at prudently chosen execution points. The polling has the effect of causing
 * a trap.
 *
 * The <i>trap state</i> of the thread is recorded at such a trap and is made available
 * via these methods:
 * <ul>
 * <li>{@link #getInstructionPointer(Pointer)}</li>
 * <li>{@link #getStackPointer(Pointer, TargetMethod)}</li>
 * <li>{@link #getFramePointer(Pointer, TargetMethod)}</li>
 * <li>{@link #getSafepointLatch(Pointer)}</li>
 * <li>{@link #getRegisterState(Pointer)}</li>
 * <li>{@link #getTrapNumber(Pointer)}</li>
 * <li>{@link #setSafepointLatch(Pointer, Pointer)}</li>
 * </ul>
 *
 * @author Bernd Mathiske
 */
public abstract class Safepoint {

    public enum State implements PoolObject {
        ENABLED(SAFEPOINTS_ENABLED_THREAD_LOCALS),
        DISABLED(SAFEPOINTS_DISABLED_THREAD_LOCALS),
        TRIGGERED(SAFEPOINTS_TRIGGERED_THREAD_LOCALS);

        public static final IndexedSequence<State> CONSTANTS = new ArraySequence<State>(values());

        private final VmThreadLocal key;

        State(VmThreadLocal key) {
            this.key = key;
        }

        /**
         * Gets the address of VM thread locals storage area corresponding to this safepoint state.
         *
         * @param vmThreadLocals a pointer to any one of the thread locals storage areas
         */
        public Pointer vmThreadLocalsArea(Pointer vmThreadLocals) {
            return key.getConstantWord(vmThreadLocals).asPointer();
        }

        public int serial() {
            return ordinal();
        }

        public int offset() {
            return key.offset();
        }
    }

    public static Safepoint create(VMConfiguration vmConfiguration) {
        try {
            final String isa = vmConfiguration.platform().processorKind().instructionSet().name();
            final Class<?> safepointClass = Class.forName(MaxPackage.fromClass(Safepoint.class).subPackage(isa.toLowerCase()).name() + "." + isa + Safepoint.class.getSimpleName());
            final Constructor<?> constructor = safepointClass.getConstructor(VMConfiguration.class);
            return (Safepoint) constructor.newInstance(vmConfiguration);
        } catch (Exception exception) {
            exception.printStackTrace();
            throw ProgramError.unexpected("could not create safepoint: " + exception);
        }
    }

    private VMConfiguration vmConfiguration;

    public VMConfiguration vmConfiguration() {
        return vmConfiguration;
    }

    protected Safepoint(VMConfiguration vmConfiguration) {
        this.vmConfiguration = vmConfiguration;
    }

    @INLINE
    public static Pointer getLatchRegister() {
        return VMRegister.getSafepointLatchRegister();
    }

    /**
     *
     * @param vmThreadLocals a pointer to a copy of the thread locals from which the base of the safepoints-enabled
     *            thread locals can be obtained
     */
    @INLINE
    public static void setLatchRegister(Pointer vmThreadLocals) {
        VMRegister.setSafepointLatchRegister(vmThreadLocals);
    }

    /**
     * Sets the value of the {@linkplain VmThreadLocal#SAFEPOINT_LATCH safepoint latch} in the safepoints-enabled VM
     * thread locals to point to the safepoints-triggered VM thread locals. This will cause a safepoint trap the next
     * time a safepoint instruction is executed while safepoints are {@linkplain #isEnabled() enabled}.
     *
     * @param vmThreadLocals a pointer to a copy of the thread locals from which the base of the safepoints-enabled
     *            thread locals can be obtained
     */
    public static void trigger(Pointer vmThreadLocals) {
        SAFEPOINT_LATCH.setVariableWord(vmThreadLocals, SAFEPOINTS_TRIGGERED_THREAD_LOCALS.getConstantWord(vmThreadLocals));
    }

    /**
     * Sets the value of the {@linkplain VmThreadLocal#SAFEPOINT_LATCH safepoint latch} in the safepoints-enabled VM
     * thread locals to point to itself. This means that subsequent executions of a safepoint instruction will cause a trap
     * until safepoints are once again {@linkplain #trigger(Pointer) triggered}.
     *
     * @param vmThreadLocals a pointer to a copy of the thread locals from which the base of the safepoints-enabled
     *            thread locals can be obtained
     */
    public static void reset(Pointer vmThreadLocals) {
        SAFEPOINT_VENUE.setVariableReference(vmThreadLocals, Reference.fromJava(Safepoint.Venue.NATIVE));
        SAFEPOINT_LATCH.setVariableWord(vmThreadLocals, SAFEPOINTS_ENABLED_THREAD_LOCALS.getConstantWord(vmThreadLocals));
    }

    /**
     * Determines if safepoints are disabled for the current thread.
     */
    public static boolean isDisabled() {
        return getLatchRegister().equals(SAFEPOINTS_DISABLED_THREAD_LOCALS.getConstantWord().asPointer());
    }

    /**
     * Determines if safepoints are triggered for the current thread.
     */
    @INLINE
    public static boolean isTriggered() {
        if (MaxineVM.isPrototyping()) {
            return false;
        }
        return SAFEPOINT_LATCH.getVariableWord().equals(SAFEPOINTS_TRIGGERED_THREAD_LOCALS.getConstantWord());
    }

    @INLINE
    public static void disable() {
        setLatchRegister(SAFEPOINTS_DISABLED_THREAD_LOCALS.getConstantWord().asPointer());
    }

    @INLINE
    public static void enable() {
        setLatchRegister(SAFEPOINTS_ENABLED_THREAD_LOCALS.getConstantWord().asPointer());
    }

    public static void initializePrimordial(Pointer primordialVmThreadLocals) {
        primordialVmThreadLocals.setWord(SAFEPOINTS_ENABLED_THREAD_LOCALS.index(), primordialVmThreadLocals);
        primordialVmThreadLocals.setWord(SAFEPOINTS_DISABLED_THREAD_LOCALS.index(), primordialVmThreadLocals);
        primordialVmThreadLocals.setWord(SAFEPOINTS_TRIGGERED_THREAD_LOCALS.index(), primordialVmThreadLocals);
        primordialVmThreadLocals.setWord(SAFEPOINT_LATCH.index(), primordialVmThreadLocals);
        Safepoint.setLatchRegister(primordialVmThreadLocals);
    }

    @INLINE
    public static void soft() {
        SafepointBuiltin.softSafepoint();
    }

    /**
     *  A "hard" safepoint must stay in place no matter what optimization level.
     *  Furthermore, sufficient safepoint instructions and memory barriers must be emitted to guarantee stopping any traversal.
     *  This ensures that execution cannot run away from monitor blocking, wait() and language transitions,
     *  but can be caught and suspended right after any of those.
     */
    @INLINE
    public static void hard() {
        // Ensure that safepoint triggering is serialized:
        MemoryBarrier.storeLoad();

        SafepointBuiltin.hardSafepoint();
        SafepointBuiltin.hardSafepoint();

        // Ensure that subsequent stores only happen once the safepoint trap has occurred
        MemoryBarrier.loadStore();
    }

    public abstract Symbol latchRegister();

    protected abstract byte[] createCode();

<<<<<<< HEAD
    private final byte[] code = createCode();

    public final byte[] code() {
        return code;
    }
=======
    public final byte[] code = createCode();
>>>>>>> c9d6f6f5

    public boolean isAt(Pointer instructionPointer) {
        return Memory.equals(instructionPointer, code);
    }

    /**
     * An enum with constants denoting the type of code that a thread was executing when a safepoint occurred.
     */
    public static enum Venue {
        /**
         * Indicates that a safepoint has been reached on exit from native code
         * after the safepoint has been triggered.
         */
        NATIVE,
        /**
         * Indicates that a safepoint has been reached from Java code
         * without entering any native code since the safepoint was triggered.
         */
        JAVA;
    }

    /**
     * Runs a given procedure on the thread corresponding to the specified {@code VmThread} instance,
     * when that thread is at a safepoint and safepoints are disabled.
     * This method allows the VM to stop a thread at a safepoint and then run the specified procedure (e.g. garbage collection
     * or biased monitor revocation). Note that this method returns when the procedure is successfully
     * queued to be run on that thread, but the procedure may not actually have run yet.
     * Note also that this method will spin
     * if that thread is already executing or is scheduled to execute another procedure.
     *
     * @param runnable the procedure to run on this thread
     */
    public static void runProcedure(Pointer vmThreadLocals, Procedure procedure) {
        // spin until the SAFEPOINT_PROCEDURE field is null
        while (true) {
            if (SAFEPOINT_PROCEDURE.pointer(vmThreadLocals).compareAndSwapReference(null, Reference.fromJava(procedure)).isZero()) {
                Safepoint.trigger(vmThreadLocals);
                return;
            }
            Thread.yield();
        }
    }

    /**
     * Cancel a procedure that may be outstanding for a thread. If the thread has not yet executed the procedure,
     * then it will be cancelled (i.e. {@link VmThreadLocal#SAFEPOINT_PROCEDURE} will be set to {@code null}).
     *
     * @param vmThread the VMThread for which to cancel the procedure
     * @param procedure the procedure to cancel
     */
    public static void cancelProcedure(Pointer vmThreadLocals, Procedure procedure) {
        SAFEPOINT_PROCEDURE.pointer(vmThreadLocals).compareAndSwapReference(Reference.fromJava(procedure), null);
    }

    /**
     * A procedure to run at a safepoint.
     *
     * @author Ben L. Titzer
     */
    public interface Procedure {
        void run(Pointer trapState);
    }

    /**
     * Reads the value of the instruction pointer saved in a given trap state area.
     *
     * @param trapState the block of memory holding the trap state
     * @return the value of the instruction pointer saved in {@code trapState}
     */
    public abstract Pointer getInstructionPointer(Pointer trapState);
    public abstract void setInstructionPointer(Pointer trapState, Pointer value);
    public abstract Pointer getStackPointer(Pointer trapState, TargetMethod targetMethod);
    public abstract Pointer getFramePointer(Pointer trapState, TargetMethod targetMethod);
    public abstract Pointer getSafepointLatch(Pointer trapState);
    public abstract void setReturnValue(Pointer trapState, Pointer value);
    public abstract void setSafepointLatch(Pointer trapState, Pointer value);
    public abstract int getTrapNumber(Pointer trapState);
    public abstract Pointer getRegisterState(Pointer trapState);
    public abstract void setTrapNumber(Pointer trapState, int trapNumber);
}<|MERGE_RESOLUTION|>--- conflicted
+++ resolved
@@ -214,15 +214,7 @@
 
     protected abstract byte[] createCode();
 
-<<<<<<< HEAD
-    private final byte[] code = createCode();
-
-    public final byte[] code() {
-        return code;
-    }
-=======
     public final byte[] code = createCode();
->>>>>>> c9d6f6f5
 
     public boolean isAt(Pointer instructionPointer) {
         return Memory.equals(instructionPointer, code);
