--- conflicted
+++ resolved
@@ -96,21 +96,12 @@
                 prototypeAddToBindableMonitors(monitor);
             }
         } else if (phase == MaxineVM.Phase.PRIMORDIAL) {
-<<<<<<< HEAD
             for (int i = 0; i < _numberOfBindableMonitors; i++) {
                 final ManagedMonitor monitor = _bindableMonitors[i];
                 monitor.allocate();
             }
             for (int i = 0; i < _numberOfStickyMonitors; i++) {
                 final ManagedMonitor monitor = _stickyMonitors[i];
-=======
-            for (int i = 0; i < _allBindableQty; i++) {
-                final ManagedMonitor monitor = _allBindable[i];
-                monitor.allocate();
-            }
-            for (int i = 0; i < _allStickyQty; i++) {
-                final ManagedMonitor monitor = _allSticky[i];
->>>>>>> 3059eb8f
                 monitor.allocate();
                 monitor.setDisplacedMisc(ObjectAccess.readMisc(monitor.boundObject()));
                 monitor.refreshBoundObject();
