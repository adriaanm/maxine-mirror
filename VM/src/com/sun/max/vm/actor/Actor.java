--- conflicted
+++ resolved
@@ -65,17 +65,13 @@
     // VM-internal flags for classes:
     public static final int INNER_CLASS =    0x00100000;
     public static final int TEMPLATE =       0x00200000;
-<<<<<<< HEAD
-
-    /**
-     * The flag value denoting that a class is not from a class file.
-     */
-    public static final int GENERATED = 0x00400000;
-=======
-    public static final int GENERATED =      0x00400000; // does not come from a class file
     public static final int FINALIZER =      0x00800000;
     public static final int REFERENCE =      0x01000000;
->>>>>>> 5afd09de
+
+    /**
+     * The flag value denoting that a class is not from a class file.
+     */
+    public static final int GENERATED = 0x00400000;
 
     // Common flags referring to fields in #4.5, Table #4.4:
     public static final int ACC_VOLATILE =   0x00000040;
