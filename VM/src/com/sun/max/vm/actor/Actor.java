--- conflicted
+++ resolved
@@ -431,18 +431,18 @@
     }
 
     @INLINE
-<<<<<<< HEAD
+    public static boolean isSpecialReference(int flags) {
+        return (flags & SPECIAL_REFERENCE) != 0;
+    }
+
+    @INLINE
+    public static boolean hasFinalizer(int flags) {
+        return (flags & FINALIZER) != 0;
+    }
+
+    @INLINE
     public static boolean isInterpretOnly(int flags) {
         return (flags & INTERPRET_ONLY) != 0;
-=======
-    public static boolean isSpecialReference(int flags) {
-        return (flags & SPECIAL_REFERENCE) != 0;
-    }
-
-    @INLINE
-    public static boolean hasFinalizer(int flags) {
-        return (flags & FINALIZER) != 0;
->>>>>>> 7d5b134e
     }
 
     public static Predicate<Actor> _staticPredicate = new Predicate<Actor>() {
