/*
 * Copyright (c) 2007 Sun Microsystems, Inc.  All rights reserved.
 *
 * Sun Microsystems, Inc. has intellectual property rights relating to technology embodied in the product
 * that is described in this document. In particular, and without limitation, these intellectual property
 * rights may include one or more of the U.S. patents listed at http://www.sun.com/patents and one or
 * more additional patents or pending patent applications in the U.S. and in other countries.
 *
 * U.S. Government Rights - Commercial software. Government users are subject to the Sun
 * Microsystems, Inc. standard license agreement and applicable provisions of the FAR and its
 * supplements.
 *
 * Use is subject to license terms. Sun, Sun Microsystems, the Sun logo, Java and Solaris are trademarks or
 * registered trademarks of Sun Microsystems, Inc. in the U.S. and other countries. All SPARC trademarks
 * are used under license and are trademarks or registered trademarks of SPARC International, Inc. in the
 * U.S. and other countries.
 *
 * UNIX is a registered trademark in the U.S. and other countries, exclusively licensed through X/Open
 * Company, Ltd.
 */
package com.sun.max.vm.compiler.eir.amd64;

<<<<<<< HEAD
import com.sun.max.annotate.*;
import com.sun.max.collect.*;
import com.sun.max.lang.*;
import com.sun.max.vm.collect.*;
=======
>>>>>>> f56d570b
import com.sun.max.vm.compiler.eir.*;
import com.sun.max.vm.type.*;

/**
 * @author Bernd Mathiske
 */
public abstract class AMD64EirGenerator extends EirGenerator<AMD64EirGeneratorScheme> {

<<<<<<< HEAD
    /**
     * Assigns an exception object into the result location defined by the {@linkplain EirABIsScheme#javaABI() Java ABI}.
     * which is where this compiler expects the exception to be when compiling a catch block.
     *
     * The {@link NEVER_INLINE} annotation guarantees that the assignment to the result location actually occurs.
     */
    @NEVER_INLINE
    public static Throwable assignExceptionToCatchParameterLocation(Throwable throwable) {
        return throwable;
    }

    public static void addFrameReferenceMap(PoolSet<EirVariable> liveVariables, WordWidth stackSlotWidth, ByteArrayBitMap map) {
        for (EirVariable variable : liveVariables) {
            if (variable.kind() == Kind.REFERENCE) {
                EirLocation location = variable.location();
                if (location.category() == EirLocationCategory.STACK_SLOT) {
                    final EirStackSlot stackSlot = (EirStackSlot) location;
                    if (stackSlot.purpose != EirStackSlot.Purpose.PARAMETER) {
                        final int stackSlotBitIndex = stackSlot.offset / stackSlotWidth.numberOfBytes;
                        map.set(stackSlotBitIndex);
                    }
                }
            }
        }
    }

    private final EirLocation eirCatchParameterLocation = eirABIsScheme().javaABI.getResultLocation(Kind.REFERENCE);

=======
>>>>>>> f56d570b
    public AMD64EirGenerator(AMD64EirGeneratorScheme eirGeneratorScheme) {
        super(eirGeneratorScheme);
    }

<<<<<<< HEAD
=======
    private final EirLocation eirCatchParameterLocation = eirABIsScheme().javaABI.getResultLocation(Kind.REFERENCE);

>>>>>>> f56d570b
    @Override
    public EirLocation catchParameterLocation() {
        return eirCatchParameterLocation;
    }
<<<<<<< HEAD

=======
>>>>>>> f56d570b
}<|MERGE_RESOLUTION|>--- conflicted
+++ resolved
@@ -20,13 +20,9 @@
  */
 package com.sun.max.vm.compiler.eir.amd64;
 
-<<<<<<< HEAD
-import com.sun.max.annotate.*;
 import com.sun.max.collect.*;
 import com.sun.max.lang.*;
 import com.sun.max.vm.collect.*;
-=======
->>>>>>> f56d570b
 import com.sun.max.vm.compiler.eir.*;
 import com.sun.max.vm.type.*;
 
@@ -34,18 +30,6 @@
  * @author Bernd Mathiske
  */
 public abstract class AMD64EirGenerator extends EirGenerator<AMD64EirGeneratorScheme> {
-
-<<<<<<< HEAD
-    /**
-     * Assigns an exception object into the result location defined by the {@linkplain EirABIsScheme#javaABI() Java ABI}.
-     * which is where this compiler expects the exception to be when compiling a catch block.
-     *
-     * The {@link NEVER_INLINE} annotation guarantees that the assignment to the result location actually occurs.
-     */
-    @NEVER_INLINE
-    public static Throwable assignExceptionToCatchParameterLocation(Throwable throwable) {
-        return throwable;
-    }
 
     public static void addFrameReferenceMap(PoolSet<EirVariable> liveVariables, WordWidth stackSlotWidth, ByteArrayBitMap map) {
         for (EirVariable variable : liveVariables) {
@@ -64,23 +48,13 @@
 
     private final EirLocation eirCatchParameterLocation = eirABIsScheme().javaABI.getResultLocation(Kind.REFERENCE);
 
-=======
->>>>>>> f56d570b
     public AMD64EirGenerator(AMD64EirGeneratorScheme eirGeneratorScheme) {
         super(eirGeneratorScheme);
     }
 
-<<<<<<< HEAD
-=======
-    private final EirLocation eirCatchParameterLocation = eirABIsScheme().javaABI.getResultLocation(Kind.REFERENCE);
-
->>>>>>> f56d570b
     @Override
     public EirLocation catchParameterLocation() {
         return eirCatchParameterLocation;
     }
-<<<<<<< HEAD
 
-=======
->>>>>>> f56d570b
 }