/*
 * Copyright (c) 2009 Sun Microsystems, Inc.  All rights reserved.
 *
 * Sun Microsystems, Inc. has intellectual property rights relating to technology embodied in the product
 * that is described in this document. In particular, and without limitation, these intellectual property
 * rights may include one or more of the U.S. patents listed at http://www.sun.com/patents and one or
 * more additional patents or pending patent applications in the U.S. and in other countries.
 *
 * U.S. Government Rights - Commercial software. Government users are subject to the Sun
 * Microsystems, Inc. standard license agreement and applicable provisions of the FAR and its
 * supplements.
 *
 * Use is subject to license terms. Sun, Sun Microsystems, the Sun logo, Java and Solaris are trademarks or
 * registered trademarks of Sun Microsystems, Inc. in the U.S. and other countries. All SPARC trademarks
 * are used under license and are trademarks or registered trademarks of SPARC International, Inc. in the
 * U.S. and other countries.
 *
 * UNIX is a registered trademark in the U.S. and other countries, exclusively licensed through X/Open
 * Company, Ltd.
 */
package com.sun.max.vm.compiler.c1x;

import java.util.*;

import com.sun.c1x.ci.*;
import com.sun.c1x.lir.*;
import com.sun.c1x.target.x86.*;
import com.sun.c1x.util.*;
import com.sun.c1x.value.*;
import com.sun.max.vm.actor.holder.*;
import com.sun.max.vm.actor.member.*;
import com.sun.max.vm.classfile.constant.*;
import com.sun.max.vm.runtime.*;
import com.sun.max.vm.type.*;

/**
 * The <code>MaxCiRuntime</code> class implements the runtime interface needed by C1X.
 * This includes access to runtime features such as class and method representations,
 * constant pools, as well as some compiler tuning.
 *
 * @author Ben L. Titzer
 */
public class MaxCiRuntime implements CiRuntime {

    public static final MaxCiRuntime globalRuntime = new MaxCiRuntime();

    final MaxCiConstantPool globalConstantPool = new MaxCiConstantPool(this, null);

    final WeakHashMap<MaxCiField, MaxCiField> fields = new WeakHashMap<MaxCiField, MaxCiField>();
    final WeakHashMap<MaxCiMethod, MaxCiMethod> methods = new WeakHashMap<MaxCiMethod, MaxCiMethod>();
    final WeakHashMap<MaxCiType, MaxCiType> types = new WeakHashMap<MaxCiType, MaxCiType>();
    final WeakHashMap<ConstantPool, MaxCiConstantPool> constantPools = new WeakHashMap<ConstantPool, MaxCiConstantPool>();

    /**
     * Gets the constant pool for a specified method.
     * @param method the compiler interface method
     * @return the compiler interface constant pool for the specified method
     */
    public CiConstantPool getConstantPool(CiMethod method) {
        final ClassMethodActor classMethodActor = this.asClassMethodActor(method, "getConstantPool()");
        final ConstantPool cp = classMethodActor.rawCodeAttribute().constantPool();
        synchronized (this) {
            MaxCiConstantPool constantPool = constantPools.get(cp);
            if (constantPool == null) {
                constantPool = new MaxCiConstantPool(this, cp);
                constantPools.put(cp, constantPool);
            }
            return constantPool;
        }
    }

    /**
     * Resolves a compiler interface type by its name. Note that this
     * method should only be called for globally available classes (e.g. java.lang.*),
     * since it does not supply a constant pool.
     * @param name the name of the class
     * @return the compiler interface type for the class
     */
    public CiType resolveType(String name) {
        final ClassActor classActor = ClassRegistry.get((ClassLoader) null, JavaTypeDescriptor.getDescriptorForJavaString(name));
        if (classActor != null) {
            return globalConstantPool.canonicalCiType(classActor);
        }
        return null;
    }

    /**
     * Gets the compiler interface type for the specified Java class.
     * @param javaClass the java class object
     * @return the compiler interface type for the specified class
     */
    public CiType getType(Class<?> javaClass) {
        return globalConstantPool.canonicalCiType(ClassActor.fromJava(javaClass));
    }

    /**
     * Gets the <code>CiMethod</code> for a given method actor.
     * @param methodActor the method actor
     * @return the canonical compiler interface method for the method actor
     */
    public CiMethod getCiMethod(MethodActor methodActor) {
        return globalConstantPool.canonicalCiMethod(methodActor);
    }

    /**
     * Gets the OSR frame for a particular method at a particular bytecode index.
     * @param method the compiler interface method
     * @param bci the bytecode index
     * @return the OSR frame
     */
    public CiOsrFrame getOsrFrame(CiMethod method, int bci) {
        throw FatalError.unimplemented();
    }

    /**
     * Checks whether the runtime requires inlining of the specified method.
     * @param method the method to inline
     * @return <code>true</code> if the method must be inlined; <code>false</code>
     * to allow the compiler to use its own heuristics
     */
    public boolean mustInline(CiMethod method) {
        return asClassMethodActor(method, "mustInline()").isInline();
    }

    /**
     * Checks whether the runtime forbids inlining of the specified method.
     * @param method the method to inline
     * @return <code>true</code> if the runtime forbids inlining of the specified method;
     * <code>false</code> to allow the compiler to use its own heuristics
     */
    public boolean mustNotInline(CiMethod method) {
        final ClassMethodActor classMethodActor = asClassMethodActor(method, "mustNotInline()");
        return classMethodActor.rawCodeAttribute() == null || classMethodActor.isNeverInline();
    }

    /**
     * Checks whether the runtime forbids compilation of the specified method.
     * @param method the method to compile
     * @return <code>true</code> if the runtime forbids compilation of the specified method;
     * <code>false</code> to allow the compiler to compile the method
     */
    public boolean mustNotCompile(CiMethod method) {
        return false;
    }

    @Override
    public CiType makeTypeArrayClass(BasicType elemType) {
        throw Util.unimplemented();
    }

    @Override
    public Register getCRarg(int i) {
        switch(i) {
            case 0:
                return X86Register.rdi;
            case 1:
                return X86Register.rsi;
            case 2:
                return X86Register.rdx;
            case 3:
                return X86Register.rcx;
            case 4:
                return X86Register.r8;
            case 5:
                return X86Register.r9;
        }
        Util.unimplemented();
        throw Util.shouldNotReachHere();
    }

    @Override
    public Register getJRarg(int i) {
        if (i == 5) {
            return getCRarg(0);
        }
        return getCRarg(i + 1);
    }

    ClassMethodActor asClassMethodActor(CiMethod method, String operation) {
        if (method instanceof MaxCiMethod) {
            return ((MaxCiMethod) method).asClassMethodActor(operation);
        }
        throw new MaxCiUnresolved("invalid CiMethod instance: " + method.getClass());
    }

    ClassActor asClassActor(CiType type, String operation) {
        if (type instanceof MaxCiType) {
            return ((MaxCiType) type).asClassActor(operation);
        }
        throw new MaxCiUnresolved("invalid CiType instance: " + type.getClass());
    }

    public int arrayLengthOffsetInBytes() {
        throw Util.unimplemented();
    }

    public boolean dtraceMethodProbes() {
        throw Util.unimplemented();
    }

    public long getRuntimeEntry(CiRuntimeCall runtimeCall) {
        throw Util.unimplemented();
    }

    public int headerSize() {
        throw Util.unimplemented();
    }

    public boolean isMP() {
        return true;
    }

    public int javaNioBufferLimitOffset() {
        throw Util.unimplemented();
    }

    public boolean jvmtiCanPostExceptions() {
        throw Util.unimplemented();
    }

    public int klassJavaMirrorOffsetInBytes() {
        throw Util.unimplemented();
    }

    public int klassOffsetInBytes() {
        throw Util.unimplemented();
    }

    public boolean needsExplicitNullCheck(int offset) {
        // TODO: Return false if implicit null check is possible for this offset!
        return true;
    }

    public int threadExceptionOopOffset() {
        throw Util.unimplemented();
    }

    public int threadExceptionPcOffset() {
        throw Util.unimplemented();
    }

    public int threadObjOffset() {
        throw Util.unimplemented();
    }

    public Address throwCountAddress() {
        throw Util.unimplemented();
    }

    public int vtableEntryMethodOffsetInBytes() {
        throw Util.unimplemented();
    }

    public int vtableEntrySize() {
        throw Util.unimplemented();
    }

    public int vtableStartOffset() {
        throw Util.unimplemented();
    }

    public int arrayBaseOffsetInBytes(BasicType type) {
        throw Util.unimplemented();
    }

    public int nativeCallInstructionSize() {
        throw Util.unimplemented();
    }

    public Register callerSaveFpuRegAt(int i) {
        throw Util.unimplemented();
    }

    public Object ciEnvUnloadedCiobjarrayklass() {
        throw Util.unimplemented();
    }

    public Object makeObjectArrayClass(CiType elementClass) {
        throw Util.unimplemented();
    }

<<<<<<< HEAD
    public CiType makeTypeArrayClass(BasicType elemType) {
        throw Util.unimplemented();
    }

=======
    @Override
>>>>>>> bbb07087
    public int sunMiscAtomicLongCSImplValueOffset() {
        throw Util.unimplemented();
    }

    public int arrayElementSize(BasicType type) {
        throw Util.unimplemented(); // TODO: move usages to BasicType.elementSize
    }

    public int arrayOopDescHeaderSize(BasicType type) {
        throw Util.unimplemented();
    }

    public void vmExitOutOfMemory1(int i, String string, String name) {
        throw Util.unimplemented();
    }

    public int vmPageSize() {
        throw Util.unimplemented();
    }

    public Address argRegSaveAreaBytes() {
        throw Util.unimplemented();
    }

    public int basicLockDisplacedHeaderOffsetInBytes() {
        throw Util.unimplemented();
    }

    public long basicObjectLockOffsetInBytes() {
        throw Util.unimplemented();
    }

    public long basicObjectLockSize() {
        throw Util.unimplemented();
    }

    public long basicObjectObjOffsetInBytes() {
        throw Util.unimplemented();
    }

    public long doubleSignflipPoolAddress() {
        throw Util.unimplemented();
    }

    public long doubleSignmaskPoolAddress() {
        throw Util.unimplemented();
    }

    public int elementKlassOffsetInBytes() {
        throw Util.unimplemented();
    }

    public long floatSignflipPoolAddress() {
        throw Util.unimplemented();
    }

<<<<<<< HEAD
    public Register getCRarg(int i) {
        throw Util.unimplemented();
    }

    public Register getJRarg(int i) {
        throw Util.unimplemented();
    }
=======
>>>>>>> bbb07087

    public long getPollingPage() {
        throw Util.unimplemented();
    }

    public int getSerializePageShiftCount() {
        throw Util.unimplemented();
    }

    public int initStateOffsetInBytes() {
        throw Util.unimplemented();
    }

    public int instanceKlassFullyInitialized() {
        throw Util.unimplemented();
    }

    public int interpreterFrameMonitorSize() {
        throw Util.unimplemented();
    }

    public Register javaCallingConventionReceiverRegister() {
        // TODO Auto-generated method stub
        return null;
    }

    public int markOffsetInBytes() {
        throw Util.unimplemented();
    }

    public int methodDataNullSeenByteConstant() {
        throw Util.unimplemented();
    }

    public int nativeCallDisplacementOffset() {
        throw Util.unimplemented();
    }

    public int nativeMovConstRegInstructionSize() {
        throw Util.unimplemented();
    }

    public int secondarySuperCacheOffsetInBytes() {
        throw Util.unimplemented();
    }

    public int secondarySupersOffsetInBytes() {
        throw Util.unimplemented();
    }

    public int superCheckOffsetOffsetInBytes() {
        throw Util.unimplemented();
    }

    public int threadPendingExceptionOffset() {
        throw Util.unimplemented();
    }

    public int threadTlabEndOffset() {
        throw Util.unimplemented();
    }

    public int threadTlabSizeOffset() {
        throw Util.unimplemented();
    }

    public int threadTlabStartOffset() {
        throw Util.unimplemented();
    }

    public int threadTlabTopOffset() {
        throw Util.unimplemented();
    }

    public int threadVmResultOffset() {
        throw Util.unimplemented();
    }

    public Object universeNonOopWord() {
        throw Util.unimplemented();
    }

    public boolean universeSupportsInlineContigAlloc() {
        throw Util.unimplemented();
    }

    public int biasedLockMaskInPlace() {
        throw Util.unimplemented();
    }

    public int biasedLockPattern() {
        throw Util.unimplemented();
    }

    public long biasedLockingFastPathEntryCountAddr() {
        throw Util.unimplemented();
    }

    public boolean dtraceAllocProbes() {
        throw Util.unimplemented();
    }

    public long getMemorySerializePage() {
        throw Util.unimplemented();
    }

    public int getMinObjAlignmentInBytesMask() {
        throw Util.unimplemented();
    }

    public int instanceOopDescBaseOffsetInBytes() {
        throw Util.unimplemented();
    }

    public int itableInterfaceOffsetInBytes() {
        throw Util.unimplemented();
    }

    public int itableMethodEntryMethodOffset() {
        throw Util.unimplemented();
    }

    public int itableOffsetEntrySize() {
        throw Util.unimplemented();
    }

    public int itableOffsetOffsetInBytes() {
        throw Util.unimplemented();
    }

    public int klassPartOffsetInBytes() {
        throw Util.unimplemented();
    }

    public int markOopDescPrototype() {
        throw Util.unimplemented();
    }

    public int maxArrayAllocationLength() {
        throw Util.unimplemented();
    }

    public int prototypeHeaderOffsetInBytes() {
        throw Util.unimplemented();
    }

    public int unlockedValue() {
        throw Util.unimplemented();
    }

    public int vtableLengthOffset() {
        throw Util.unimplemented();
    }
}<|MERGE_RESOLUTION|>--- conflicted
+++ resolved
@@ -279,14 +279,7 @@
         throw Util.unimplemented();
     }
 
-<<<<<<< HEAD
-    public CiType makeTypeArrayClass(BasicType elemType) {
-        throw Util.unimplemented();
-    }
-
-=======
     @Override
->>>>>>> bbb07087
     public int sunMiscAtomicLongCSImplValueOffset() {
         throw Util.unimplemented();
     }
@@ -342,17 +335,6 @@
     public long floatSignflipPoolAddress() {
         throw Util.unimplemented();
     }
-
-<<<<<<< HEAD
-    public Register getCRarg(int i) {
-        throw Util.unimplemented();
-    }
-
-    public Register getJRarg(int i) {
-        throw Util.unimplemented();
-    }
-=======
->>>>>>> bbb07087
 
     public long getPollingPage() {
         throw Util.unimplemented();
