/*
 * Copyright (c) 2007 Sun Microsystems, Inc.  All rights reserved.
 *
 * Sun Microsystems, Inc. has intellectual property rights relating to technology embodied in the product
 * that is described in this document. In particular, and without limitation, these intellectual property
 * rights may include one or more of the U.S. patents listed at http://www.sun.com/patents and one or
 * more additional patents or pending patent applications in the U.S. and in other countries.
 *
 * U.S. Government Rights - Commercial software. Government users are subject to the Sun
 * Microsystems, Inc. standard license agreement and applicable provisions of the FAR and its
 * supplements.
 *
 * Use is subject to license terms. Sun, Sun Microsystems, the Sun logo, Java and Solaris are trademarks or
 * registered trademarks of Sun Microsystems, Inc. in the U.S. and other countries. All SPARC trademarks
 * are used under license and are trademarks or registered trademarks of SPARC International, Inc. in the
 * U.S. and other countries.
 *
 * UNIX is a registered trademark in the U.S. and other countries, exclusively licensed through X/Open
 * Company, Ltd.
 */
package com.sun.max.vm.compiler.target;

import java.io.*;
import java.util.*;

import com.sun.max.annotate.*;
import com.sun.max.asm.*;
import com.sun.max.collect.*;
import com.sun.max.io.*;
import com.sun.max.lang.*;
import com.sun.max.memory.*;
import com.sun.max.program.*;
import com.sun.max.unsafe.*;
import com.sun.max.vm.*;
import com.sun.max.vm.actor.member.*;
import com.sun.max.vm.bytecode.*;
import com.sun.max.vm.code.*;
import com.sun.max.vm.collect.*;
import com.sun.max.vm.compiler.*;
import com.sun.max.vm.compiler.ir.observer.*;
import com.sun.max.vm.compiler.snippet.*;
import com.sun.max.vm.compiler.target.TargetBundleLayout.*;
import com.sun.max.vm.debug.*;
import com.sun.max.vm.prototype.*;
import com.sun.max.vm.runtime.*;
import com.sun.max.vm.stack.*;
import com.sun.max.vm.stack.JavaStackFrameLayout.*;
import com.sun.max.vm.template.*;

/**
 * A collection of objects that represent the compiled target code
 * and its auxiliary data structures for a Java method.
 *
 * @author Bernd Mathiske
 * @author Doug Simon
 */
public abstract class TargetMethod extends RuntimeMemoryRegion {

    @PROTOTYPE_ONLY
    public static boolean COLLECT_TARGET_METHOD_STATS;

    /**
     *  The compiler scheme that produced this target method.
     */
    public final DynamicCompilerScheme compilerScheme;

    @INSPECTED
    private final ClassMethodActor classMethodActor;

    @INSPECTED
    protected byte[] compressedJavaFrameDescriptors;

    /**
     * If non-null, this array encodes a serialized array of {@link InlineDataDescriptor} objects.
     */
    @INSPECTED
    protected byte[] encodedInlineDataDescriptors;

    /**
     * The stop positions are encoded in the lower 31 bits of each element.
     * The high bit indicates whether the stop is a call that returns a Reference.
     *
     * @see #stopPositions()
     */
    @INSPECTED
    protected int[] stopPositions;

    @INSPECTED
    private Object[] directCallees;

    @INSPECTED
    private int numberOfIndirectCalls;

    @INSPECTED
    private int numberOfSafepoints;

    @INSPECTED
    private byte[] scalarLiterals;

    @INSPECTED
    private Object[] referenceLiterals;

    @INSPECTED
    protected byte[] code;

    @INSPECTED
    protected Pointer codeStart = Pointer.zero();

    private int frameSize;

    private int registerRestoreEpilogueOffset = -1;

    @INSPECTED
    private int frameReferenceMapSize;

    private byte[] referenceMaps;

    @INSPECTED
    private TargetABI abi;

    public TargetMethod(String description, DynamicCompilerScheme compilerScheme) {
        this.compilerScheme = compilerScheme;
        this.classMethodActor = null;
        setDescription(description);
    }

    public TargetMethod(ClassMethodActor classMethodActor, DynamicCompilerScheme compilerScheme) {
        this.classMethodActor = classMethodActor;
        this.compilerScheme = compilerScheme;
        setDescription("Target-" + name());
    }

    public int registerRestoreEpilogueOffset() {
        return registerRestoreEpilogueOffset;
    }

    protected void setRegisterRestoreEpilogueOffset(int x) {
        registerRestoreEpilogueOffset = x;
    }

    public final ClassMethodActor classMethodActor() {
        return classMethodActor;
    }

    public abstract InstructionSet instructionSet();

    public final String name() {
        return (classMethodActor == null) ? description() : classMethodActor.name.toString();
    }

    public final boolean isNative() {
        return (classMethodActor == null) ? false : classMethodActor.compilee().isNative();
    }

    public final void cleanup() {
    }


    /**
     * Gets the array recording the positions of the {@link StopType stops} in this target method.
     * <p>
     * This array is composed of three contiguous segments. The first segment contains the positions of the direct call
     * stops and the indexes in this segment match the entries of the {@link #directCallees} array). The second segment
     * and third segments contain the positions of the register indirect call and safepoint stops.
     * <p>
     *
     * <pre>
     *   +-----------------------------+-------------------------------+----------------------------+
     *   |          direct calls       |           indirect calls      |          safepoints        |
     *   +-----------------------------+-------------------------------+----------------------------+
     *    <-- numberOfDirectCalls() --> <-- numberOfIndirectCalls() --> <-- numberOfSafepoints() -->
     *
     * </pre>
     * The methods and constants defined in {@link StopPositions} should be used to decode the entries of this array.
     *
     * @see StopType
     * @see StopPositions
     */
    public final int[] stopPositions() {
        return stopPositions;
    }

    public final int numberOfStopPositions() {
        return stopPositions == null ? 0 : stopPositions.length;
    }

    /**
     * Gets the position of a given stop in this target method.
     *
     * @param stopIndex an index into the {@link #stopPositions()} array
     * @return
     */
    public final int stopPosition(int stopIndex) {
        return StopPositions.get(stopPositions, stopIndex);
    }

    /**
     * Gets the {@linkplain #referenceMaps() frame reference map} for a stop position denoted by a given index into
     * {@link #stopPositions()}.
     *
     * Note that unless the reference maps are finalized, the value returned by this method may differ
     * from the value returned by a subsequent call to this method.
     *
     * @param stopIndex
     *                a valid index into {@link #stopPositions()}
     * @return the bit map denoting which frame slots contain object references at the specified stop in this target method
     * @throws IllegalArgumentException if {@code stopIndex < 0 || stopIndex >= numberOfStopPositions()}
     */
    public final ByteArrayBitMap frameReferenceMapFor(int stopIndex) {
        if (stopIndex < 0 || stopIndex >= numberOfStopPositions()) {
            throw new IllegalArgumentException();
        }
        return new ByteArrayBitMap(referenceMaps, stopIndex * frameReferenceMapSize, frameReferenceMapSize);
    }

    /**
     * Gets the {@linkplain #referenceMaps() frame reference map} for the {@code n}th stop in this target method of a
     * given type.
     *
     * Note that unless the reference maps are finalized, the value returned by this method may differ
     * from the value returned by a subsequent call to this method.
     *
     * @param stopType
     *                specifies the requested stop type
     * @param n
     *                denotes an value in the range {@code [0 .. numberOfStopPositions(stopType))}
     * @return the bit map denoting which frame slots contain object references at the specified stop in this target method
     * @throws IllegalArgumentException if {@code n < 0 || n>= numberOfStopPositions(stopType)}
     */
    public final ByteArrayBitMap frameReferenceMapFor(StopType stopType, int n) throws IllegalArgumentException {
        return frameReferenceMapFor(stopType.stopPositionIndex(this, n));
    }

    /**
     * Gets the number of leading bytes in {@link #referenceMaps()} encoding the frame reference maps for each {@linkplain #stopPositions() stop position}.
     * The remainder of the bytes in {@link #referenceMaps()} encodes the register reference maps for the safepoints.
     */
    public int frameReferenceMapsSize() {
        return frameReferenceMapSize * numberOfStopPositions();
    }

    /**
     * Gets the {@linkplain #referenceMaps() register reference map} for a given safepoint.
     *
     * Note that unless the reference maps are finalized, the value returned by this method may differ
     * from the value returned by a subsequent call to this method.
     *
     * @param safepointIndex a value between {@code [0 .. numberOfSafepoints())} denoting a safepoint
     * @return the bit map specifying which registers contain object references at the given safepoint position
     */
    public final ByteArrayBitMap registerReferenceMapFor(int safepointIndex) {
        final int registerReferenceMapSize = registerReferenceMapSize();
        // The register reference maps come after all the frame reference maps in _referenceMaps.
        final int start = frameReferenceMapsSize() + (registerReferenceMapSize * safepointIndex);
        return new ByteArrayBitMap(referenceMaps, start, registerReferenceMapSize);
    }


    /**
     * Gets the {@linkplain InlineDataDescriptor inline data descriptors} associated with this target method's code
     * encoded as a byte array in the format described {@linkplain InlineDataDescriptor here}.
     *
     * @return null if there are no inline data descriptors associated with this target method's code
     */
    public byte[] encodedInlineDataDescriptors() {
        return encodedInlineDataDescriptors;
    }

    /**
     * @see TargetJavaFrameDescriptor#compress(com.sun.max.collect.Sequence)
     */
    public final byte[] compressedJavaFrameDescriptors() {
        return compressedJavaFrameDescriptors;
    }

    /**
     * Gets the frame descriptor corresponding to a given stop index.
     *
     * @param stopIndex a value between 0 and {@link #numberOfStopPositions()}
     * @return the frame descriptor at {@code stopIndex} or null if there is no frame descriptors in this target method
     */
    public TargetJavaFrameDescriptor getJavaFrameDescriptor(int stopIndex) {
        return TargetJavaFrameDescriptor.get(this, stopIndex);
    }

    /**
     * Gets the bytecode locations for the inlining chain rooted at a given instruction pointer. The first bytecode
     * location in the returned sequence is the one at the closest position less or equal to the position denoted by
     * {@code instructionPointer}.
     *
     * @param instructionPointer a pointer to an instruction within this method
     * @return the bytecode locations for the inlining chain rooted at {@code instructionPointer}. This will be null if
     *         no bytecode location can be determined for {@code instructionPointer}.
     */
    public Iterator<? extends BytecodeLocation> getBytecodeLocationsFor(Pointer instructionPointer) {
        final TargetJavaFrameDescriptor targetFrameDescriptor = getJavaFrameDescriptorFor(instructionPointer);
        if (targetFrameDescriptor != null) {
            return targetFrameDescriptor.inlinedFrames();
        }
        return null;
    }

    /**
     * Gets the bytecode location for a given instruction pointer.
     *
     * @param instructionPointer a pointer to an instruction within this method
     * @return the bytecode location {@code instructionPointer}. This will be null if no bytecode location can be
     *         determined for {@code instructionPointer}.
     */
    public BytecodeLocation getBytecodeLocationFor(Pointer instructionPointer) {
        final Iterator<? extends BytecodeLocation> bytecodeLocationsFor = getBytecodeLocationsFor(instructionPointer);
        if (bytecodeLocationsFor != null && bytecodeLocationsFor.hasNext()) {
            return bytecodeLocationsFor.next();
        }
        return null;
    }

    /**
     * Gets the frame descriptor at or before a given instruction pointer. The returned frame descriptor is the one at
     * the closest position less or equal to the position denoted by {@code instructionPointer}.
     *
     * @param instructionPointer a pointer to an instruction within this method
     * @return the frame descriptor closest to the position denoted by {@code instructionPointer} or null if not frame
     *         descriptor can be determined for {@code instructionPointer}
     */
    public TargetJavaFrameDescriptor getJavaFrameDescriptorFor(Pointer instructionPointer) {
        if (stopPositions == null || compressedJavaFrameDescriptors == null) {
            return null;
        }
        int resultIndex = -1;
        int minDistance = Integer.MAX_VALUE;
        final int position = instructionPointer.minus(codeStart).toInt();
        for (int i = 0; i < numberOfStopPositions(); i++) {
            final int stopPosition = stopPosition(i);
            if (stopPosition <= position) {
                final int distance = position - stopPosition;
                if (distance < minDistance) {
                    minDistance = distance;
                    resultIndex = i;
                }
            }
        }
        if (resultIndex < 0) {
            return null;
        }
        return getJavaFrameDescriptor(resultIndex);
    }

    public final int numberOfDirectCalls() {
        return (directCallees == null) ? 0 : directCallees.length;
    }

    /**
     * @return class method actors referenced by direct call instructions, matched to the stop positions array above by array index
     */
    public final Object[] directCallees() {
        return directCallees;
    }

    /**
     * Gets the call entry point to be used for a direct call from this target method. By default, the
     * call entry point will be the one specified by the {@linkplain #abi() ABI} of this target method.
     * This models a direct call to another target method compiled with the same compiler as this target method.
     *
     * @param directCallIndex an index into the {@linkplain #directCallees() direct callees} of this target method
     */
    protected CallEntryPoint callEntryPointForDirectCall(int directCallIndex) {
        return abi().callEntryPoint();
    }

    public final int numberOfIndirectCalls() {
        return numberOfIndirectCalls;
    }

    public final int numberOfSafepoints() {
        return numberOfSafepoints;
    }

    /**
     * Gets the frame and register reference maps for this target method.
     *
     * Note that unless the reference maps are finalized, the value returned by this method may differ
     * from the value returned by a subsequent call to this method.
     *
     * The format of the returned byte array is described by the following pseudo C declaration:
     * <p>
     *
     * <pre>
     * referenceMaps {
     *     {
     *         u1 map[frameReferenceMapSize];
     *     } directCallFrameMaps[numberOfDirectCalls]
     *     {
     *         u1 map[frameReferenceMapSize];
     *     } inirectCallFrameMaps[numberOfIndirectCalls]
     *     {
     *         u1 map[frameReferenceMapSize];
     *     } safepointFrameMaps[numberOfSafepoints]
     *     {
     *         u1 map[registerReferenceMapSize];
     *     } safepointRegisterMaps[numberOfSafepoints];
     * }
     * </pre>
     */
    public final byte[] referenceMaps() {
        return referenceMaps;
    }

    /**
     * @return non-object data referenced by the machine code
     */
    public final byte[] scalarLiterals() {
        return scalarLiterals;
    }

    public final int numberOfScalarLiteralBytes() {
        return (scalarLiterals == null) ? 0 : scalarLiterals.length;
    }

    /**
     * @return object references referenced by the machine code
     */
    public final Object[] referenceLiterals() {
        return referenceLiterals;
    }

    public final int numberOfReferenceLiterals() {
        return (referenceLiterals == null) ? 0 : referenceLiterals.length;
    }

    /**
     * Gets the byte array containing the target-specific machine code of this target method.
     */
    public final byte[] code() {
        return code;
    }

    public final int codeLength() {
        return (code == null) ? 0 : code.length;
    }

    /**
     * Gets the address of the first instruction in this target method's {@linkplain #code() compiled code array}.
     * <p>
     * Needs {@linkplain DataPrototype#assignRelocationFlags() relocation}.
     */
    public final Pointer codeStart() {
        return codeStart;
    }

    @PROTOTYPE_ONLY
    public final void setCodeStart(Pointer codeStart) {
        this.codeStart = codeStart;
    }

    /**
     * Gets the size (in bytes) of the stack frame used for the local variables in
     * the method represented by this object. The stack pointer is decremented
     * by this amount when entering a method and is correspondingly incremented
     * by this amount when exiting a method.
     */
    public final int frameSize() {
        return frameSize;
    }

    /**
     * Gets the size of a single frame reference map encoded in this method's {@linkplain #referenceMaps() reference maps}.
     */
    public final int frameReferenceMapSize() {
        return frameReferenceMapSize;
    }

    /**
     * Gets a string representation of the reference map for each {@linkplain #stopPositions() stop} in this target method.
     */
    public String referenceMapsToString() {
        if (numberOfStopPositions() == 0) {
            return "";
        }
        final StringBuilder buf = new StringBuilder();
        final JavaStackFrameLayout layout = stackFrameLayout();
        final Slots slots = layout.slots();
        int safepointIndex = 0;
        final int firstSafepointStopIndex = numberOfDirectCalls() + numberOfIndirectCalls();
        for (int stopIndex = 0; stopIndex < numberOfStopPositions(); ++stopIndex) {
            final int stopPosition = stopPosition(stopIndex);
            buf.append(String.format("stop: index=%d, position=%d, type=%s%n", stopIndex, stopPosition,
                            stopIndex < numberOfDirectCalls() ? "direct call" :
                           (stopIndex < firstSafepointStopIndex ? "indirect call" : "safepoint")));
            int byteIndex = stopIndex * frameReferenceMapSize();
            final ByteArrayBitMap referenceMap = new ByteArrayBitMap(referenceMaps(), byteIndex, frameReferenceMapSize());
            buf.append(slots.toString(referenceMap));
            if (stopIndex >= firstSafepointStopIndex && registerReferenceMapSize() != 0) {
                // The register reference maps come after all the frame reference maps in _referenceMaps.
                byteIndex = frameReferenceMapsSize() + (registerReferenceMapSize() * safepointIndex);
                String referenceRegisters = "";
                buf.append("  register map:");
                for (int i = 0; i < registerReferenceMapSize(); i++) {
                    final byte refMapByte = referenceMaps[byteIndex];
                    buf.append(String.format(" 0x%x", refMapByte & 0xff));
                    if (refMapByte != 0) {
                        for (int bitIndex = 0; bitIndex < Bytes.WIDTH; bitIndex++) {
                            if (((refMapByte >>> bitIndex) & 1) != 0) {
                                referenceRegisters += "reg" + (bitIndex + (i * Bytes.WIDTH)) + " ";
                            }
                        }
                    }
                    byteIndex++;
                }
                if (!referenceRegisters.isEmpty()) {
                    buf.append(" { " + referenceRegisters + "}");
                }
                buf.append(String.format("%n"));
                ++safepointIndex;
            }
        }

        return buf.toString();
    }

    /**
     * Gets an object describing the layout of an activation frame created on the stack for a call to this target method.
     */
    public abstract JavaStackFrameLayout stackFrameLayout();

    public final TargetABI abi() {
        return abi;
    }

    /**
     * Gets the size of the reference map covering the registers.
     */
    public abstract int registerReferenceMapSize();

    /**
     * Assigns the arrays co-located in a {@linkplain CodeRegion code region} containing the machine code and related data.
     *
     * @param code the code
     * @param codeStart the address of the first element of {@code code}
     * @param scalarLiterals the scalar data referenced from {@code code}
     * @param referenceLiterals the reference data referenced from {@code code}
     */
    public final void setCodeArrays(byte[] code, Pointer codeStart, byte[] scalarLiterals, Object[] referenceLiterals) {
        this.scalarLiterals = scalarLiterals;
        this.referenceLiterals = referenceLiterals;
        this.code = code;
        this.codeStart = codeStart;
    }

    /**
     * Completes the definition of this target method as the result of compilation.
     *
     * @param catchRangePositions describes the {@linkplain #catchRangePositions() code ranges} covered by exception
     *            dispatchers
     * @param catchBlockPositions the positions of the {@linkplain #catchBlockPositions() exception dispatchers}
     * @param stopPositions the positions in this target method at which the locations of object references are
     *            precisely known
     * @param directCallees the positions in this target method of direct calls (e.g. calls to methods for which a
     *            compiled version available)
     * @param numberOfIndirectCalls the positions in this target method of register indirect calls (e.g. late binding
     *            calls, virtual/interface calls)
     * @param numberOfSafepoints the number of {@linkplain com.sun.max.vm.runtime.Safepoint safepoint} positions in this
     *            target method
     * @param referenceMaps the set of bits maps, one per stop position, describing the locations of object references.
     *            The format requirements of this data structure are explained {@linkplain #referenceMaps() here}.
     * @param scalarLiterals a byte array encoding the scalar data accessed by this target via code relative offsets
     * @param referenceLiterals an object array encoding the object references accessed by this target via code relative
     *            offsets
     * @param codeOrCodeBuffer the compiled code, either as a byte array, or as a {@code CodeBuffer} object
     * @param frameSize the amount of stack allocated for an activation frame during a call to this target method
     * @param abi the target ABI
     *
     * TODO: move ABI initialization to constructor
     */
    protected final void setGenerated(int[] stopPositions,
                                   byte[] compressedJavaFrameDescriptors,
                                   Object[] directCallees,
                                   int numberOfIndirectCalls,
                                   int numberOfSafepoints,
                                   byte[] referenceMaps,
                                   byte[] scalarLiterals,
                                   Object[] referenceLiterals,
                                   Object codeOrCodeBuffer,
                                   byte[] encodedInlineDataDescriptors,
                                   int frameSize,
                                   int frameReferenceMapSize,
                                   TargetABI abi) {

        assert !codeStart.isZero() : "Must call setCodeArrays() first";

        this.frameSize = frameSize;
        this.frameReferenceMapSize = frameReferenceMapSize;
        this.numberOfIndirectCalls = numberOfIndirectCalls;
        this.numberOfSafepoints = numberOfSafepoints;
        this.abi = abi;
        this.compressedJavaFrameDescriptors = compressedJavaFrameDescriptors;
        this.encodedInlineDataDescriptors = encodedInlineDataDescriptors;

        // TODO: (tw) reenable the assertion
//        assert checkReferenceMapSize(stopPositions, numberOfSafepoints, referenceMaps, frameReferenceMapSize);

        // copy the arrays into the target bundle
        this.stopPositions = stopPositions;
        this.directCallees = directCallees;
        this.referenceMaps = referenceMaps;
        if (scalarLiterals != null) {
            assert scalarLiterals.length != 0;
            System.arraycopy(scalarLiterals, 0, this.scalarLiterals, 0, this.scalarLiterals.length);
        } else {
            assert this.scalarLiterals == null;
        }
        if (referenceLiterals != null && referenceLiterals.length > 0) {
            System.arraycopy(referenceLiterals, 0, this.referenceLiterals, 0, this.referenceLiterals.length);
        }

        // now copy the code (or a code buffer) into the cell for the byte[]
        if (codeOrCodeBuffer instanceof byte[]) {
            System.arraycopy(codeOrCodeBuffer, 0, code, 0, code.length);
        } else if (codeOrCodeBuffer instanceof CodeBuffer) {
            final CodeBuffer codeBuffer = (CodeBuffer) codeOrCodeBuffer;
            codeBuffer.copyTo(code);
        } else {
            throw ProgramError.unexpected("byte[] or CodeBuffer required in TargetMethod.setGenerated()");
        }
    }

    private boolean checkReferenceMapSize(int[] stopPositions, int numberOfSafepoints, byte[] referenceMaps, int frameReferenceMapSize) {
        return referenceMaps == null || referenceMaps.length > 0 && (referenceMaps.length - (frameReferenceMapSize * stopPositions.length) == numberOfSafepoints * registerReferenceMapSize());
    }

    public final boolean isGenerated() {
        return code != null;
    }

    public final ClassMethodActor callSiteToCallee(Address callSite) {
        final int callOffset = callSite.minus(codeStart).toInt();
        for (int i = 0; i < numberOfStopPositions(); i++) {
            if (stopPosition(i) == callOffset && directCallees[i] instanceof ClassMethodActor) {
                return (ClassMethodActor) directCallees[i];
            }
        }
        throw FatalError.unexpected("could not find callee for call site: " + callSite.toHexString());
    }

    public abstract Address throwAddressToCatchAddress(boolean isTopFrame, Address throwAddress, Class<? extends Throwable> throwableClass);

    /**
     * Traces the metadata of the compiled code represented by this object. In particular, the
     * {@linkplain #traceExceptionHandlers(IndentWriter) exception handlers}, the
     * {@linkplain #traceDirectCallees(IndentWriter) direct callees}, the #{@linkplain #traceScalarBytes(IndentWriter, TargetBundle) scalar data},
     * the {@linkplain #traceReferenceLiterals(IndentWriter, TargetBundle) reference literals} and the address of the
     * array containing the {@linkplain #code() compiled code}.
     *
     * @param writer where the trace is written
     */
    public final void traceBundle(IndentWriter writer) {
        final TargetBundleLayout targetBundleLayout = TargetBundleLayout.from(this);
        writer.println("Layout:");
        writer.println(Strings.indent(targetBundleLayout.toString(), writer.indentation()));
        traceExceptionHandlers(writer);
        traceDirectCallees(writer);
        traceScalarBytes(writer, targetBundleLayout);
        traceReferenceLiterals(writer, targetBundleLayout);
        traceFrameDescriptors(writer);
        traceReferenceMaps(writer);
        writer.println("Code cell: " + targetBundleLayout.cell(start(), ArrayField.code).toString());
    }

    public abstract void traceExceptionHandlers(IndentWriter writer);

    /**
     * Traces the {@linkplain #directCallees() direct callees} of the compiled code represented by this object.
     *
     * @param writer where the trace is written
     */
    public final void traceDirectCallees(IndentWriter writer) {
        if (directCallees != null) {
            assert stopPositions != null && directCallees.length <= numberOfStopPositions();
            writer.println("Direct Calls: ");
            writer.indent();
            for (int i = 0; i < directCallees.length; i++) {
                writer.println(stopPosition(i) + " -> " + directCallees[i]);
            }
            writer.outdent();
        }
    }

    /**
     * Traces the {@linkplain #scalarLiterals() scalar data} addressed by the compiled code represented by this object.
     *
     * @param writer where the trace is written
     */
    public final void traceScalarBytes(IndentWriter writer, final TargetBundleLayout targetBundleLayout) {
        if (scalarLiterals != null) {
            writer.println("Scalars:");
            writer.indent();
            for (int i = 0; i < scalarLiterals.length; i++) {
                final Pointer pointer = targetBundleLayout.cell(start(), ArrayField.scalarLiterals).plus(ArrayField.scalarLiterals.arrayLayout.getElementOffsetInCell(i));
                writer.println("[" + pointer.toString() + "] 0x" + Integer.toHexString(scalarLiterals[i] & 0xFF) + "  " + scalarLiterals[i]);
            }
            writer.outdent();
        }
    }

    /**
     * Traces the {@linkplain #referenceLiterals() reference literals} addressed by the compiled code represented by this object.
     *
     * @param writer where the trace is written
     */
    public final void traceReferenceLiterals(IndentWriter writer, final TargetBundleLayout targetBundleLayout) {
        if (referenceLiterals != null) {
            writer.println("References: ");
            writer.indent();
            for (int i = 0; i < referenceLiterals.length; i++) {
                final Pointer pointer = targetBundleLayout.cell(start(), ArrayField.referenceLiterals).plus(ArrayField.referenceLiterals.arrayLayout.getElementOffsetInCell(i));
                writer.println("[" + pointer.toString() + "] " + referenceLiterals[i]);
            }
            writer.outdent();
        }
    }

    /**
     * Traces the {@linkplain #compressedJavaFrameDescriptors() frame descriptors} for the compiled code represented by this object.
     *
     * @param writer where the trace is written
     */
    public final void traceFrameDescriptors(IndentWriter writer) {
        if (compressedJavaFrameDescriptors != null) {
            writer.println("Frame Descriptors:");
            writer.indent();
            final IndexedSequence<TargetJavaFrameDescriptor> frameDescriptors = TargetJavaFrameDescriptor.inflate(compressedJavaFrameDescriptors);
            for (int stopIndex = 0; stopIndex < frameDescriptors.length(); ++stopIndex) {
                final TargetJavaFrameDescriptor frameDescriptor = frameDescriptors.get(stopIndex);
                final int stopPosition = stopPosition(stopIndex);
                writer.println(stopPosition + ": " + frameDescriptor);
            }
            writer.outdent();
        }
    }

    /**
     * Traces the {@linkplain #referenceMaps() reference maps} for the stops in the compiled code represented by this object.
     *
     * @param writer where the trace is written
     */
    public final void traceReferenceMaps(IndentWriter writer) {
        final String refmaps = referenceMapsToString();
        if (!refmaps.isEmpty()) {
            writer.println("Reference Maps:");
            writer.println(Strings.indent(refmaps, writer.indentation()));
        }
    }

    @Override
    public final String toString() {
        return (classMethodActor == null) ? description() : classMethodActor.format("%H.%n(%p)");
    }

    public final void trace(int level) {
        if (Trace.hasLevel(level)) {
            Trace.line(level, traceToString());
        }
    }

    public final String traceToString() {
        final ByteArrayOutputStream byteArrayOutputStream = new ByteArrayOutputStream();
        final IndentWriter writer = new IndentWriter(new OutputStreamWriter(byteArrayOutputStream));
        writer.println("target method: " + this);
        traceBundle(writer);
        writer.flush();
        if (MaxineVM.isPrototyping()) {
            Disassemble.disassemble(byteArrayOutputStream, this);
        }
        return byteArrayOutputStream.toString();
    }

    public Class<? extends IrTraceObserver> irTraceObserverType() {
        return IrTraceObserver.class;
    }

    public Word getEntryPoint(CallEntryPoint callEntryPoint) {
        return callEntryPoint.in(this);
    }

    public abstract void patchCallSite(int callOffset, Word callEntryPoint);

    public abstract void forwardTo(TargetMethod newTargetMethod);

    public final boolean isSafepointAt(Pointer instructionPointer) {
        final int position = instructionPointer.minus(codeStart()).toInt();
        for (int i = 0; i < numberOfSafepoints(); i++) {
            if (StopType.SAFEPOINT.stopPosition(this, i) == position) {
                return true;
            }
        }
        return false;
    }

    /**
     * Links all the calls from this target method to other methods for which the exact method actor is known. Linking a
     * call means patching the operand of a call instruction that specifies the address of the target code to call. In
     * the case of a callee for which there is no target code available (i.e. it has not yet been compiled or it has
     * been evicted from the code cache), the address of a {@linkplain StaticTrampoline static trampoline} is patched
     * into the call instruction.
     *
     * @return true if target code was available for all the direct callees
     */
    public final boolean linkDirectCalls() {
        boolean linkedAll = true;
        final Object[] directCallees = directCallees();
        if (directCallees != null) {
            for (int i = 0; i < directCallees.length; i++) {
                final int offset = getCallEntryOffset(directCallees[i], i);
                Object currentDirectCallee = directCallees[i];
                final TargetMethod callee = getTargetMethod(currentDirectCallee);
                if (callee == null) {
                    linkedAll = false;
                    patchCallSite(stopPosition(i), StaticTrampoline.codeStart().plus(offset));
                } else {
                    patchCallSite(stopPosition(i), callee.codeStart().plus(offset));
                }
            }
        }
        return linkedAll;
    }

    @PROTOTYPE_ONLY
    protected boolean isDirectCalleeInPrologue(int directCalleeIndex) {
        return false;
    }

    private TargetMethod getTargetMethod(Object o) {
        TargetMethod result = null;
        if (o instanceof ClassMethodActor) {
            result = CompilationScheme.Static.getCurrentTargetMethod((ClassMethodActor) o);
        } else if (o instanceof TargetMethod) {
            result = (TargetMethod) o;
        }
        return result;
    }

    private int getCallEntryOffset(Object callee, int index) {
        final CallEntryPoint callEntryPoint = callEntryPointForDirectCall(index);
        return callEntryPoint.offsetFromCalleeCodeStart();
    }

    /**
     * Links all the direct calls in this target method. Only calls within this target method's prologue are linked to
     * the target callee (if it's
     * {@linkplain CompilationScheme.Static#getCurrentTargetMethod(ClassMethodActor) available}). All other direct
     * calls are linked to a {@linkplain StaticTrampoline static trampoline}.
     *
     * @return true if all the direct callees in this target method's prologue were linked to a resolved target method
     */
    @PROTOTYPE_ONLY
    public final boolean linkDirectCallsInPrologue() {
        boolean linkedAll = true;
        final Object[] directCallees = directCallees();
        if (directCallees != null) {
            for (int i = 0; i < directCallees.length; i++) {
                final int offset = getCallEntryOffset(directCallees[i], i);
                final TargetMethod callee = getTargetMethod(directCallees[i]);
                if (!isDirectCalleeInPrologue(i)) {
                    patchCallSite(stopPosition(i), StaticTrampoline.codeStart().plus(offset));
                } else if (callee == null) {
                    linkedAll = false;
                    patchCallSite(stopPosition(i), StaticTrampoline.codeStart().plus(offset));
                } else {
                    patchCallSite(stopPosition(i), callee.codeStart().plus(offset));
                }
            }
        }
        return linkedAll;
    }

    /**
     * @return the safepoint index for the given instruction pointer or -1 if not found
     */
    public int findSafepointIndex(Pointer instructionPointer) {
        final Pointer firstInstructionPointer = codeStart();
        int safepointIndex = 0;
        for (int stopIndex = numberOfDirectCalls() + numberOfIndirectCalls(); stopIndex < numberOfStopPositions(); ++stopIndex) {
            if (firstInstructionPointer.plus(stopPosition(stopIndex)).equals(instructionPointer)) {
                return safepointIndex;
            }
            ++safepointIndex;
        }
        return -1;
    }

    /**
     * Gets the target code position for a machine code instruction address.
     *
     * @param instructionPointer
     *                an instruction pointer that may denote an instruction in this target method
     * @return the start position of the bytecode instruction that is implemented at the instruction pointer or
     *         -1 if {@code instructionPointer} denotes an instruction that does not correlate to any bytecode. This will
     *         be the case when {@code instructionPointer} is in the adapter frame stub code, prologue or epilogue.
     */
    public final int targetCodePositionFor(Pointer instructionPointer) {
        final int targetCodePosition = instructionPointer.minus(codeStart).toInt();
        if (targetCodePosition >= 0 && targetCodePosition < code.length) {
            return targetCodePosition;
        }
        return -1;
    }

    /**
     * Gets the position of the next call (direct or indirect) in this target method after a given position.
     *
     * @param targetCodePosition the position from which to start searching
     * @param nativeFunctionCall if {@code true}, then the search is refined to only consider
     *            {@linkplain #isNativeFunctionCall(int) native function calls}.
     *
     * @return -1 if the search fails
     */
    public int findNextCall(int targetCodePosition, boolean nativeFunctionCall) {
        if (stopPositions == null || targetCodePosition < 0 || targetCodePosition > code.length) {
            return -1;
        }

        int closestCallPosition = Integer.MAX_VALUE;
        final int numberOfCalls = numberOfDirectCalls() + numberOfIndirectCalls();
        for (int stopIndex = 0; stopIndex < numberOfCalls; stopIndex++) {
            final int callPosition = stopPosition(stopIndex);
            if (callPosition > targetCodePosition && callPosition < closestCallPosition && (!nativeFunctionCall || StopPositions.isNativeFunctionCall(stopPositions, stopIndex))) {
                closestCallPosition = callPosition;
            }
        }
        if (closestCallPosition != Integer.MAX_VALUE) {
            return closestCallPosition;
        }
        return -1;
    }

    /**
     * Gets the index of a stop position within this target method derived from a given instruction pointer. If the
     * instruction pointer is equal to a safepoint position, then the index in {@link #stopPositions()} of that
     * safepoint is returned. Otherwise, the index of the highest stop position that is less than or equal to the
     * (possibly adjusted) target code position
     * denoted by the instruction pointer is returned.  That is, if {@code instructionPointer} does not exactly match a
     * stop position 'p' for a direct or indirect call, then the index of the highest stop position less than
     * 'p' is returned.
     *
     * @return -1 if no stop index can be found for {@code instructionPointer}
     * @see #stopPositions()
     */
    public int findClosestStopIndex(Pointer instructionPointer, boolean adjustPcForCall) {
        final int targetCodePosition = targetCodePositionFor(instructionPointer);
        if (stopPositions == null || targetCodePosition < 0 || targetCodePosition > code.length) {
            return -1;
        }

        // Direct calls come first, followed by indirect calls and safepoints in the stopPositions array.

        // Check for matching safepoints first
        for (int i = numberOfDirectCalls() + numberOfIndirectCalls(); i < numberOfStopPositions(); i++) {
            if (stopPosition(i) == targetCodePosition) {
                return i;
            }
        }

        // Since this is not a safepoint, it must be a call.

        final int adjustedTargetCodePosition;
        if (adjustPcForCall && compilerScheme.vmConfiguration().platform().processorKind.instructionSet.offsetToReturnPC == 0) {
            // targetCodePostion is the instruction after the call (which might be another call).
            // We need the find the call at which we actually stopped.
            adjustedTargetCodePosition = targetCodePosition - 1;
        } else {
            adjustedTargetCodePosition = targetCodePosition;
        }

        int stopIndexWithClosestPosition = -1;
        for (int i = numberOfDirectCalls() - 1; i >= 0; --i) {
            final int directCallPosition = stopPosition(i);
            if (directCallPosition <= adjustedTargetCodePosition) {
                if (directCallPosition == adjustedTargetCodePosition) {
                    return i; // perfect match; no further searching needed
                }
                stopIndexWithClosestPosition = i;
                break;
            }
        }

        // It is not enough that we find the first matching position, since there might be a direct as well as an indirect call before the instruction pointer
        // so we find the closest one. This can be avoided if we sort the stopPositions array first, but the runtime cost of this is unknown.
        for (int i = numberOfDirectCalls() + numberOfIndirectCalls() - 1; i >= numberOfDirectCalls(); i--) {
            final int indirectCallPosition = stopPosition(i);
            if (indirectCallPosition <= adjustedTargetCodePosition && (stopIndexWithClosestPosition < 0 || indirectCallPosition > stopPosition(stopIndexWithClosestPosition))) {
                stopIndexWithClosestPosition = i;
                break;
            }
        }

        return stopIndexWithClosestPosition;
    }

<<<<<<< HEAD
    public boolean contains(Builtin builtin, boolean defaultResult) {
        return defaultResult;
    }

    public int count(Builtin builtin, int defaultResult) {
        return defaultResult;
    }

=======
>>>>>>> 4a2689ab
    /**
     * Computes the number of bytes required for the reference maps of a target method.
     *
     * @param numberOfDirectCalls
     * @param numberOfIndirectCalls
     * @param numberOfSafepoints
     * @param frameReferenceMapSize
     * @param registerReferenceMapSize
     * @return
     */
    public static int computeReferenceMapsSize(int numberOfDirectCalls, int numberOfIndirectCalls, int numberOfSafepoints, int frameReferenceMapSize, int registerReferenceMapSize) {
        final int numberOfStopPositions = numberOfDirectCalls + numberOfIndirectCalls + numberOfSafepoints;
        if (numberOfStopPositions != 0) {
            // NOTE: number of safepoints is counted twice due to the need for a register map.
            return (numberOfStopPositions * frameReferenceMapSize) + (numberOfSafepoints * registerReferenceMapSize);
        }
        return 0;
    }

    public boolean prepareFrameReferenceMap(StackReferenceMapPreparer stackReferenceMapPreparer, Pointer instructionPointer, Pointer refmapFramePointer, Pointer operandStackPointer, int offsetToFirstParameter) {
        return stackReferenceMapPreparer.prepareFrameReferenceMap(this, instructionPointer, refmapFramePointer, operandStackPointer, offsetToFirstParameter);
    }
}<|MERGE_RESOLUTION|>--- conflicted
+++ resolved
@@ -996,17 +996,6 @@
         return stopIndexWithClosestPosition;
     }
 
-<<<<<<< HEAD
-    public boolean contains(Builtin builtin, boolean defaultResult) {
-        return defaultResult;
-    }
-
-    public int count(Builtin builtin, int defaultResult) {
-        return defaultResult;
-    }
-
-=======
->>>>>>> 4a2689ab
     /**
      * Computes the number of bytes required for the reference maps of a target method.
      *
