--- conflicted
+++ resolved
@@ -254,13 +254,8 @@
                     FatalError.check(!targetMethod.classMethodActor().isTrapStub(), "Cannot have a trap in the trapStub");
                     final TrapStateAccess trapStateAccess = TrapStateAccess.instance();
                     if (Trap.Number.isImplicitException(trapStateAccess.getTrapNumber(trapState))) {
-<<<<<<< HEAD
-                        Class<? extends Throwable> throwableClass = Trap.Number.getImplicitExceptionClass(trapStateAccess.getTrapNumber(trapState));
+                        Class<? extends Throwable> throwableClass = Trap.Number.toImplicitExceptionClass(trapStateAccess.getTrapNumber(trapState));
                         final Address catchAddress = targetMethod.throwAddressToCatchAddress(isTopFrame, trapStateAccess.getInstructionPointer(trapState), throwableClass);
-=======
-                        Class<? extends Throwable> throwableClass = Trap.Number.toImplicitExceptionClass(trapStateAccess.getTrapNumber(trapState));
-                        final Address catchAddress = targetMethod.throwAddressToCatchAddress(trapStateAccess.getInstructionPointer(trapState), throwableClass);
->>>>>>> febad6b3
                         if (catchAddress.isZero()) {
                             // An implicit exception occurred but not in the scope of a local exception handler.
                             // Thus, execution will not resume in this frame and hence no GC roots need to be scanned.
@@ -276,13 +271,8 @@
                         trapState = AMD64TrapStateAccess.getTrapStateFromRipPointer(ripPointer);
                         stackFrameWalker.setTrapState(trapState);
                         if (Trap.Number.isImplicitException(trapStateAccess.getTrapNumber(trapState))) {
-<<<<<<< HEAD
-                            Class<? extends Throwable> throwableClass = Trap.Number.getImplicitExceptionClass(trapStateAccess.getTrapNumber(trapState));
+                            Class<? extends Throwable> throwableClass = Trap.Number.toImplicitExceptionClass(trapStateAccess.getTrapNumber(trapState));
                             final Address catchAddress = targetMethod.throwAddressToCatchAddress(isTopFrame, trapStateAccess.getInstructionPointer(trapState), throwableClass);
-=======
-                            Class<? extends Throwable> throwableClass = Trap.Number.toImplicitExceptionClass(trapStateAccess.getTrapNumber(trapState));
-                            final Address catchAddress = targetMethod.throwAddressToCatchAddress(trapStateAccess.getInstructionPointer(trapState), throwableClass);
->>>>>>> febad6b3
                             if (catchAddress.isZero()) {
                                 // An implicit exception occurred but not in the scope of a local exception handler.
                                 // Thus, execution will not resume in this frame and hence no GC roots need to be scanned.
