--- conflicted
+++ resolved
@@ -394,21 +394,8 @@
         VMConfiguration config = vmConfig();
         packageLoader = new PrototypePackageLoader(HOSTED_BOOT_CLASS_LOADER, HOSTED_BOOT_CLASS_LOADER.classpath());
         theJavaPrototype = this;
-<<<<<<< HEAD
-        MaxineVM.setTarget(new MaxineVM(vmConfiguration));
-        vmConfiguration.loadAndInstantiateSchemes(true);
-
-        assert MaxineVM.target().configuration == vmConfiguration;
-        Trace.line(1, "Host VM configuration:");
-        Trace.line(1, MaxineVM.host().configuration);
-        Trace.line(1, "Target VM configuration:");
-        Trace.line(1, MaxineVM.target().configuration);
-        Trace.line(1, "JDK: " + System.getProperty("java.version"));
-        Trace.line(1);
-=======
 
         MaxineVM.set(new MaxineVM(config));
->>>>>>> 924e2e2d
 
         if (Trace.hasLevel(1)) {
             PrintStream out = Trace.stream();
