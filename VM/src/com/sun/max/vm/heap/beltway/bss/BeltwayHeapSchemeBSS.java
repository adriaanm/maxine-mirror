/*
 * Copyright (c) 2007 Sun Microsystems, Inc.  All rights reserved.
 *
 * Sun Microsystems, Inc. has intellectual property rights relating to technology embodied in the product
 * that is described in this document. In particular, and without limitation, these intellectual property
 * rights may include one or more of the U.S. patents listed at http://www.sun.com/patents and one or
 * more additional patents or pending patent applications in the U.S. and in other countries.
 *
 * U.S. Government Rights - Commercial software. Government users are subject to the Sun
 * Microsystems, Inc. standard license agreement and applicable provisions of the FAR and its
 * supplements.
 *
 * Use is subject to license terms. Sun, Sun Microsystems, the Sun logo, Java and Solaris are trademarks or
 * registered trademarks of Sun Microsystems, Inc. in the U.S. and other countries. All SPARC trademarks
 * are used under license and are trademarks or registered trademarks of SPARC International, Inc. in the
 * U.S. and other countries.
 *
 * UNIX is a registered trademark in the U.S. and other countries, exclusively licensed through X/Open
 * Company, Ltd.
 */
package com.sun.max.vm.heap.beltway.bss;

import com.sun.max.annotate.*;
import com.sun.max.profile.*;
import com.sun.max.unsafe.*;
import com.sun.max.vm.*;
import com.sun.max.vm.heap.*;
import com.sun.max.vm.heap.beltway.*;
import com.sun.max.vm.heap.beltway.profile.*;
import com.sun.max.vm.reference.*;
import com.sun.max.vm.tele.*;

/**
 * Heap scheme for a semi-space beltway collector. Use a single belt with two increments, each allocated half of the total heap space.
 * @author Christos Kotselidis
 */

public class BeltwayHeapSchemeBSS extends BeltwayHeapScheme {

    private static int[] DEFAULT_BELT_HEAP_PERCENTAGE = new int[] {50, 50};
    protected static BeltwaySSCollector beltCollectorBSS = new BeltwaySSCollector();

    public BeltwayHeapSchemeBSS(VMConfiguration vmConfiguration) {
        super(vmConfiguration);
    }

    @Override
    protected int [] defaultBeltHeapPercentage() {
        return DEFAULT_BELT_HEAP_PERCENTAGE;
    }

    @Override
    public void initialize(MaxineVM.Phase phase) {
        super.initialize(phase);
        if (phase == MaxineVM.Phase.PRISTINE) {
            InspectableHeapInfo.registerMemoryRegions(getToSpace(), getFromSpace());
<<<<<<< HEAD
        } else if (phase == MaxineVM.Phase.STARTING) {
            collectorThread = new BeltwayStopTheWorldDaemon("GC", beltCollector);
            collectorThread.start();
=======
>>>>>>> 2ed3fe89
        } else if (phase == MaxineVM.Phase.RUNNING) {
            beltCollectorBSS.setBeltwayHeapScheme(this);
            beltCollector.setRunnable(beltCollectorBSS);
            heapVerifier.initialize(this);
            heapVerifier.getRootsVerifier().setFromSpace(beltManager.getApplicationHeap());
            heapVerifier.getRootsVerifier().setToSpace(getToSpace());
            HeapTimer.initializeTimers(Clock.SYSTEM_MILLISECONDS, "TotalGC", "Clear", "RootScan", "BootHeapScan", "CodeScan", "Scavenge");
        }
    }

    public Belt getFromSpace() {
        return beltManager.getBelt(0);
    }

    public Belt getToSpace() {
        return beltManager.getBelt(1);
    }

    public synchronized boolean collectGarbage(Size requestedFreeSpace) {
        if (outOfMemory) {
            return false;
        }
        collectorThread.execute();
        if (immediateFreeSpace().greaterEqual(requestedFreeSpace)) {
            return true;
        }
        return false;
    }

    @INLINE(override = true)
    @NO_SAFEPOINTS("TODO")
    public Pointer allocate(Size size) {
        if (!MaxineVM.isRunning()) {
            return bumpAllocateSlowPath(getFromSpace(), size);
        }
        if (BeltwayConfiguration.useTLABS) {
            return tlabAllocate(getFromSpace(), size);
        }
        return heapAllocate(getFromSpace(), size);
    }

    private Size immediateFreeSpace() {
        return getFromSpace().end().minus(getFromSpace().getAllocationMark()).asSize();
    }

    @Override
    public boolean contains(Address address) {
        return address.greaterEqual(Heap.bootHeapRegion.start()) && address.lessEqual(BeltwayConfiguration.getApplicationHeapEndAddress());
    }

    @INLINE(override = true)
    public void writeBarrier(Reference from, Reference to) {
        // do nothing.
    }
}<|MERGE_RESOLUTION|>--- conflicted
+++ resolved
@@ -54,12 +54,6 @@
         super.initialize(phase);
         if (phase == MaxineVM.Phase.PRISTINE) {
             InspectableHeapInfo.registerMemoryRegions(getToSpace(), getFromSpace());
-<<<<<<< HEAD
-        } else if (phase == MaxineVM.Phase.STARTING) {
-            collectorThread = new BeltwayStopTheWorldDaemon("GC", beltCollector);
-            collectorThread.start();
-=======
->>>>>>> 2ed3fe89
         } else if (phase == MaxineVM.Phase.RUNNING) {
             beltCollectorBSS.setBeltwayHeapScheme(this);
             beltCollector.setRunnable(beltCollectorBSS);
