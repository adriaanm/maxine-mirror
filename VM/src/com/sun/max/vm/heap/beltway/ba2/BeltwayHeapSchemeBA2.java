--- conflicted
+++ resolved
@@ -55,12 +55,8 @@
             adjustedCardTableAddress = BeltwayCardRegion.adjustedCardTableBase(cardRegion.cardTableBase().asPointer());
             beltManager.swapBelts(getMatureSpace(), getNurserySpace());
             getMatureSpace().setExpandable(true);
-<<<<<<< HEAD
             tlabAllocationBelt = getNurserySpace();
-            InspectableHeapInfo.registerMemoryRegions(getNurserySpace(), getMatureSpace());
-=======
             InspectableHeapInfo.init(getNurserySpace(), getMatureSpace());
->>>>>>> ca14f575
             collectorThread.start();
         } else if (phase == MaxineVM.Phase.RUNNING) {
             beltCollectorBA2.setBeltwayHeapScheme(this);
