/*
 * Copyright (c) 2007 Sun Microsystems, Inc.  All rights reserved.
 *
 * Sun Microsystems, Inc. has intellectual property rights relating to technology embodied in the product
 * that is described in this document. In particular, and without limitation, these intellectual property
 * rights may include one or more of the U.S. patents listed at http://www.sun.com/patents and one or
 * more additional patents or pending patent applications in the U.S. and in other countries.
 *
 * U.S. Government Rights - Commercial software. Government users are subject to the Sun
 * Microsystems, Inc. standard license agreement and applicable provisions of the FAR and its
 * supplements.
 *
 * Use is subject to license terms. Sun, Sun Microsystems, the Sun logo, Java and Solaris are trademarks or
 * registered trademarks of Sun Microsystems, Inc. in the U.S. and other countries. All SPARC trademarks
 * are used under license and are trademarks or registered trademarks of SPARC International, Inc. in the
 * U.S. and other countries.
 *
 * UNIX is a registered trademark in the U.S. and other countries, exclusively licensed through X/Open
 * Company, Ltd.
 */
package com.sun.max.vm.heap.beltway;

import com.sun.max.annotate.*;
import com.sun.max.unsafe.*;

/**
 * This class is a generic Heap Scheme Configuration class.
 * @author Christos Kotselidis
 */
public class BeltwayHeapSchemeConfiguration {

<<<<<<< HEAD
    protected static Address _applicationHeapStartAddress;
    protected static Size _applicationHeapMaxSize;
=======
    protected static Address applicationHeapStartAddress;
    protected static Address applicationHeapEndAddress;

    protected static Size applicationHeapMaxSize;
>>>>>>> c9d6f6f5

    public static final Size TLAB_SIZE = BeltwayCardRegion.cardSize().times(512).asSize();
    public static final Size GC_TLAB_SIZE = BeltwayCardRegion.cardSize().times(1).asSize();
    public static final int ALIGNMENT = BeltwayCardRegion.cardSize().toInt();

    public BeltwayHeapSchemeConfiguration(Address applicationHeapStartAddress, Size applicationHeapMaxSize) {
        BeltwayHeapSchemeConfiguration.applicationHeapStartAddress = applicationHeapStartAddress;
        BeltwayHeapSchemeConfiguration.applicationHeapMaxSize = applicationHeapMaxSize;
    }

    @INLINE
    public static Address getApplicationHeapStartAddress() {
        return applicationHeapStartAddress;
    }

    @INLINE
    public static void setHeapStartStartAddress(Address address) {
        applicationHeapStartAddress = address;
    }

    @INLINE
    public static Address getApplicationHeapEndAddress() {
        return applicationHeapStartAddress.plus(applicationHeapMaxSize);
    }

    @INLINE
    public static Size getUsableMemory() {
        return applicationHeapMaxSize.dividedBy(2);
    }

    @INLINE
    public static Size getCopyReserveMemory() {
        return applicationHeapMaxSize.minus(getUsableMemory());
    }

    @INLINE
    public static Size getMaxHeapSize() {
        return applicationHeapMaxSize;
    }
}<|MERGE_RESOLUTION|>--- conflicted
+++ resolved
@@ -29,15 +29,8 @@
  */
 public class BeltwayHeapSchemeConfiguration {
 
-<<<<<<< HEAD
-    protected static Address _applicationHeapStartAddress;
-    protected static Size _applicationHeapMaxSize;
-=======
     protected static Address applicationHeapStartAddress;
-    protected static Address applicationHeapEndAddress;
-
     protected static Size applicationHeapMaxSize;
->>>>>>> c9d6f6f5
 
     public static final Size TLAB_SIZE = BeltwayCardRegion.cardSize().times(512).asSize();
     public static final Size GC_TLAB_SIZE = BeltwayCardRegion.cardSize().times(1).asSize();
