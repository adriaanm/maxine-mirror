--- conflicted
+++ resolved
@@ -40,14 +40,7 @@
     // The List of Belts used
     private static final List<Belt> belts = new ArrayList<Belt>();
 
-<<<<<<< HEAD
-    private static Belt _applicationHeap = new Belt();
-=======
-    // The beltSize, currently static, but it will change in Appel style GCs
-    private static Size beltSize;
-
     private static Belt applicationHeap = new Belt();
->>>>>>> c9d6f6f5
 
     private static Belt tempBelt = new Belt();
 
@@ -122,14 +115,6 @@
     }
 
     @INLINE
-<<<<<<< HEAD
-=======
-    public Size getBeltSize() {
-        return beltSize;
-    }
-
-    @INLINE
->>>>>>> c9d6f6f5
     public Address getEnd() {
         return belts.get(BeltwayConfiguration.getNumberOfBelts() - 1).end();
     }
