/*
 * Copyright (c) 2007 Sun Microsystems, Inc.  All rights reserved.
 *
 * Sun Microsystems, Inc. has intellectual property rights relating to technology embodied in the product
 * that is described in this document. In particular, and without limitation, these intellectual property
 * rights may include one or more of the U.S. patents listed at http://www.sun.com/patents and one or
 * more additional patents or pending patent applications in the U.S. and in other countries.
 *
 * U.S. Government Rights - Commercial software. Government users are subject to the Sun
 * Microsystems, Inc. standard license agreement and applicable provisions of the FAR and its
 * supplements.
 *
 * Use is subject to license terms. Sun, Sun Microsystems, the Sun logo, Java and Solaris are trademarks or
 * registered trademarks of Sun Microsystems, Inc. in the U.S. and other countries. All SPARC trademarks
 * are used under license and are trademarks or registered trademarks of SPARC International, Inc. in the
 * U.S. and other countries.
 *
 * UNIX is a registered trademark in the U.S. and other countries, exclusively licensed through X/Open
 * Company, Ltd.
 */
package com.sun.max.vm.heap.gcx;

import static com.sun.max.vm.VMOptions.*;

import com.sun.max.annotate.*;
import com.sun.max.lang.*;
import com.sun.max.memory.*;
import com.sun.max.unsafe.*;
import com.sun.max.util.timer.*;
import com.sun.max.vm.*;
import com.sun.max.vm.actor.holder.*;
import com.sun.max.vm.code.*;
import com.sun.max.vm.grip.*;
import com.sun.max.vm.heap.*;
import com.sun.max.vm.layout.*;
import com.sun.max.vm.runtime.*;

/**
 * A marking algorithm that uses a tricolor mark-bitmap with a fixed-size marking stack, an (optional) rescan map, and a
 * finger. The tricolor mark-bitmap encodes three colors using two consecutive bits but consumes as much space overhead as
 * a single-bit mark bitmap, thanks to padding rare tiny objects to guarantee two color bits for every objects.
 * Tracing algorithm uses a single-bit mark bitmap and a fairly large marking stack (from several thousands of references, up
 * hundreds of thousands of references). The reason for the large marking stack is that if this one overflows, tracing must
 * rescan the heap starting from leftmost reference that was on the stack, and must visit every marked object from that point,
 * thus revisiting many objects. The cost of rescan is so overwhelming that a very large marking stack is used to avoid
 * this possibility. The reason for the blind rescan is that with a single bit, one cannot distinguish visited (black) objects from
 * unvisited but live (grey) objects.
 *
 * Every bit maps to a fixed chunk of heap such that every object's first words coincide with one fixed chunk.
 *  Almost all objects have a size larger than the size of a single chunk covered by one bit. Those that don't
 *  (called tiny objects) are segregated or padded (i.e., the heap allocate them the required space to cover 2 bits of the mark bitmap).
 *  Maxine currently aligns objects on a 8-byte word boundary, uses 8-bytes words, and uses a two-words header.
 *
 * The following choices are considered:
 * - each bit corresponds to a single word of the heap; Every object is thus guaranteed two-bit; the mark bitmap consumes 16 Kb
 * per Mb of heap.
 * - each bit corresponds to two Words of the heap; Every object larger that 3 words occupies 2 chunks. With this design,
 * the smallest objects can only be allocated 1 bit. Since such objects are generally rare they can be treated
 * specially: e.g., padded to be associated with two bits, or segregated to be allocated in an area covered by a one bit
 * bitmap. Padding is simpler as it allows a unique bitmaps. Maxine's current 8-byte alignment raises another problem
 * with this approach: a chunk can be shared by two objects. This complicates finding the "origin" of an object. The solution
 * is to require objects to be chunk-aligned (i.e., 16-byte aligned) potentially wasting heap space. This would make the
 * mark bitmap consumes 8 Kb / Mb of heap.
 *
 * Which solution is best depends on the amount of space wasted by the 2-words alignment requirement, compared to bitmap
 * space saved. A larger grain also means less time to scan the bitmap. We leave this choice to the heap implementation
 * / collector, which is responsible for aligning object and dealing with small object. For simplicity, we begin here
 * with the first alternative (1 bit per word).
 *
 * Finally, note that in both cases, the first bit of a color may be either an odd or an even bit, and a color may span
 * two bitmaps words. This complicates color search/update operation. A heap allocator may arrange for guaranteeing that
 * an object marks never span a bitmap word by padding a dead object before (Dead objects are special instance of Object
 * whose size is strictly 2 words, regardless of other rules for dealing with tiny objects).
 *
 * An other alternative is to exploit location of an object with respect to the current cursor on the mark bitmap:
 * since object located after the cursor aren't visited yet, we can use the black mark for marking these grey
 * (i.e., an object with the black mark set is black only if located before the finger). In this case, the grey mark is really only used
 * on overflow of the mark stack.
 *
 * This class enables both designs, and provides generic bitmap manipulation that understands color coding and
 * color-oriented operations (i.e., searching grey or black mark, etc.). It provides fast and slow variant of
 * operations, wherein the fast variant assumes that a color never span a bitmap word. The GC is responsible for
 * guaranteeing this property when it uses the fast variant.
 *
 * @author Laurent Daynes
 */
public class TricolorHeapMarker implements MarkingStack.OverflowHandler {

    // The color encoding is chosen to optimize the mark bitmaps.
    // The tracing algorithm primarily search for grey objects, 64-bits at a time.
    // By encoding black as 10 and grey as 11, a fast and common way to
    // determine if a 64-bit words holds any grey objects is to compare w & (w <<1).
    // A bit pattern with only black and white objects will result in a 0, whereas a
    // bit pattern with at least one grey object will yield a non zero result, with the
    // leading bit indicating the position of a first grey object.

    // The encoding below follows the following convention:
    // [Heap position] [bitmap word] [bit index in bitmap word].
    // Word 0  0 0
    // Word 1  0 1
    // Word 63 0 63
    // Word 64 1 0
    // Word 65 1 1
    // ...
    // This means that the leading bit of a color is always at a lower position in a bitmap word.
    // Iterating over a word of the bitmap goes from low order bit to high order bit.
    // A mark in the color map is always identified by the bit index of the leading bit.

    /**
     * 2-bit mark for white object (00).
     */
    static final long WHITE = 0L;
    /**
     * 2-bit mark for black object (01).
     */
    static final long BLACK = 1L;
    /**
     * 2-bit mark for grey objects (11).
     */
    static final long GREY = 3L;
    /**
     * Invalid 2-bit mark pattern (10).
     */
    static final long INVALID = 2L;

    static final long COLOR_MASK = 3L;

    static final int LAST_BIT_INDEX_IN_WORD = Word.width() - 1;

    static final int bitIndexInWordMask = LAST_BIT_INDEX_IN_WORD;


    static final VMBooleanXXOption useRescanMapOption =
        register(new VMBooleanXXOption("-XX:+", "UseRescanMap", "Use a rescan map when recovering from mark stack overflow"),
                        MaxineVM.Phase.PRISTINE);

    static final VMBooleanXXOption useDeepMarkStackFlushOption =
        register(new VMBooleanXXOption("-XX:+", "UseDeepMarkStackFlush", "Visit flushed cells and mark their reference grey when flushing the mark stack"),
                        MaxineVM.Phase.PRISTINE);

    /**
     * Return the index within a word of the bit index.
     *
     * @param bitIndex
     * @return
     */
    @INLINE
    static final int bitIndexInWord(int bitIndex) {
        return bitIndex & bitIndexInWordMask;
    }

    @INLINE
    static final long bitmaskFor(int bitIndex) {
        return 1L << bitIndexInWord(bitIndex);
    }

    static final void printVisitedCell(Address cell, String message) {
        final boolean lockDisabledSafepoints = Log.lock();
        Log.print(message);
        Log.println(cell);
        Log.unlock(lockDisabledSafepoints);
    }

    /**
     * Number of bytes covered by each bit of the bitmaps. Must be a power of 2 of a number of words.
     */
    final int wordsCoveredPerBit;

    /**
     * Log 2 of the number of bytes covered by a bit. Used to compute bit index in the color map from address.
     */
    final int log2BytesCoveredPerBit;
    /**
     * Log 2 to get bitmap word index from an address.
     */
    final int log2BitmapWord;

    /**
     * Start of the heap area covered by the mark bitmap.
     */
    Address coveredAreaStart;

    /**
     * End of the heap area covered by the mark bitmap.
     */
    Address coveredAreaEnd;

    /**
     * Finger that points to the rightmost visited (black) object.
     */
    private Pointer blackFinger;

    /**
     * Rightmost marked position.
     */
    private Pointer blackRightmost;

    @INLINE
    public final boolean isCovered(Address address) {
        return address.greaterEqual(coveredAreaStart) && address.lessThan(coveredAreaEnd);
    }

    /**
     * Base of the bitmap biased with offset to the first word's bit. For fast-computing of heap word's color index in
     * the color map.
     */
    Address biasedBitmapBase;

    /**
     * Memory where the color map is stored.
     */
    final MemoryRegion colorMap;

    /**
     * Shortcut to colorMap.start() for fast bitmap operation.
     */
    private Address base;

    /**
     * The marking stack.
     */
    final MarkingStack markingStack;

    private final TimerMetric rootScanTimer = new TimerMetric(new SingleUseTimer(HeapScheme.GC_TIMING_CLOCK));
    private final TimerMetric bootHeapScanTimer = new TimerMetric(new SingleUseTimer(HeapScheme.GC_TIMING_CLOCK));
    private final TimerMetric codeScanTimer = new TimerMetric(new SingleUseTimer(HeapScheme.GC_TIMING_CLOCK));
    private final TimerMetric immortalSpaceScanTimer = new TimerMetric(new SingleUseTimer(HeapScheme.GC_TIMING_CLOCK));
    private final TimerMetric heapMarkingTimer = new TimerMetric(new SingleUseTimer(HeapScheme.GC_TIMING_CLOCK));
    private final TimerMetric recoveryScanTimer = new TimerMetric(new SingleUseTimer(HeapScheme.GC_TIMING_CLOCK));

    /**
     * Counter of the number of recovery overflow scheduled during the current mark. For statistics purposes.
     */
    private int totalRecoveryScanCount = 0;
    private long totalRecoveryElapsedTime = 0L;

    private boolean traceGCTimes = false;

    private void startTimer(Timer timer) {
        if (traceGCTimes) {
            timer.start();
        }
    }
    private void stopTimer(Timer timer) {
        if (traceGCTimes) {
            timer.stop();
        }
    }

    public void reportLastElapsedTimes() {
        Log.print("root scan=");
        Log.print(rootScanTimer.getLastElapsedTime());
        Log.print(", boot heap scan=");
        Log.print(bootHeapScanTimer.getLastElapsedTime());
        Log.print(", code scan=");
        Log.print(codeScanTimer.getLastElapsedTime());
        Log.print(", marking=");
        Log.print(heapMarkingTimer.getLastElapsedTime());
        Log.print(", marking stack overflow (");
        Log.print(recoveryScanTimer.getCount());
        Log.print(") =");
        Log.print(recoveryScanTimer.getElapsedTime());
    }

    public void reportTotalElapsedTimes() {
        Log.print("root scan=");
        Log.print(rootScanTimer.getElapsedTime());
        Log.print(", boot heap scan=");
        Log.print(bootHeapScanTimer.getElapsedTime());
        Log.print(", code scan=");
        Log.print(codeScanTimer.getElapsedTime());
        Log.print(", marking=");
        Log.print(heapMarkingTimer.getElapsedTime());
        Log.print(", marking stack overflow (");
        Log.print(totalRecoveryScanCount);
        Log.print(") =");
        Log.print(totalRecoveryElapsedTime);
    }

    /**
     * Return the size in bytes required for a tricolor mark bitmap to cover a contiguous
     * heap area of the specified size.
     *
     * @param coveredAreaSize the size in bytes of the heap area covered by the tricolor mark bitmap
     * @return the size a tricolor mark bitmap should have to cover the specified area size.
     */
    Size bitmapSize(Size coveredAreaSize) {
        // The mark bitmap uses a single bit to cover wordsCoveredPerBit words.
        // num bits in bitmaps = coveredAreaSize >> log2BytesCoveredPerBit
        // bitmap size in bytes = num bits >> log2numberOfBits per byte
        FatalError.check(coveredAreaSize.isWordAligned(), "Area covered by a mark bitmap must be word aligned");
        return coveredAreaSize.unsignedShiftedRight(log2BytesCoveredPerBit + WordWidth.BITS_8.log2numberOfBits);
    }


    /**
     * Returns max amount of memory needed for a max heap size.
     * Let the HeapScheme decide where to allocate.
     *
     * @param maxHeapSize the maximum size, in bytes, of the heap
     * @return
     */
    public Size memoryRequirement(Size maxHeapSize) {
        return bitmapSize(maxHeapSize);
    }

    public void setCoveredArea(Address start, Address end) {
        coveredAreaStart = start;
        coveredAreaEnd = end;
    }

    /**
     *
     */
    public TricolorHeapMarker(int wordsCoveredPerBit) {
        this.wordsCoveredPerBit = wordsCoveredPerBit;
        log2BytesCoveredPerBit = Word.widthValue().log2numberOfBytes + Integer.numberOfTrailingZeros(wordsCoveredPerBit);
        assert wordsCoveredPerBit * Word.widthValue().numberOfBytes == 1 << log2BytesCoveredPerBit;
        log2BitmapWord = log2BytesCoveredPerBit + Word.widthValue().log2numberOfBits;
        colorMap = new MemoryRegion("Mark Bitmap");
        markingStack = new MarkingStack();
        markingStack.setOverflowHandler(this);
    }

    /**
     * Initialize a tricolor mark bitmap for the covered area. The mark-bitmap is generated at VM startup.
     *
     * @param bitmapStorage
     * @param coveredArea
     */
    public void initialize(Address start, Address end, Address bitmapStorage, Size bitmapSize) {
        if (MaxineVM.isDebug()) {
            Size coveredAreaSize = end.minus(start).asSize();
            FatalError.check(bitmapSize.toLong() >= bitmapSize(coveredAreaSize).toLong(), "Mark bitmap too small to cover heap");
        }
        setCoveredArea(start, end);
        colorMap.setStart(bitmapStorage);
        colorMap.setSize(bitmapSize);
        base = bitmapStorage;
        int baseBias = start.unsignedShiftedRight(log2BitmapWord).toInt();
        biasedBitmapBase = colorMap.start().minus(baseBias);
        if (useRescanMapOption.getValue()) {
            overflowScanState = overflowScanWithRescanMapState;
        } else {
            overflowScanState = overflowLinearScanState;
        }
        overflowScanState.initialize();
    }

    // Address to bitmap word / bit index operations.

    @INLINE
    final boolean colorSpanWords(int bitIndex) {
        return bitIndexInWord(bitIndex) == LAST_BIT_INDEX_IN_WORD;
    }

    // Pointer to the word in the bitmap containing the bit for the specified address.
    @INLINE
    final Pointer bitmapWordPointerOf(Address addr) {
        return biasedBitmapBase.asPointer().plus(addr.unsignedShiftedRight(log2BitmapWord));
    }

    /**
     * Index in the color map to the word containing the bit at the specified index.
     * @param bitIndex a bit index.
     * @return an index to a word of the color map.
     */
    @INLINE
    final int bitmapWordIndex(int bitIndex) {
        return bitIndex >> Word.widthValue().log2numberOfBits;
    }

    @INLINE
    final int bitmapWordIndex(Address address) {
        return address.minus(coveredAreaStart).unsignedShiftedRight(log2BitmapWord).toInt();
    }

    @INLINE
    final long bitmapWordAt(int bitIndex) {
        return base.asPointer().getLong(bitmapWordIndex(bitIndex));
    }

    /**
     *  Pointer to the bitmap word in the color map containing the bit at specified bit index.
     * @param bitIndex a bit index
     * @return a pointer to a word of the color map
  */
    @INLINE
    final Pointer bitmapWordPointerAt(int bitIndex) {
        return base.asPointer().plus(bitmapWordIndex(bitIndex) << Word.widthValue().log2numberOfBytes);
    }

    /**
     *  Bit index in the bitmap for the address into the covered area.
     */
    @INLINE
    final int bitIndexOf(Address address) {
        return address.minus(coveredAreaStart).unsignedShiftedRight(log2BytesCoveredPerBit).toInt();
    }

    @INLINE
    final Address addressOf(int bitIndex) {
        return coveredAreaStart.plus(bitIndex << log2BytesCoveredPerBit);
    }

    @INLINE
    final void markGrey_(int bitIndex) {
        FatalError.check(!colorSpanWords(bitIndex), "Color must not cross word boundary.");
        final int wordIndex = bitmapWordIndex(bitIndex);
        final Pointer basePointer = base.asPointer();
        basePointer.setLong(wordIndex, basePointer.getLong(wordIndex) | (GREY << bitIndexInWord(bitIndex)));
    }

    @INLINE
    final void markGrey_(Address cell) {
        markGrey_(bitIndexOf(cell));
    }


    @INLINE
    final void markGrey(int bitIndex) {
        if (!colorSpanWords(bitIndex)) {
            markGrey_(bitIndex);
        } else {
            // Color span words.
            final Pointer basePointer = base.asPointer();
            int wordIndex = bitmapWordIndex(bitIndex);
            basePointer.setLong(wordIndex, basePointer.getLong(wordIndex) | bitmaskFor(LAST_BIT_INDEX_IN_WORD));
            wordIndex++;
            basePointer.setLong(wordIndex, basePointer.getLong(wordIndex) | 1L);
        }
    }

    @INLINE
    final void markGrey(Address cell) {
        markGrey(bitIndexOf(cell));
    }

    @INLINE
    final void markBlackFromWhite(int bitIndex) {
        final int wordIndex = bitmapWordIndex(bitIndex);
        final Pointer basePointer = base.asPointer();
        basePointer.setLong(wordIndex, basePointer.getLong(wordIndex) | (BLACK << bitIndexInWord(bitIndex)));
    }

    @INLINE
    final void markBlackFromWhite(Address cell) {
        markBlackFromWhite(bitIndexOf(cell));
    }

    final boolean markGreyIfWhite(Pointer cell) {
        final int bitIndex = bitIndexOf(cell);
        if (isWhite(bitIndex)) {
            markGrey(bitIndex);
            return true;
        }
        return false;
    }

    @INLINE
    final boolean markBlackIfWhite(Pointer cell) {
        return markBlackIfWhite(bitIndexOf(cell));
    }

    /**
     * Mark cell corresponding to this bit index black if white.
     * @param bitIndex bit index corresponding to the address of a cell in the heap covered area.
     * @return true if the mark was white.
     */
    @INLINE
    final boolean markBlackIfWhite(int bitIndex) {
        final Pointer basePointer = base.asPointer();
        final int wordIndex = bitmapWordIndex(bitIndex);
        final long bitmask = bitmaskFor(bitIndex);
        final long bitmapWord = basePointer.getLong(wordIndex);
        if ((bitmapWord & bitmask) == 0) {
            // Is white. Mark black.
            basePointer.setLong(wordIndex, bitmapWord | bitmask);
            return true;
        }
        return false;
    }

    @INLINE
    final void markBlackFromGrey(int bitIndex) {
        final Pointer basePointer = base.asPointer();
        // Only need to clear the second bit. No need to worry about the color crossing a word boundary here.
        final int greyBitIndex = bitIndex + 1;
        final int wordIndex = bitmapWordIndex(greyBitIndex);
        basePointer.setLong(wordIndex, basePointer.getLong(wordIndex) & ~bitmaskFor(greyBitIndex));
    }

    @INLINE
    final void markBlackFromGrey(Address cell) {
        markBlackFromGrey(bitIndexOf(cell));
    }

    @INLINE
    final boolean isColor_(int bitIndex, long color) {
        FatalError.check(!colorSpanWords(bitIndex), "Color must not cross word boundary.");
        final long bitmapWord = bitmapWordAt(bitIndex);
        return ((bitmapWord >>> bitIndexInWord(bitIndex)) & COLOR_MASK) == color;
    }

    final boolean isGrey(int bitIndex) {
        int bitIndexInWord = bitIndexInWord(bitIndex);
        if (bitIndexInWord == LAST_BIT_INDEX_IN_WORD) {
            return (bitmapWordAt(bitIndex + 1) & 1L) != 0;
        }
        return (bitmapWordAt(bitIndex) & bitmaskFor(bitIndexInWord + 1)) != 0;
    }

    /**
     * Check the color map for a white object. Thanks to the color encoding, it only needs to
     * check the lowest bit of the two-bit color, i.e., the bit corresponding to the cell address. As a result, no special care is needed
     * if the object's color spans two words of the color map.
     *
     * @param bitIndex an index in the color map corresponding to the first word of an object in the heap.
     * @return true if the object is white.
     */
    @INLINE
    final boolean isWhite(int bitIndex) {
        return (bitmapWordAt(bitIndex) & bitmaskFor(bitIndex)) == 0;
    }

    @INLINE
    final boolean isWhite(Pointer cell) {
        return isWhite(bitIndexOf(cell));
    }

    @INLINE
    final boolean isBlack_(int bitIndex) {
        return isColor_(bitIndex, BLACK);
    }

    @INLINE
    final boolean isGrey_(int bitIndex) {
        return isColor_(bitIndex, GREY);
    }

    @INLINE
    final boolean isBlack_(Pointer cell) {
        return isBlack_(bitIndexOf(cell));
    }

    @INLINE
    final boolean isGrey_(Pointer cell) {
        return isGrey_(bitIndexOf(cell));
    }

    /**
     * Only used when tracing is completed. There should be no grey objects left.
     * @param bitIndex
     * @return true if the mark at the specified bit index is black
     */
    @INLINE
    final boolean isBlackWhenNoGreys(int bitIndex) {
        final Pointer basePointer = base.asPointer();
        final int wordIndex = bitmapWordIndex(bitIndex);
        final long bitmask = bitmaskFor(bitIndex);
        final long bitmapWord = basePointer.getLong(wordIndex);
        if ((bitmapWord & bitmask) == 0L) {
            return false;
        }
        if (MaxineVM.isDebug()) {
            // Mustn't be grey
            final int greyBitIndex = bitIndex + 1;
            final long greymask =  bitmaskFor(greyBitIndex);
            FatalError.check((bitmapWordAt(greyBitIndex) & greymask) == 0L, "Must have no grey marks");
        }
        return true;
    }

    final boolean isBlackWhenNotWhite(int blackBitIndex) {
        // Only need to check the grey bit
        final int greyBitIndex = blackBitIndex + 1;
        final long bitmask = bitmaskFor(greyBitIndex);
        final long bitmapWord = bitmapWordAt(greyBitIndex);
        if ((bitmapWord & bitmask) == 0L) {
            if (MaxineVM.isDebug()) {
                // Mustn't be white
                FatalError.check((bitmapWordAt(blackBitIndex) & bitmaskFor(blackBitIndex)) != 0L, "Must have a black mark");
            }
            // Grey bit not set.
            return true;
        }
        return false;
    }

    @INLINE
    final boolean isBlackWhenNotWhite(Pointer cell) {
        return isBlackWhenNotWhite(bitIndexOf(cell));
    }

    /**
     * Only used when tracing is completed. There should be no grey objects left.
     * @param cell
     * @return true if the object at the specified address is black
     */
    @INLINE
    final boolean isBlackWhenNoGreys(Pointer cell) {
        return isBlackWhenNoGreys(bitIndexOf(cell));
    }

    /**
     * Clear the color map, i.e., turn all bits to white.
     */
    void clearColorMap() {
        Memory.clearWords(colorMap.start().asPointer(), colorMap.size().toInt() >> Word.widthValue().log2numberOfBytes);
    }


    /**
     * Marking of strong roots outside of the covered area.
     *
     * Implements cell visitor and pointer index visitor.
     * Cell visitor must be used only for region outside of the heap areas covered by the mark
     * bitmap. This currently includes the boot region, the code region and the immortal heap.
     * Pointer visitor should be used only for references from outside of the covered area,
     * i.e., reference from the boot region and external roots (thread stack, live monitors).
     *
     * We haven't started visiting the mark bitmap, so we don't have any black marks.
     * Thus, we don't bother with first testing if a reference is white to mark it grey (it cannot be),
     * or to test it against the finger to decide whether to mark it grey or push it on the marking stack.
     * We can just blindingly mark grey any references to the covered area,
     * and update the leftmost and rightmost marked positions.
     */
    static class RootCellVisitor extends PointerIndexVisitor implements CellVisitor {
        final TricolorHeapMarker heapMarker;
        /**
         * Cache for heapMarker's coveredAreaStart.
         */
        Address coveredAreaStart;

        /**
         * Leftmost marked position in the area covered by the heap marker.
         */
        Address leftmost;

        /**
         * Rightmost marked position in the area covered by the heap marker.
         */
        Address rightmost;

        public void reset() {
            coveredAreaStart = heapMarker.coveredAreaStart;
            leftmost = heapMarker.coveredAreaEnd;
            rightmost = heapMarker.coveredAreaStart;
        }

        RootCellVisitor(TricolorHeapMarker heapMarker) {
            this.heapMarker = heapMarker;
        }

        /**
         * Marking cell referenced from outside of the covered area.
         * If the cell is itself outside of the covered area, nothing is done.
         *
         * @param cell a pointer read from an external root (may be zero).
         */
        @INLINE
        final void markExternalRoot(Pointer cell) {
            // Note: the first test also acts as a null pointer filter.
            if (cell.greaterEqual(coveredAreaStart)) {
                heapMarker.markGrey(cell);
                if (cell.lessThan(leftmost)) {
                    leftmost = cell;
                } else if (cell.greaterThan(rightmost)) {
                    rightmost = cell;
                }
            }
        }
        @Override
        public void visit(Pointer pointer, int wordIndex) {
            markExternalRoot(Layout.originToCell(pointer.getGrip(wordIndex).toOrigin()));
        }

        /**
         * Visits a cell in the boot region. No need to mark the cell, it is outside of the covered area.
         *
         * @param cell a cell in 'boot region'
         */
        @Override
        public Pointer visitCell(Pointer cell) {
            if (Heap.traceRootScanning()) {
                printVisitedCell(cell, "Visiting root cell ");
            }
            final Pointer origin = Layout.cellToOrigin(cell);
            final Grip hubGrip = Layout.readHubGrip(origin);
            markExternalRoot(Layout.originToCell(hubGrip.toOrigin()));
            final Hub hub = UnsafeCast.asHub(hubGrip.toJava());

            // Update the other references in the object
            final SpecificLayout specificLayout = hub.specificLayout;
            if (specificLayout.isTupleLayout()) {
                TupleReferenceMap.visitReferences(hub, origin, this);
                if (hub.isSpecialReference) {
                    SpecialReferenceManager.discoverSpecialReference(Grip.fromOrigin(origin));
                }
                return cell.plus(hub.tupleSize);
            }
            if (specificLayout.isHybridLayout()) {
                TupleReferenceMap.visitReferences(hub, origin, this);
            } else if (specificLayout.isReferenceArrayLayout()) {
                final int length = Layout.readArrayLength(origin);
                for (int index = 0; index < length; index++) {
                    markExternalRoot(Layout.originToCell(Layout.getGrip(origin, index).toOrigin()));
                }
            }
            return cell.plus(Layout.size(origin));
        }

    }
    private final RootCellVisitor rootCellVisitor = new RootCellVisitor(this);


    abstract static class MarkingStackFlusher extends MarkingStack.MarkingStackCellVisitor {
        ColorMapScanState scanState;

        void setScanState(ColorMapScanState scanState) {
            this.scanState = scanState;
        }

        abstract Address flushMarkingStack();

        @Override
        void visitPoppedCell(Pointer cell) {
            scanState.markAndVisitPoppedCell(cell);
        }
    }

    static final class BaseMarkingStackFlusher extends MarkingStackFlusher {
        Address leftmostFlushed;

        @Override
        Address flushMarkingStack() {
            leftmostFlushed = scanState.rightmost;
            scanState.heapMarker.markingStack.flush();
            return leftmostFlushed;
        }

        @Override
        void visitFlushedCell(Pointer cell) {
            // Record leftmost mark.
            // Note: references on the marking stack were already
            // marked grey to avoid storing multiple times the same reference.
            if (cell.lessThan(leftmostFlushed)) {
                leftmostFlushed = cell;
            }
        }

    }

    static class FlushingIndexVisitor extends PointerIndexVisitor {
        final TricolorHeapMarker heapMarker;
        /**
         * Rightmost cell marked in the covered area.
         */
        Address rightmost;

        Address finger;

        Address leftmostFlushed;

        FlushingIndexVisitor(TricolorHeapMarker heapMarker) {
            this.heapMarker = heapMarker;
        }

        /**
         * Mark the object at the specified address grey.
         *
         * @param cell
         */
        @INLINE
        private void markObjectGrey(Pointer cell) {
            if (cell.greaterThan(finger)) {
                // Object is after the finger. Mark grey and update rightmost if white.
                if (heapMarker.markGreyIfWhite(cell) && cell.greaterThan(rightmost)) {
                    rightmost = cell;
                }
            } else if (cell.greaterEqual(heapMarker.coveredAreaStart) && heapMarker.markGreyIfWhite(cell) && cell.lessThan(leftmostFlushed)) {
                leftmostFlushed = cell;
            }
        }

        @INLINE
        private void markBlackFromGrey(Pointer cell) {
            heapMarker.markBlackFromGrey(cell);
        }
        @INLINE
        private void markGripGrey(Grip grip) {
            markObjectGrey(Layout.originToCell(grip.toOrigin()));
        }

        @Override
        public void visit(Pointer pointer, int wordIndex) {
            markGripGrey(pointer.getGrip(wordIndex));
        }

        @INLINE
        final void visitFlushedCell(Pointer cell) {
            final int bitIndex = heapMarker.bitIndexOf(cell);
            // Due to how grey mark are being scanned, we may end up with black objects on the marking stack.
            // We filter them out here. See comments in ForwardScan.visitGreyObjects
            if (heapMarker.isBlackWhenNotWhite(bitIndex)) {
                if (Heap.traceGC()) {
                    printVisitedCell(cell, "Skip black flushed cell ");
                }
                return;
            }

            // Visit the flushed cell and mark all it's white references grey, then mark the object black.
            // This helps avoiding going in tight loop of flushing/recovering when
            // a large object of backward references is visited.
            // Note: references on the marking stack were already
            // marked grey to avoid storing multiple times the same reference.
            if (Heap.traceGC()) {
                printVisitedCell(cell, "Visiting flushed cell ");
            }

            final Pointer origin = Layout.cellToOrigin(cell);
            final Grip hubGrip = Layout.readHubGrip(origin);
            markGripGrey(hubGrip);
            final Hub hub = UnsafeCast.asHub(hubGrip.toJava());
            if (MaxineVM.isDebug()) {
                FatalError.check(hub != HeapFreeChunk.HEAP_FREE_CHUNK_HUB, "Must never mark a HeapFreeChunk");
            }
            // Update the other references in the object
            final SpecificLayout specificLayout = hub.specificLayout;
            if (specificLayout.isTupleLayout()) {
                TupleReferenceMap.visitReferences(hub, origin, this);
                if (hub.isSpecialReference) {
                    SpecialReferenceManager.discoverSpecialReference(Grip.fromOrigin(origin));
                }
            } else if (specificLayout.isHybridLayout()) {
                TupleReferenceMap.visitReferences(hub, origin, this);
            } else if (specificLayout.isReferenceArrayLayout()) {
                final int length = Layout.readArrayLength(origin);
                for (int index = 0; index < length; index++) {
                    markGripGrey(Layout.getGrip(origin, index));
                }
            }
            heapMarker.markBlackFromGrey(bitIndex);
        }

        Address flushMarkingStack(ColorMapScanState scanState) {
            rightmost = scanState.rightmost;
            finger = scanState.finger;
            leftmostFlushed = finger;
            heapMarker.markingStack.flush();
            scanState.rightmost = rightmost;
            if (MaxineVM.isDebug() && Heap.traceGC()) {
                Log.print(" leftmost flushed: ");
                Log.println(leftmostFlushed);
                Log.print(" rightmost after flush: ");
                Log.println(rightmost);
                Log.print(" finger after flush: ");
                Log.println(finger);
            }
            return leftmostFlushed;
        }

    }

    static final class DeepMarkingStackFlusher extends MarkingStackFlusher {
        final FlushingIndexVisitor flushingCellVisitor;
        DeepMarkingStackFlusher(TricolorHeapMarker heapMarker) {
            flushingCellVisitor = new FlushingIndexVisitor(heapMarker);
        }

        @Override
        void visitFlushedCell(Pointer cell) {
            flushingCellVisitor.visitFlushedCell(cell);
        }

        @Override
        Address flushMarkingStack() {
            return flushingCellVisitor.flushMarkingStack(scanState);
        }
    }

    static final class MarkingStackWithRescanMapCellVisitor extends MarkingStackFlusher {
        final RescanMap rescanMap;

        MarkingStackWithRescanMapCellVisitor(RescanMap rescanMap) {
            this.rescanMap = rescanMap;
        }

        @Override
        Address flushMarkingStack() {
            scanState.heapMarker.markingStack.flush();
            return Address.zero();
        }

        @Override
        public void visitFlushedCell(Pointer cell) {
            rescanMap.recordCellForRescan(cell);
        }
    }


    abstract static class ColorMapScanState extends PointerIndexVisitor {
        final TricolorHeapMarker heapMarker;

        ColorMapScanState(TricolorHeapMarker heapMarker) {
            this.heapMarker = heapMarker;
        }
        /**
         * Current position of this scan in the covered area.
         */
        Address finger;
        /**
         * Rightmost cell marked in the covered area.
         */
        Address rightmost;

        /**
         * Mark the object at the specified address grey.
         *
         * @param cell
         */
        @INLINE
        private void markObjectGrey(Pointer cell) {
            if (cell.greaterThan(finger)) {
                // Object is after the finger. Mark grey and update rightmost if white.
                if (heapMarker.markGreyIfWhite(cell) && cell.greaterThan(rightmost)) {
                    rightmost = cell;
                }
            } else if (cell.greaterEqual(heapMarker.coveredAreaStart) && heapMarker.markGreyIfWhite(cell)) {
                heapMarker.markingStack.push(cell);
            }
        }

        @INLINE
        private void markGripGrey(Grip grip) {
            markObjectGrey(Layout.originToCell(grip.toOrigin()));
        }

        @Override
        public void visit(Pointer pointer, int wordIndex) {
            markGripGrey(pointer.getGrip(wordIndex));
        }

        public void visitArrayReferences(Pointer origin) {
            final int length = Layout.readArrayLength(origin);
            for (int index = 0; index < length; index++) {
                markGripGrey(Layout.getGrip(origin, index));
            }
        }

        public void visit(Grip grip) {
            markGripGrey(grip);
        }

        @INLINE
        private Pointer visitGreyCell(Pointer cell) {
            if (Heap.traceGC()) {
                printVisitedCell(cell, "Visiting grey cell ");
            }
            final Pointer origin = Layout.cellToOrigin(cell);
            final Grip hubGrip = Layout.readHubGrip(origin);
            markGripGrey(hubGrip);
            final Hub hub = UnsafeCast.asHub(hubGrip.toJava());
            if (MaxineVM.isDebug()) {
                FatalError.check(hub != HeapFreeChunk.HEAP_FREE_CHUNK_HUB, "Must never mark a HeapFreeChunk");
            }
            final SpecificLayout specificLayout = hub.specificLayout;
            if (specificLayout.isTupleLayout()) {
                TupleReferenceMap.visitReferences(hub, origin, this);
                if (hub.isSpecialReference) {
                    // The marking stack might have overflow before reaching this point, and doing so, it
                    // might have already register this reference to the SpecialReferenceManager
                    // (e.g., if using deep mark stack flush).
                    // Hence, we may end up calling discoverSpecialReference twice which would cause an error (SpecialReferenceManager
                    // allows for a single call only). We need to protect against this, so we test here if
                    // the object wasn't set black already.
                    if (!heapMarker.isBlackWhenNotWhite(origin)) {
                        SpecialReferenceManager.discoverSpecialReference(Grip.fromOrigin(origin));
                    }
                }
                return cell.plus(hub.tupleSize);
            }
            if (specificLayout.isHybridLayout()) {
                TupleReferenceMap.visitReferences(hub, origin, this);
            } else if (specificLayout.isReferenceArrayLayout()) {
                visitArrayReferences(origin);
            }
            return cell.plus(Layout.size(origin));
        }

        abstract  int rightmostBitmapWordIndex();

        Pointer markAndVisitCell(Pointer cell) {
            finger = cell;
            final Pointer endOfCell = visitGreyCell(cell);
            heapMarker.markBlackFromGrey(cell);
            return endOfCell;
        }

        void markAndVisitPoppedCell(Pointer cell) {
            int bitIndex = heapMarker.bitIndexOf(cell);
            // Due to how grey mark are being scanned, we may end up with black objects on the marking stack.
            // We filter them out here. See comments in visitGreyObjects
            if (heapMarker.isBlackWhenNotWhite(bitIndex)) {
                return;
            }
            if (MaxineVM.isDebug() && Heap.traceGC()) {
                printVisitedCell(cell, "Visiting popped cell ");
            }
            visitGreyCell(cell);
            heapMarker.markBlackFromGrey(bitIndex);
        }

        public abstract void visitGreyObjects();
    }

    static final class ForwardScanState extends ColorMapScanState {
        ForwardScanState(TricolorHeapMarker heapMarker) {
            super(heapMarker);
        }

        Address endOfRightmostVisitedObject() {
            return rightmost.plus(Layout.size(Layout.cellToOrigin(rightmost.asPointer())));
        }

        @Override
        public int rightmostBitmapWordIndex() {
            return heapMarker.bitmapWordIndex(endOfRightmostVisitedObject());
        }

        @Override
        public void visitGreyObjects() {
            final Pointer colorMapBase = heapMarker.base.asPointer();
            int rightmostBitmapWordIndex = rightmostBitmapWordIndex();
            do {
                int bitmapWordIndex = heapMarker.bitmapWordIndex(finger);
                while (bitmapWordIndex <= rightmostBitmapWordIndex) {
                    long bitmapWord = colorMapBase.getLong(bitmapWordIndex);
                    if (bitmapWord != 0) {
                        // FIXME:
                        // This way of scanning the mark bitmap may cause black objects to end up on the marking stack. Here's how.
                        // If the object pointed by the finger contains backward references to objects covered by the same word
                        // of the mark bitmap, and its end is covered by the same word, we will end up visiting these objects although
                        // there were pushed on the marking stack.
                        // One way to avoid that is to leave the finger set to the beginning of the word and iterate over all grey marks
                        // of the word until reaching a fix point where all mark are white or black on the mark bitmap word.
                        final long greyMarksInWord = bitmapWord & (bitmapWord >>> 1);
                        if (greyMarksInWord != 0) {
                            // First grey mark is the least set bit.
                            final int bitIndexInWord = Pointer.fromLong(greyMarksInWord).leastSignificantBitSet();
                            final int bitIndexOfGreyCell = (bitmapWordIndex << Word.widthValue().log2numberOfBits) + bitIndexInWord;
                            final Pointer p = markAndVisitCell(heapMarker.addressOf(bitIndexOfGreyCell).asPointer());
                            // Get bitmap word index at the end of the object. This may avoid reading multiple mark bitmap words
                            // when marking objects crossing multiple mark bitmap words.
                            bitmapWordIndex = heapMarker.bitmapWordIndex(p);
                            continue;
                        } else if ((bitmapWord >>> LAST_BIT_INDEX_IN_WORD) == 1L) {
                            // Mark span two words. Check first bit of next word to decide if mark is grey.
                            bitmapWord = colorMapBase.getLong(bitmapWordIndex + 1);
                            if ((bitmapWord & 1) != 0) {
                                // it is a grey object.
                                final int bitIndexOfGreyCell = (bitmapWordIndex << Word.widthValue().log2numberOfBits) + LAST_BIT_INDEX_IN_WORD;
                                final Pointer p = markAndVisitCell(heapMarker.addressOf(bitIndexOfGreyCell).asPointer());
                                bitmapWordIndex = heapMarker.bitmapWordIndex(p);
                                continue;
                            }
                        }
                    }
                    bitmapWordIndex++;
                }

                // There might be some objects left in the marking stack. Drain it.
                heapMarker.markingStack.drain();
                // Rightmost may have been updated. Check for this, and loop back if it has.
                final int b = rightmostBitmapWordIndex();
                if (b <= rightmostBitmapWordIndex) {
                    // We're done.
                    break;
                }
                rightmostBitmapWordIndex = b;
            } while(true);
        }
    }

    abstract static class OverflowScanState extends ColorMapScanState {
        protected Address endOfScan;
        protected MarkingStackFlusher markingStackFlusher;

        OverflowScanState(TricolorHeapMarker heapMarker) {
            super(heapMarker);
        }

        protected void setMarkingStackFlusher(MarkingStackFlusher flusher) {
            markingStackFlusher = flusher;
        }

        void initialize() {
            heapMarker.markingStack.initialize(markingStackFlusher);
        }

        @Override
        public int rightmostBitmapWordIndex() {
            return heapMarker.bitmapWordIndex(endOfScan);
        }

        @INLINE
        final boolean isRecovering() {
            return heapMarker.currentScanState == this;
        }

        MarkingStackFlusher markingStackFlusher() {
            return markingStackFlusher;
        }

        abstract void recoverFromOverflow();

        void visitGreyObjects(int bitmapWordIndex, int rightmostBitmapWordIndex) {
            // This is slightly different from the forward scan for several reasons:
            // The scan ends when reaching the forward scan finger. This one may be located in word shared with some
            // object visited during overflow scan. So we must check that precise condition to avoid visiting
            // objects already visited by the forward scan.

            final Pointer colorMapBase = heapMarker.base.asPointer();
            while (bitmapWordIndex <= rightmostBitmapWordIndex) {
                long bitmapWord = colorMapBase.getLong(bitmapWordIndex);
                if (bitmapWord != 0L) {
                    final long greyMarksInWord = bitmapWord & (bitmapWord >>> 1);
                    if (greyMarksInWord != 0L) {
                        // First grey mark is the least set bit.
                        final int bitIndexInWord = Pointer.fromLong(greyMarksInWord).leastSignificantBitSet();
                        final int bitIndexOfGreyCell = (bitmapWordIndex << Word.widthValue().log2numberOfBits) + bitIndexInWord;
                        Pointer p = heapMarker.addressOf(bitIndexOfGreyCell).asPointer();
                        if (p.greaterEqual(endOfScan)) {
                            return;
                        }
                        p = markAndVisitCell(p);
                        // Get bitmap word index at the end of the object. This may avoid reading multiple mark bitmap words
                        // when marking objects crossing multiple mark bitmap words.
                        bitmapWordIndex = heapMarker.bitmapWordIndex(p);
                        continue;
                    } else if ((bitmapWord >>> LAST_BIT_INDEX_IN_WORD) == 1L) {
                        // Mark span two words. Check first bit of next word to decide if mark is grey.
                        bitmapWord = colorMapBase.getLong(bitmapWordIndex + 1);
                        if ((bitmapWord & 1) != 0) {
                            // it is a grey object.
                            final int bitIndexOfGreyCell = (bitmapWordIndex << Word.widthValue().log2numberOfBits) + LAST_BIT_INDEX_IN_WORD;
                            Pointer p = heapMarker.addressOf(bitIndexOfGreyCell).asPointer();
                            if (p.greaterEqual(endOfScan)) {
                                return;
                            }
                            p = markAndVisitCell(p);
                            bitmapWordIndex = heapMarker.bitmapWordIndex(p);
                            continue;
                        }
                    }
                }
                bitmapWordIndex++;
            }
        }

        protected void verifyHasNoGreyMarks(Address end) {
            heapMarker.verifyHasNoGreyMarks(heapMarker.coveredAreaStart, end);
        }

        protected void beginRecovery() {
            final ForwardScanState forwardScanState = heapMarker.forwardScanState;
            heapMarker.startTimer(heapMarker.recoveryScanTimer);
            heapMarker.currentScanState = this;
            // set the upper bound for rescanning to the finger of the forward scan
            endOfScan = forwardScanState.finger;
            // cache rightmost locally.
            rightmost = forwardScanState.rightmost;
            markingStackFlusher.setScanState(this);
        }

        protected void endRecovery() {
            final ForwardScanState forwardScanState = heapMarker.forwardScanState;
            verifyHasNoGreyMarks(forwardScanState.finger);
            forwardScanState.rightmost = rightmost;
            markingStackFlusher.setScanState(forwardScanState);
            heapMarker.currentScanState = forwardScanState;
            heapMarker.stopTimer(heapMarker.recoveryScanTimer);
        }
    }

    /**
     * Recovery from marking stack overflow using a straight linear scan of the mark bitmap.
     * Flush the marking stack, marking all objects referenced from it grey, and iterate over
     * the mark-bitmap from the mark of the leftmost flushed references up to the forward scan finger.
     * As with a forward scan, a rescan finger is maintained: references before the rescan finger are pushed
     * on the marking stack, those after aren't since they'll be iterated over and found.
     */
    static final class OverflowLinearScanState extends OverflowScanState {
        /**
         * Start of the next scan of the color map to recover from secondary marking stack overflow.
         */
        Address startOfNextOverflowScan;

        private final DeepMarkingStackFlusher deepMarkStackFlusher;
        private final BaseMarkingStackFlusher shallowMarkStackFlusher;

        OverflowLinearScanState(TricolorHeapMarker heapMarker) {
            super(heapMarker);
            deepMarkStackFlusher = new DeepMarkingStackFlusher(heapMarker);
            shallowMarkStackFlusher = new BaseMarkingStackFlusher();
        }

        @Override
        public void visitGreyObjects() {
            int rightmostBitmapWordIndex = rightmostBitmapWordIndex();
            int bitmapWordIndex = heapMarker.bitmapWordIndex(finger);
            visitGreyObjects(bitmapWordIndex, rightmostBitmapWordIndex);
            // The loop may have ended with a finger before the end of scan position as the finger is updated only when
            // visiting grey cell. Before draining the marking stack, we set it to the end of scan position so draining
            // operates with the marking stack only.
            finger = endOfScan;
            // There might be some objects left in the marking stack. Drain it.
            heapMarker.markingStack.drain();
        }

        @Override
        void initialize() {
            setMarkingStackFlusher(useDeepMarkStackFlushOption.getValue() ? deepMarkStackFlusher : shallowMarkStackFlusher);
            super.initialize();
        }

        @Override
        void recoverFromOverflow() {
            // First, flush the marking stack, greying all objects referenced from it,
            // and tracking the left most grey from which the rescan will start.
            Address leftmostFlushed = markingStackFlusher.flushMarkingStack();
            // Next, initiate the scan to recover from overflow. This consists of
            // visiting all grey objects between the leftmost flushed mark and the forward scan finger.
            // The rescan iterate over the mark bitmap, as the forward scan, except that it uses its own finger.
            //
            // As for a normal scan, any reference pointing after the "rescan" finger are marked grey and not visited, they
            // will be visited as the rescan finger pass over them.
            // Any reference before the finger are marked grey and  pushed on the marking stack.
            // The scan stops when reaching the forward scan finger (which act
            // as the rightmost bound for this scan).
            // If the marking stack overflow again, we flush the stack again, write down the leftmost mark
            // for the next scan.

            if (!isRecovering()) {
                beginRecovery();
                startOfNextOverflowScan = leftmostFlushed;
                final Address forwardScanFinger = heapMarker.forwardScanState.finger;

                do {
                    verifyHasNoGreyMarks(startOfNextOverflowScan);
                    finger = startOfNextOverflowScan;
                    startOfNextOverflowScan = forwardScanFinger;
                    visitGreyObjects();
                } while (startOfNextOverflowScan.lessThan(forwardScanFinger));
                endRecovery();
            } else if (leftmostFlushed.lessThan(startOfNextOverflowScan)) {
                // Schedule another rescan if the leftmost flushed cell is before the
                // currently visited cell.
                startOfNextOverflowScan = leftmostFlushed;
            }
        }
    }

    /**
     * Recovery using a rescan map.
     * On marking stack overflow, flush the marking stack, updating the rescan map doing so.
     * Then iterate over the rescan map to find area of the mark bitmap to iterate over.
     * An overflow rescan finger is maintained. References before the rescan finger
     * are pushed on them marking stack.
     * References beyond the rescan finger but before the forward finger requires updating the rescan map,
     * otherwise grey objects might be missed.
     */
    static final class OverflowScanWithRescanMapState extends OverflowScanState {
        final RescanMap rescanMap;
        OverflowScanWithRescanMapState(TricolorHeapMarker heapMarker) {
            super(heapMarker);
            rescanMap = new RescanMap();
            setMarkingStackFlusher(new MarkingStackWithRescanMapCellVisitor(rescanMap));
        }

        @Override
        void initialize() {
            rescanMap.initialize(heapMarker);
            super.initialize();
        }

        @Override
        void recoverFromOverflow() {
            markingStackFlusher.flushMarkingStack();
            if (!isRecovering()) {
                if (MaxineVM.isDebug()) {
                    verifyHasNoGreyMarks(rescanMap.beginOfGreyArea());
                    FatalError.check(!rescanMap.isEmpty(), "rescan map must not be empty after a mark stack overflow");
                }
                beginRecovery();
                visitGreyObjects();
                endRecovery();
            } else {
                // rescan map already updated.
                verifyHasNoGreyMarks(rescanMap.beginOfGreyArea());
            }
        }

        /**
         * Mark the object at the specified address grey.
         *
         * @param cell
         */
        @INLINE
        private void markObjectGrey(Pointer cell) {
            if (cell.greaterThan(finger)) {
                // Object is after the finger. Mark grey and update rightmost if white.
                if (heapMarker.markGreyIfWhite(cell)) {
                    if (cell.greaterThan(rightmost)) {
                        rightmost = cell;
                    } else if (cell.lessThan(endOfScan)) {
                        rescanMap.recordCellForRescan(cell);
                    }
                }
            } else if (cell.greaterEqual(heapMarker.coveredAreaStart) && heapMarker.markGreyIfWhite(cell)) {
                heapMarker.markingStack.push(cell);
            }
        }

        @INLINE
        private void markGripGrey(Grip grip) {
            markObjectGrey(Layout.originToCell(grip.toOrigin()));
        }

        @Override
        public void visit(Pointer pointer, int wordIndex) {
            markGripGrey(pointer.getGrip(wordIndex));
        }

        @Override
        public void visitArrayReferences(Pointer origin) {
            final int length = Layout.readArrayLength(origin);
            for (int index = 0; index < length; index++) {
                markGripGrey(Layout.getGrip(origin, index));
            }
        }

        @Override
        public void visit(Grip grip) {
            markGripGrey(grip);
        }


        /**
         * Visit grey cells using the specified rescan map.
         */
        @Override
        public void visitGreyObjects() {
            // Iterate over the rescan map and iterate over the corresponding bounds in the mark bitmap for each
            // entry recording the presence of grey objects.
<<<<<<< HEAD
            while (!rescanMap.isEmpty()) {
=======
            while (!rescanMap.isEmpty())  {
>>>>>>> cc1cd4c0
                rescanMap.cacheLeftmostEntryBound();
                int bitmapWordIndex = rescanMap.leftmostLeftBound();
                int rightmostBitmapWordIndex = rescanMap.leftmostRightBound();
                visitGreyObjects(bitmapWordIndex, rightmostBitmapWordIndex);
                rescanMap.fetchNextEntry();
            }
            // The loop may have ended with a finger before the end of scan position as the finger is updated only when
            // visiting grey cell. Before draining the marking stack, we set it to the end of scan position so draining
            // operates with the marking stack only.
            finger = endOfScan;
            // There might be some objects left in the marking stack. Drain it.
            heapMarker.markingStack.drain();
        }
    }

    final ForwardScanState forwardScanState = new ForwardScanState(this);
    /**
     * Scanning state when recovering from a marking state overflow.
     * Set to either {@link #overflowLinearScanState} or {@link #overflowScanWithRescanMapState}
     * depending on whether a rescan map is used.
     */
    private OverflowScanState overflowScanState;
    private final OverflowLinearScanState overflowLinearScanState = new OverflowLinearScanState(this);
    private final OverflowScanWithRescanMapState overflowScanWithRescanMapState = new OverflowScanWithRescanMapState(this);

    /**
     * Indicates whether we're recovering from a marking stack overflow
     * (i.e., a scan of the marking stack in recovery mode is initiated).
     */
    private ColorMapScanState currentScanState = forwardScanState;

    /**
     * Scanning of strong roots external to the heap and boot region (namely, thread stacks and live monitors).
     */
    private final SequentialHeapRootsScanner heapRootsScanner = new SequentialHeapRootsScanner(rootCellVisitor);

    void markBootHeap() {
        Heap.bootHeapRegion.visitReferences(rootCellVisitor);
    }


    void markCode() {
        // References in the boot code region are immutable and only ever refer
        // to objects in the boot heap region.
        // Setting includeBootCode to false tells to scan non-boot code regions only.
        boolean includeBootCode = false;
        Code.visitCells(rootCellVisitor, includeBootCode);
    }

    void markImmortalHeap() {
        ImmortalHeap.visitCells(rootCellVisitor);
    }

    /**
     * Marking roots.
     * The boot region needs special treatment. Currently, the image generator generates a map of references in the boot
     * image, and all of its object are considered as root. This leaves the following options: 1. Walk once over the
     * boot image on first GC to mark permanently all boot objects black. However, the boot image generator needs to
     * follow the padding rules of the GC (which may be constraining if we want to be able to select another GC with
     * different padding rules at startup time. (Due to the encoding of colors, we cannot just mark bit to 1). 2.
     * Perform boundary check to ignore references to the boot region. In this case, we don't need to cover the boot
     * image with the mark bitmap. 3. Same as 2, but we cover the boot region with the mark bitmap, and we mark any boot
     * object we come across as black, and leave the mark permanently (i.e., only the heap space get's cleared at GC
     * start).
     *
     * We implement option 2 for now.
     *
     * The algorithm mark roots grey they linearly scan the mark bitmap looking for grey mark. A finger indicates the
     * current position on the heap: the goal is to limit random access when following lives objects. To this end,
     * references to white objects from the "fingered" object after the finger are marked grey and will be inspected
     * when the finger comes across them. White objects before the finger are entered into a tiny marking stack, which
     * is drained whenever reaching a drain threshold.
     */
    public void markRoots() {
        rootCellVisitor.reset();
        if (Heap.traceGCPhases()) {
            Log.println("Scanning external roots...");
        }
        // Mark all out of heap roots first (i.e., thread).
        // This only needs setting grey marks blindly (there are no black mark at this stage).
        startTimer(rootScanTimer);
        heapRootsScanner.run();
        stopTimer(rootScanTimer);

        // Next, mark all reachable from the boot area.
        if (Heap.traceGCPhases()) {
            Log.println("Marking roots from boot heap...");
        }
        startTimer(bootHeapScanTimer);
        markBootHeap();
        stopTimer(bootHeapScanTimer);

        if (Heap.traceGCPhases()) {
            Log.println("Marking roots from code...");
        }
        startTimer(codeScanTimer);
        markCode();
        stopTimer(codeScanTimer);

        if (Heap.traceGCPhases()) {
            Log.println("Marking roots from immortal heap...");
        }
        startTimer(immortalSpaceScanTimer);
        markImmortalHeap();
        stopTimer(immortalSpaceScanTimer);
    }

    /**
     * Return bit index in the color map of the first grey object in the specified area or -1 if none
     * is found.
     * @param start start of the scanned area
     * @param end end of the scanned area
     * @return a bit index in the color map, or -1 if no grey object was met during the scan.
     */
    public int scanForGreyMark(Address start, Address end) {
        Pointer p = start.asPointer();
        while (p.lessThan(end)) {
            if (MaxineVM.isDebug()) {
                final Pointer origin = Layout.cellToOrigin(p);
                final Hub hub = UnsafeCast.asHub(Layout.readHubReference(origin).toJava());
                if (hub == HeapFreeChunk.HEAP_FREE_CHUNK_HUB) {
                    final boolean lockDisabledSafepoints = Log.lock();
                    Log.print("Found chunk at ");
                    Log.println(p);
                    Log.unlock(lockDisabledSafepoints);
                    FatalError.unexpected("Must not have FreeHeapChunk when tracing");
                }
            }
            final int bitIndex = bitIndexOf(p);
            if (isGrey(bitIndex)) {
                return bitIndex;
            }
            p = p.plus(Layout.size(Layout.cellToOrigin(p)));
        }
        return -1;
    }

    /**
     * Search the tricolor mark bitmap for a grey object in a specific region of the heap.
     * @param start start of the heap region.
     * @param end end of the heap region.
     * @return Return the bit index to the first grey mark found if any, -1 otherwise.
     */
    public int firstGreyMark(Pointer start, Pointer end) {
        final Pointer colorMapBase = base.asPointer();
        final int lastBitIndex = bitIndexOf(end);
        final int lastBitmapWordIndex = bitmapWordIndex(lastBitIndex);
        int bitmapWordIndex = bitmapWordIndex(bitIndexOf(start));
        while (bitmapWordIndex <= lastBitmapWordIndex) {
            long bitmapWord = colorMapBase.getLong(bitmapWordIndex);
            if (bitmapWord != 0) {
                final long greyMarksInWord = bitmapWord & (bitmapWord >>> 1);
                if (greyMarksInWord != 0) {
                    // First grey mark is the least set bit.
                    final int bitIndexInWord = Pointer.fromLong(greyMarksInWord).leastSignificantBitSet();
                    final int bitIndexOfGreyCell = (bitmapWordIndex << Word.widthValue().log2numberOfBits) + bitIndexInWord;
                    return bitIndexOfGreyCell < lastBitIndex ? bitIndexOfGreyCell : -1;
                } else if ((bitmapWord >>> LAST_BIT_INDEX_IN_WORD) == 1L) {
                    // Mark span two words. Check first bit of next word to decide if mark is grey.
                    bitmapWord = colorMapBase.getLong(bitmapWordIndex + 1);
                    if ((bitmapWord & 1) != 0) {
                        // it is a grey object.
                        final int bitIndexOfGreyMark = (bitmapWordIndex << Word.widthValue().log2numberOfBits) + LAST_BIT_INDEX_IN_WORD;
                        return bitIndexOfGreyMark < lastBitIndex ? bitIndexOfGreyMark : -1;
                    }
                }
            }
            bitmapWordIndex++;
        }
        return -1;
    }

    /**
     * Verifies that a heap region has no grey objects.
     * @param start start of the region
     * @param end end of the region
     * @return true if the region has no grey objects, false otherwise.
     */
    public void verifyHasNoGreyMarks(Address start, Address end) {
        final int bitIndex = scanForGreyMark(start, end);
        if (MaxineVM.isDebug() && bitIndex >= 0) {
            final boolean lockDisabledSafepoints = Log.lock();
            Log.print("grey mark found for cell: ");
            Log.print(coveredAreaStart.plus(bitIndex << log2BytesCoveredPerBit));
            Log.print(" bit index: ");
            Log.print(bitIndex);
            Log.print(" in grey-free area [");
            Log.print(start);
            Log.print(", ");
            Log.print(end);
            Log.println(" ]");
            Log.unlock(lockDisabledSafepoints);
            isGrey(bitIndex);
        }
        FatalError.check(bitIndex < 0, "Must not have any grey marks");
    }

    /**
     * Set the black bit of a live but not yet visited object.
     * This is used during normal forward scan of the mark bitmap.
     * Object after the finger are marked black directly, although in term of the
     * tricolor algorithm, they are grey. This simplifies forward scanning and avoid
     * updating the mark bitmap from grey to black when visiting a cell.
     * Object before the marking stack are marked black as well and pushed on the marking stack.
     * If this one overflows, the mark are set to grey so they can be distinguished from real black ones
     * during rescan of the mark bitmap.
     *
     * @param cell the address of the object to mark.
     */
    @INLINE
    private void markObjectBlack(Pointer cell) {
        if (cell.greaterThan(blackFinger)) {
            // Object is after the finger. Mark grey and update rightmost if white.
            if (markBlackIfWhite(cell) && cell.greaterThan(blackRightmost)) {
                blackRightmost = cell;
            }
        } else if (cell.greaterEqual(coveredAreaStart) && markBlackIfWhite(cell)) {
            markingStack.push(cell);
        }
    }

    @INLINE
    final void markGripBlack(Grip grip) {
        markObjectBlack(Layout.originToCell(grip.toOrigin()));
    }

    final PointerIndexVisitor markBlackPointerIndexVisitor = new PointerIndexVisitor() {
        @Override
        public  final void visit(Pointer pointer, int wordIndex) {
            markGripBlack(pointer.getGrip(wordIndex));
        }
    };

    Pointer visitBlackCell(Pointer cell) {
        if (Heap.traceGC()) {
            printVisitedCell(cell, "Visiting black cell ");
        }
        final Pointer origin = Layout.cellToOrigin(cell);
        final Grip hubGrip = Layout.readHubGrip(origin);
        markGripBlack(hubGrip);
        final Hub hub = UnsafeCast.asHub(hubGrip.toJava());

        // Update the other references in the object
        final SpecificLayout specificLayout = hub.specificLayout;
        if (specificLayout.isTupleLayout()) {
            TupleReferenceMap.visitReferences(hub, origin, markBlackPointerIndexVisitor);
            if (hub.isSpecialReference) {
                SpecialReferenceManager.discoverSpecialReference(Grip.fromOrigin(origin));
            }
            return cell.plus(hub.tupleSize);
        }
        if (specificLayout.isHybridLayout()) {
            TupleReferenceMap.visitReferences(hub, origin, markBlackPointerIndexVisitor);
        } else if (specificLayout.isReferenceArrayLayout()) {
            final int length = Layout.readArrayLength(origin);
            for (int index = 0; index < length; index++) {
                markGripBlack(Layout.getGrip(origin, index));
            }
        }
        return cell.plus(Layout.size(origin));
    }

    final Pointer setAndVisitBlackFinger(Pointer cell) {
        blackFinger = cell;
        return visitBlackCell(cell);
    }

    /**
     * Alternative to visit grey object. Here, we assume that object after the finger are marked black directly.
     *
     * @param start
     * @param scanState
     */
    public void scanForward(Pointer start, ColorMapScanState scanState) {
        final Pointer colorMapBase = base.asPointer();
        int rightmostBitmapWordIndex = scanState.rightmostBitmapWordIndex();
        int bitmapWordIndex = bitmapWordIndex(bitIndexOf(start));
        do {
            while (bitmapWordIndex <= rightmostBitmapWordIndex) {
                long bitmapWord = colorMapBase.getLong(bitmapWordIndex);
                if (bitmapWord != 0) {
                    // At least one mark is set.
                    int bitIndexInWord = 0;
                    final int bitmapWordFirstBitIndex = bitmapWordIndex << Word.widthValue().log2numberOfBits;
                    Pointer endOfLastVisitedCell;
                    do {
                        // First mark is the least set bit.
                        bitIndexInWord += Pointer.fromLong(bitmapWord).leastSignificantBitSet();
                        final int bitIndexOfGreyMark = bitmapWordFirstBitIndex + bitIndexInWord;
                        endOfLastVisitedCell = setAndVisitBlackFinger(addressOf(bitIndexOfGreyMark).asPointer());
                        // Need to read the mark bitmap word again in case a mark was set in the bitmap word by the visitor.
                        // We also right-shift the bitmap word shift it to flush the mark bits already processed.
                        // This is necessary because live objects after the finger are marked black only, so we cannot
                        // distinguish black from grey.
                        bitIndexInWord += 2;
                        bitmapWord = colorMapBase.getLong(bitmapWordIndex) >>> bitIndexInWord;
                    } while(bitmapWord != 0L);
                    bitmapWordIndex++;
                    final int nextCellBitmapWordIndex =  bitmapWordIndex(endOfLastVisitedCell);
                    if (nextCellBitmapWordIndex > bitmapWordIndex) {
                        bitmapWordIndex = nextCellBitmapWordIndex;
                    }
                } else {
                    bitmapWordIndex++;
                }
            }
            // There might be some objects left in the marking stack. Drain it.
            markingStack.drain();
            // Rightmost may have been updated. Check for this, and loop back if it has.
            final int b = scanState.rightmostBitmapWordIndex();
            if (b <= rightmostBitmapWordIndex) {
                // We're done.
                break;
            }
            rightmostBitmapWordIndex = b;
        } while(true);
    }

    public void recoverFromOverflow() {
        overflowScanState.recoverFromOverflow();
    }

    /**
     * Visit all objects marked grey during root marking.
     */
    void visitAllGreyObjects() {
        forwardScanState.rightmost = rootCellVisitor.rightmost;
        forwardScanState.finger = rootCellVisitor.leftmost;
        currentScanState = forwardScanState;
        overflowScanState.markingStackFlusher().setScanState(currentScanState);
        forwardScanState.visitGreyObjects();
    }

    int firstBlackMark(int firstBitIndex, int lastBitIndex) {
        final Pointer colorMapBase = base.asPointer();
        final int lastBitmapWordIndex = bitmapWordIndex(lastBitIndex);
        int bitmapWordIndex = firstBitIndex;
        while (bitmapWordIndex <= lastBitmapWordIndex) {
            long bitmapWord = colorMapBase.getLong(bitmapWordIndex);
            if (bitmapWord != 0) {
                // First mark is the least set bit.
                final int bitIndexInWord = Pointer.fromLong(bitmapWord).leastSignificantBitSet();
                final int bitIndexOfCell = (bitmapWordIndex << Word.widthValue().log2numberOfBits) + bitIndexInWord;
                if (bitIndexOfCell >= lastBitIndex) {
                    return -1;
                }
                return bitIndexOfCell;
            }
            bitmapWordIndex++;
        }
        return -1;
    }

    Pointer debugLiveObject;

    public void sweep(HeapSweeper sweeper) {
        final Pointer colorMapBase = base.asPointer();
        final int rightmostBitmapWordIndex =  bitmapWordIndex(bitIndexOf(forwardScanState.rightmost));
        int bitmapWordIndex = bitmapWordIndex(bitIndexOf(coveredAreaStart));

        while (bitmapWordIndex <= rightmostBitmapWordIndex) {
            long bitmapWord = colorMapBase.getLong(bitmapWordIndex);
            if (bitmapWord != 0) {
                // At least one mark is set.
                int bitIndexInWord = 0;
                final int bitmapWordFirstBitIndex = bitmapWordIndex << Word.widthValue().log2numberOfBits;
                Pointer nextBitmapWordLimit = addressOf(bitmapWordFirstBitIndex + Word.widthValue().numberOfBits).asPointer();
                long w = bitmapWord;
                do {
                    // First mark is the least set bit.
                    bitIndexInWord += Pointer.fromLong(w).leastSignificantBitSet();
                    final int bitIndexOfBlackMark = bitmapWordFirstBitIndex + bitIndexInWord;
                    if (MaxineVM.isDebug()) {
                        debugBitmapWordIndex = bitmapWordIndex;
                        debugBitIndex = bitIndexInWord;
                        debugLiveObject = addressOf(bitIndexOfBlackMark).asPointer();
                    }
                    final Pointer endOfLastVisitedCell = sweeper.processLiveObject(addressOf(bitIndexOfBlackMark).asPointer());
                    if (endOfLastVisitedCell.greaterEqual(nextBitmapWordLimit)) {
                        nextBitmapWordLimit = endOfLastVisitedCell;
                        break;
                    }
                    // End of visited cell is within the same mark word. Just
                    // right-shift the bitmap word to skip the mark bits already processed and loop back to
                    // find the next black object with this word.
                    bitIndexInWord += 2;
                    w = bitmapWord >>> bitIndexInWord;
                } while(w != 0L);
                bitmapWordIndex = bitmapWordIndex(nextBitmapWordLimit);
            } else {
                bitmapWordIndex++;
            }
        }
    }

    /*
     * Helper instance variable for debugging purposes. Make it easier to track when under the inspector.
     */
    Pointer gapLeftObject;
    Pointer gapRightObject;
    int     debugBitmapWordIndex;
    int     debugBitIndex;

    /**
     * Imprecise sweeping of the heap.
     * The sweeper is notified only when the distance between two live marks is larger than a specified minimum amount of
     * space. In this case, the sweeper is passed on the address of the two live objects delimiting the space.
     * This avoids touching the heap for adjacent small objects, and paying reclamation cost for unusable dead spaces.
     *
     * @param sweeper
     * @param minReclaimableSpace
     */
    public void impreciseSweep(HeapSweeper sweeper, Size minReclaimableSpace) {
        final Pointer colorMapBase = base.asPointer();
        final int minBitsBetweenMark = minReclaimableSpace.toInt() >> log2BytesCoveredPerBit;
        int bitmapWordIndex = 0;
        final Address rightmost = forwardScanState.rightmost;
        if (MaxineVM.isDebug()) {
            gapLeftObject = Pointer.zero();
            gapRightObject = Pointer.zero();
            debugBitIndex = 0;
            debugBitmapWordIndex = 0;
        }
        // Indicate the closest position the next live mark should be at to make the space reclaimable.
        int nextReclaimableMark = minBitsBetweenMark;
        int lastLiveMark = firstBlackMark(0, bitIndexOf(rightmost));
        if (lastLiveMark > 0) {
            if (lastLiveMark >=  nextReclaimableMark) {
                sweeper.processDeadSpace(coveredAreaStart, Size.fromInt(lastLiveMark << log2BytesCoveredPerBit));
            }
            bitmapWordIndex =  bitmapWordIndex(lastLiveMark + 2);
            nextReclaimableMark = lastLiveMark + 2 + minBitsBetweenMark;
        } else if (lastLiveMark < 0) {
            // The whole heap is free. (is that ever possible ?)
            sweeper.processDeadSpace(coveredAreaStart, rightmost.minus(coveredAreaStart).asSize());
            return;
        }

        // Loop over the color map and call the sweeper only when the distance between two live mark is larger than
        // the minimum reclaimable space specified.
        int rightmostBitmapWordIndex =  bitmapWordIndex(bitIndexOf(rightmost));

        while (bitmapWordIndex <= rightmostBitmapWordIndex) {
            final long bitmapWord = colorMapBase.getLong(bitmapWordIndex);
            if (bitmapWord != 0) {
                // At least one mark is set.
                //int bitIndexInWord = 0;
                int bitIndexInWord = 0;
                final int bitmapWordFirstBitIndex = bitmapWordIndex << Word.widthValue().log2numberOfBits;
                int nextCellBitmapWordIndex = bitmapWordIndex + 1;
                long w = bitmapWord;
                do {
                    // First mark is the least set bit.
                    bitIndexInWord += Pointer.fromLong(w).leastSignificantBitSet();
                    final int bitIndexOfBlackMark = bitmapWordFirstBitIndex + bitIndexInWord;
                    if (bitIndexOfBlackMark < nextReclaimableMark) {
                        // Too small a gap between two live marks to be worth reporting to the sweeper.
                        // Reset the next mark.
                        lastLiveMark = bitIndexOfBlackMark;
                        nextReclaimableMark = bitIndexOfBlackMark + minBitsBetweenMark;
                        if (bitIndexInWord >= 62) {
                            // next object begins in next word.
                            break;
                        }
                    } else {
                        if (MaxineVM.isDebug()) {
                            debugBitIndex = bitIndexOfBlackMark;
                            debugBitmapWordIndex = bitmapWordIndex;
                            gapLeftObject = addressOf(lastLiveMark).asPointer();
                            gapRightObject = addressOf(bitIndexOfBlackMark).asPointer();
                        }
                        final Pointer endOfLastVisitedCell = sweeper.processLargeGap(addressOf(lastLiveMark).asPointer(), addressOf(bitIndexOfBlackMark).asPointer());
                        lastLiveMark  = bitIndexOfBlackMark;
                        nextReclaimableMark = bitIndexOf(endOfLastVisitedCell) + minBitsBetweenMark;
                        final int index =  bitmapWordIndex(endOfLastVisitedCell);
                        if (index > bitmapWordIndex) {
                            nextCellBitmapWordIndex = index;
                            break;
                        }
                        // End of visited cell is within the same mark word. Just
                        // right-shift the bitmap word to skip the mark bits already processed and loop back to
                        // find the next black object with this word.
                    }
                    bitIndexInWord += 2;
                    w = bitmapWord >>> bitIndexInWord;
                } while(w != 0L);
                bitmapWordIndex = nextCellBitmapWordIndex;
            } else {
                bitmapWordIndex++;
            }
        }
        Pointer tail = rightmost.asPointer().plus(Layout.size(Layout.cellToOrigin(rightmost.asPointer())));
        Size tailSpace = coveredAreaEnd.minus(tail).asSize();
        if (tailSpace.greaterEqual(minReclaimableSpace)) {
            sweeper.processDeadSpace(tail, tailSpace);
        }
    }

    public void markAll() {
        traceGCTimes = Heap.traceGCTime();
        if (traceGCTimes) {
            recoveryScanTimer.reset();
        }

        clearColorMap();
        if (MaxineVM.isDebug()) {
            FatalError.check(markingStack.isEmpty(), "Marking stack must be empty");
        }
        markRoots();
        if (Heap.traceGCPhases()) {
            Log.println("Tracing grey objects...");
        }
        startTimer(heapMarkingTimer);
        visitAllGreyObjects();
        stopTimer(heapMarkingTimer);
        if (traceGCTimes) {
            totalRecoveryScanCount += recoveryScanTimer.getCount();
            totalRecoveryElapsedTime += recoveryScanTimer.getElapsedTime();
        }
        verifyHasNoGreyMarks(coveredAreaStart, forwardScanState.endOfRightmostVisitedObject());
    }

    private static final class GripForwarder implements SpecialReferenceManager.GripForwarder {
        final TricolorHeapMarker heapMarker;

        GripForwarder(TricolorHeapMarker heapMarker) {
            this.heapMarker = heapMarker;
        }

        public boolean isReachable(Grip grip) {
            Pointer origin = grip.toOrigin();
            if (heapMarker.isCovered(origin)) {
                return heapMarker.isBlackWhenNoGreys(origin);
            }
            // If not in the covered area, it must be in one of the regions treated as permanent roots.
            // We cannot easily check that here because of NativeMutex which store the address of a NativeMutex
            // in there reference field (nasty piece of work...).
            return true;
        }
        public boolean isForwarding() {
            return false;
        }

        public Grip getForwardGrip(Grip grip) {
            // We aren't relocating object (for now).
            return grip;
        }
    }

    private final GripForwarder specialReferenceGripForwarder = new GripForwarder(this);

    public SpecialReferenceManager.GripForwarder getSpecialReferenceGripForwarder() {
        return specialReferenceGripForwarder;
    }

}<|MERGE_RESOLUTION|>--- conflicted
+++ resolved
@@ -1353,11 +1353,7 @@
         public void visitGreyObjects() {
             // Iterate over the rescan map and iterate over the corresponding bounds in the mark bitmap for each
             // entry recording the presence of grey objects.
-<<<<<<< HEAD
-            while (!rescanMap.isEmpty()) {
-=======
             while (!rescanMap.isEmpty())  {
->>>>>>> cc1cd4c0
                 rescanMap.cacheLeftmostEntryBound();
                 int bitmapWordIndex = rescanMap.leftmostLeftBound();
                 int rightmostBitmapWordIndex = rescanMap.leftmostRightBound();
