/*
 * Copyright (c) 2007 Sun Microsystems, Inc.  All rights reserved.
 *
 * Sun Microsystems, Inc. has intellectual property rights relating to technology embodied in the product
 * that is described in this document. In particular, and without limitation, these intellectual property
 * rights may include one or more of the U.S. patents listed at http://www.sun.com/patents and one or
 * more additional patents or pending patent applications in the U.S. and in other countries.
 *
 * U.S. Government Rights - Commercial software. Government users are subject to the Sun
 * Microsystems, Inc. standard license agreement and applicable provisions of the FAR and its
 * supplements.
 *
 * Use is subject to license terms. Sun, Sun Microsystems, the Sun logo, Java and Solaris are trademarks or
 * registered trademarks of Sun Microsystems, Inc. in the U.S. and other countries. All SPARC trademarks
 * are used under license and are trademarks or registered trademarks of SPARC International, Inc. in the
 * U.S. and other countries.
 *
 * UNIX is a registered trademark in the U.S. and other countries, exclusively licensed through X/Open
 * Company, Ltd.
 */
package test.com.sun.max.vm;

import java.io.*;
import java.util.*;

import junit.framework.*;
import test.com.sun.max.vm.compiler.*;
import test.com.sun.max.vm.compiler.bytecode.*;

import com.sun.max.collect.*;
import com.sun.max.platform.*;
import com.sun.max.program.*;


/**
 * This class encapsulates the configuration of the Maxine tester, which includes
 * which tests to run, their expected results, example inputs, etc.
 *
 * @author Ben L. Titzer
 */
public class MaxineTesterConfiguration {

    private static final Expectation FAIL_ALL = new Expectation(null, null, ExpectedResult.FAIL);
    private static final Expectation FAIL_SPARC = new Expectation(OperatingSystem.SOLARIS, ProcessorModel.SPARCV9, ExpectedResult.FAIL);
    private static final Expectation FAIL_SOLARIS = new Expectation(OperatingSystem.SOLARIS, null, ExpectedResult.FAIL);
    private static final Expectation FAIL_DARWIN = new Expectation(OperatingSystem.DARWIN, null, ExpectedResult.FAIL);
    private static final Expectation FAIL_LINUX = new Expectation(OperatingSystem.LINUX, null, ExpectedResult.FAIL);

    private static final Expectation RAND_ALL = new Expectation(null, null, ExpectedResult.NONDETERMINISTIC);
    private static final Expectation RAND_LINUX = new Expectation(OperatingSystem.LINUX, null, ExpectedResult.NONDETERMINISTIC);
    private static final Expectation RAND_DARWIN = new Expectation(OperatingSystem.DARWIN, null, ExpectedResult.NONDETERMINISTIC);

    static final Object[] _outputTestList = {
        test.output.AWTFont.class,                  FAIL_SPARC, FAIL_ALL,
        test.output.JavacTest.class,                FAIL_SPARC, FAIL_LINUX, FAIL_SOLARIS,
        test.output.CatchOutOfMemory.class,         FAIL_SPARC,
        test.output.PrintDate.class,                FAIL_SPARC,
        test.output.HelloWorld.class,
        test.output.HelloWorldGC.class,             FAIL_SPARC,
        test.output.ExitCode.class,
        test.output.FloatNanTest.class,
        test.output.GetResource.class,              FAIL_SPARC,
        test.output.SafepointWhileInNative.class,   FAIL_SPARC, RAND_LINUX,
        test.output.SafepointWhileInJava.class,     FAIL_SPARC, RAND_LINUX,
        test.output.BlockingQueue.class,            FAIL_SPARC,
        test.output.Recursion.class,
        test.output.StaticInitializers.class,       FAIL_SPARC,
        test.output.LocalCatch.class,               FAIL_SPARC,
        test.output.Printf.class,                   FAIL_SPARC,
        test.output.GCTest0.class,                  FAIL_SPARC,
        test.output.GCTest1.class,                  FAIL_SPARC,
        test.output.GCTest2.class,                  FAIL_SPARC,
        test.output.GCTest3.class,                  FAIL_SPARC,
        test.output.GCTest4.class,                  FAIL_SPARC,
        test.output.GCTest5.class,                  FAIL_SPARC,
        test.output.GCTest6.class,                  FAIL_SPARC,
        test.output.HelloWorldReflect.class,        FAIL_SPARC,
        test.output.JREJarLoadTest.class,           FAIL_SPARC,
        test.output.FileReader.class,               FAIL_SPARC,
        test.output.ZipFileReader.class,            FAIL_SPARC,
        test.output.WeakReferenceTest01.class,      FAIL_SPARC, RAND_ALL,
        test.output.WeakReferenceTest02.class,      FAIL_SPARC, RAND_ALL,
        test.output.WeakReferenceTest03.class,      FAIL_SPARC, RAND_ALL,
        test.output.WeakReferenceTest04.class,      FAIL_SPARC, RAND_ALL,
        test.output.MegaThreads.class,              FAIL_SPARC, RAND_ALL,
    };

    static final Object[] _javaTestList = {
        test.except.Catch_NPE_03.class,                FAIL_SPARC,
        test.except.Catch_NPE_04.class,                FAIL_SPARC,
        test.threads.Thread_isInterrupted02.class,                  FAIL_LINUX,
<<<<<<< HEAD
=======
        test.jdk.EnumMap01.class,                                   RAND_ALL,
        test.output.ExitCode.class,                    FAIL_SPARC,
>>>>>>> d812c858
        test.hotpath.HP_series.class,                  FAIL_SPARC,
        test.hotpath.HP_array02.class,                 FAIL_SPARC,
        test.except.Catch_StackOverflowError_01.class, FAIL_SPARC,
        test.except.Catch_StackOverflowError_02.class, FAIL_SPARC,
    };

    static final String[] _dacapoTests = {
        "antlr",
        "bloat",
        "xalan",
        "hsqldb",
        "luindex",
        "lusearch",
        "jython",
        "chart",
        "eclipse",
        "fop",
        "pmd"
    };

    static final String[] _specjvm98Tests = {
        "_201_compress",
        "_202_jess",
        "_205_raytrace",
        "_209_db",
        "_213_javac",
        "_222_mpegaudio",
        "_227_mtrt",
        "_228_jack"
    };

    static final String[] _specjvm98IgnoredLinePatterns = {
        "Total memory",
        "## IO time",
        "Finished in",
        "Decoding time:"
    };

    static final Object[][] _shootoutBenchmarks = {
        {"ackermann",       "10"},
        {"ary",             "10000", "300000"},
        {"binarytrees",     "12", "16", "18"},
        {"chameneos",       "1000", "250000"},
        {"chameneosredux",  "1000", "250000"},
        {"except",          "10000", "100000", "1000000"},
        {"fannkuch",        "8", "10", "11"},
        {"fasta",           "1000", "250000"},
        {"fibo",            "22", "32", "42"},
        {"harmonic",        "1000000", "200000000"},
        {"hash",            "100000", "1000000"},
        {"hash2",           "100", "1000", "2000"},
        {"heapsort",        "10000", "1000000", "3000000"},
        {"knucleotide",     new File("knucleotide.stdin")},
        {"lists",           "10", "100", "1000"},
        {"magicsquares",    "3", "4"},
        {"mandelbrot",      "100", "1000", "5000"},
        {"matrix",          "1000", "10000", "20000"},
        {"message",         "1000", "5000", "15000"},
        {"meteor",          "2098"},
        {"methcall",        "100000000", "1000000000"},
        {"moments",         new File("moments.stdin")},
        {"nbody",           "500000", "5000000"},
        {"nestedloop",      "10", "20", "35"},
        {"nsieve",          "8", "10", "11"},
        {"nsievebits",      "8", "10", "11"},
        {"objinst",         "100000", "1000000", "5000000"},
        {"partialsums",     "10000", "2000000"},
        {"pidigits",        "30", "1000"},
        {"process",         "10", "250"},
        {"prodcons",        "100", "100000"},
        {"random",          "1000000", "500000000"},
        {"raytracer",       "10", "200"},
        {"recursive",       "10"},
        {"regexdna",        new File("regexdna.stdin")},
        {"regexmatch",      new File("regexmatch.stdin")},
        {"revcomp",         new File("revcomp.stdin")},
        {"reversefile",     new File("reversefile.stdin")},
        {"sieve",           "100", "20000"},
        {"spectralnorm",    "100", "3000"},
        {"spellcheck",      new File("spellcheck.stdin")},
        {"strcat",          "100000", "5000000"},
        {"sumcol",          new File("sumcol.stdin")},
        {"takfp",           "5", "11"},
        {"threadring",      "100", "50000"},
        {"wc",              new File("wc.stdin")},
        {"wordfreq",         new File("wordfreq.stdin")},
    };

    static final Map<String, Object[]> _shootoutInputs = buildShootoutMap();

    static final Class[] _outputTestClasses = buildOutputTestClassArray();

    static final Map<String, Expectation[]> _testExpectationMap = buildTestExpectationMap();

    static Map<String, Object[]> buildShootoutMap() {
        final Map<String, Object[]> map = new HashMap<String, Object[]>();
        for (Object[] array : _shootoutBenchmarks) {
            map.put((String) array[0], Arrays.copyOfRange(array, 1, array.length));
        }
        return map;
    }

    static Class[] buildOutputTestClassArray() {
        final List<Class> classes = new ArrayList<Class>();
        for (Object o : _outputTestList) {
            if (o instanceof Class) {
                classes.add((Class) o);
            }
        }
        return classes.toArray(new Class[classes.size()]);
    }

    static Map<String, Expectation[]> buildTestExpectationMap() {
        final Map<String, Expectation[]> map = new HashMap<String, Expectation[]>();
        addTestExpectations(map, _outputTestList);
        addTestExpectations(map, _javaTestList);
        return map;
    }

    private static void addTestExpectations(final Map<String, Expectation[]> map, final Object[] testList) throws ProgramError {
        for (int i = 0; i < testList.length; i++) {
            final Object o = testList[i];
            if (o instanceof Class) {
                final List<Expectation> list = new ArrayList<Expectation>();
                // Checkstyle: stop
                for (i++; i < testList.length; i++) {
                    final Object e = testList[i];
                    if (e instanceof Expectation) {
                        list.add((Expectation) e);
                    } else if (e instanceof Class) {
                        i--;
                        break;
                    } else {
                        throw ProgramError.unexpected("format of output test class list is wrong");
                    }
                }
                // Checkstyle: resume
                map.put(((Class) o).getName(), list.toArray(new Expectation[list.size()]));
            } else {
                throw ProgramError.unexpected("format of output test class list is wrong");
            }
        }
    }

    static final String[] _outputTests = com.sun.max.lang.Arrays.map(_outputTestClasses, String.class, new MapFunction<Class, String>() {
        public String map(Class from) {
            return from.getSimpleName();
        }
    });

    static void addTestName(Object object, Set<String> testNames) {
        if (object instanceof Class) {
            final Class c = (Class) object;
            testNames.add(c.getName());
        } else if (object instanceof Iterable) {
            for (Object o : (Iterable) object) {
                addTestName(o, testNames);
            }
        } else if (object instanceof Object[]) {
            testNames.addAll(toTestNames((Object[]) object));
        } else {
            testNames.add(object.toString());
        }
    }

    static Set<String> toTestNames(Object... objects) {
        final Set<String> testNames = new HashSet<String>(objects.length);
        for (Object object : objects) {
            addTestName(object, testNames);
        }
        return testNames;
    }

    static final String[] _expectedAutoTestFailures = {
        "test_manyObjectParameters(test.com.sun.max.vm.compiler.eir.sparc.SPARCEirTranslatorTest_native)",
        "test_arrayCopyForKinds(test.com.sun.max.vm.compiler.eir.sparc.SPARCEirTranslatorTest_jdk_System)",
        "test_catchNull(test.com.sun.max.vm.compiler.eir.sparc.SPARCEirTranslatorTest_throw)",
        "test_manyParameters(test.com.sun.max.vm.compiler.eir.sparc.SPARCEirTranslatorTest_native)",
        "test_nop(test.com.sun.max.vm.compiler.eir.sparc.SPARCEirTranslatorTest_native)",
        "test_nop_cfunction(test.com.sun.max.vm.compiler.eir.sparc.SPARCEirTranslatorTest_native)",
        "test_reference_identity(test.com.sun.max.vm.compiler.eir.sparc.SPARCEirTranslatorTest_native)",
        "test_sameNullsArrayCopy(test.com.sun.max.vm.compiler.eir.sparc.SPARCEirTranslatorTest_jdk_System)"
    };

    static final Map<String, String[]> _imageConfigs = new HashMap<String, String[]>();
    static final Map<String, String[]> _maxvmConfigs = new HashMap<String, String[]>();

    static {
        MaxineTesterConfiguration._imageConfigs.put("optopt", new String[] {"-run=test.com.sun.max.vm.testrun.all", "-native-tests"});
        MaxineTesterConfiguration._imageConfigs.put("optjit", new String[] {"-run=test.com.sun.max.vm.testrun.all", "-native-tests", "-test-callee-jit"});
        MaxineTesterConfiguration._imageConfigs.put("jitopt", new String[] {"-run=test.com.sun.max.vm.testrun.all", "-native-tests", "-test-caller-jit"});
        MaxineTesterConfiguration._imageConfigs.put("jitjit", new String[] {"-run=test.com.sun.max.vm.testrun.all", "-native-tests", "-test-caller-jit", "-test-callee-jit"});
        MaxineTesterConfiguration._imageConfigs.put("java", new String[] {"-run=com.sun.max.vm.run.java"});

        MaxineTesterConfiguration._maxvmConfigs.put("std", new String[0]);
        MaxineTesterConfiguration._maxvmConfigs.put("jit", new String[] {"-Xjit"});
        MaxineTesterConfiguration._maxvmConfigs.put("pgi", new String[] {"-XX:+PGI"});
        MaxineTesterConfiguration._maxvmConfigs.put("mx256m", new String[] {"-Xmx256m"});
        MaxineTesterConfiguration._maxvmConfigs.put("mx512m", new String[] {"-Xmx512m"});

        for (String s : _expectedAutoTestFailures) {
            // add the failing autotests to the expectation map
            _testExpectationMap.put(s, new Expectation[] {FAIL_ALL});
        }
    }

    private static final String DEFAULT_MAXVM_OUTPUT_CONFIGS = "std,jit,pgi";
    private static final String DEFAULT_JAVA_TESTER_CONFIGS = "optopt,jitopt,optjit,jitjit";

    public static String defaultMaxvmOutputConfigs() {
        return "std,jit,pgi";
    }

    public static String defaultJavaTesterConfigs() {
        final Platform platform = Platform.host();
        if (platform.operatingSystem() == OperatingSystem.SOLARIS) {
            final ProcessorKind processorKind = platform.processorKind();
            if (processorKind.processorModel() == ProcessorModel.SPARCV9) {
                return "optopt";
            }
        }
        return DEFAULT_JAVA_TESTER_CONFIGS;
    }

    public static String[] getImageConfigArgs(String imageConfig) {
        final String[] args = _imageConfigs.get(imageConfig);
        if (args == null) {
            ProgramError.unexpected("unknown image config: " + imageConfig);
        }
        return args;
    }

    public static String[] getMaxvmConfigArgs(String maxvmConfig) {
        final String[] args = _maxvmConfigs.get(maxvmConfig);
        if (args == null) {
            ProgramError.unexpected("unknown maxvm config: " + maxvmConfig);
        }
        return args;
    }

    public enum ExpectedResult {
        PASS {
            @Override
            public boolean matchesActualResult(boolean passed) {
                return passed;
            }
        },
        FAIL {
            @Override
            public boolean matchesActualResult(boolean passed) {
                return !passed;
            }
        },
        NONDETERMINISTIC {
            @Override
            public boolean matchesActualResult(boolean passed) {
                return true;
            }
        };

        public abstract boolean matchesActualResult(boolean passed);
    }

    /**
     * Determines if a given test is known to fail.
     *
     * @param testName a unique identifier for the test
     * @param config the {@linkplain #_maxvmConfigs maxvm} configuration used during the test execution. This value may be null.
     */
    public static ExpectedResult expectedResult(String testName, String config) {
        final Expectation[] expect = _testExpectationMap.get(testName);
        if (expect != null) {
            final Platform platform = Platform.host();
            for (Expectation e : expect) {
                if (e.matches(platform)) {
                    return e._expectedResult;
                }
            }
        }
        return ExpectedResult.PASS;
    }


    static final Set<Class> _slowAutoTestClasses = new HashSet<Class>(Arrays.asList((Class)
                    CompilerTest_max.class,
                    CompilerTest_coreJava.class,
                    CompilerTest_large.class,
                    JitCompilerTestCase.class,
                    BytecodeTest_subtype.class));

    /**
     * Determines which JUnit test cases are known to take a non-trivial amount of time to execute.
     * These tests are omitted by the MaxineTester unless the
     * @param testCase
     * @return
     */
    public static boolean isSlowAutoTestCase(TestCase testCase) {
        for (Class<?> c : _slowAutoTestClasses) {
            if (c.isAssignableFrom(testCase.getClass())) {
                return true;
            }
        }
        return false;
    }

    public static String[] getVMOptions(String maxvmConfig) {
        if (!_maxvmConfigs.containsKey(maxvmConfig)) {
            ProgramError.unexpected("Unknown Maxine VM option configuration: " + maxvmConfig);
        }
        return _maxvmConfigs.get(maxvmConfig);
    }

    public static String[] shootoutTests() {
        return _shootoutInputs.keySet().toArray(new String[0]);
    }

    public static Object[] shootoutInputs(String benchmark) {
        return _shootoutInputs.get(benchmark);
    }

    private static class Expectation {
        private final OperatingSystem _os; // null indicates all OSs
        private final ProcessorModel _processor; // null indicates all processors
        private final ExpectedResult _expectedResult;

        Expectation(OperatingSystem os, ProcessorModel pm, ExpectedResult e) {
            _os = os;
            _processor = pm;
            _expectedResult = e;
        }

        public boolean matches(Platform platform) {
            if (_os == null || _os == platform.operatingSystem()) {
                if (_processor == null || _processor == platform.processorKind().processorModel()) {
                    return true;
                }
            }
            return false;
        }

        @Override
        public String toString() {
            final StringBuffer buffer = new StringBuffer();
            buffer.append(_os == null ? "ANY" : _os.toString());
            buffer.append("/");
            buffer.append(_processor == null ? "ANY" : _processor.toString());
            buffer.append(" = ");
            buffer.append(_expectedResult);
            return buffer.toString();
        }
    }

}<|MERGE_RESOLUTION|>--- conflicted
+++ resolved
@@ -89,11 +89,7 @@
         test.except.Catch_NPE_03.class,                FAIL_SPARC,
         test.except.Catch_NPE_04.class,                FAIL_SPARC,
         test.threads.Thread_isInterrupted02.class,                  FAIL_LINUX,
-<<<<<<< HEAD
-=======
         test.jdk.EnumMap01.class,                                   RAND_ALL,
-        test.output.ExitCode.class,                    FAIL_SPARC,
->>>>>>> d812c858
         test.hotpath.HP_series.class,                  FAIL_SPARC,
         test.hotpath.HP_array02.class,                 FAIL_SPARC,
         test.except.Catch_StackOverflowError_01.class, FAIL_SPARC,
