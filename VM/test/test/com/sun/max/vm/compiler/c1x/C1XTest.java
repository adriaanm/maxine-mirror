/*
 * Copyright (c) 2007 Sun Microsystems, Inc.  All rights reserved.
 *
 * Sun Microsystems, Inc. has intellectual property rights relating to technology embodied in the product
 * that is described in this document. In particular, and without limitation, these intellectual property
 * rights may include one or more of the U.S. patents listed at http://www.sun.com/patents and one or
 * more additional patents or pending patent applications in the U.S. and in other countries.
 *
 * U.S. Government Rights - Commercial software. Government users are subject to the Sun
 * Microsystems, Inc. standard license agreement and applicable provisions of the FAR and its
 * supplements.
 *
 * Use is subject to license terms. Sun, Sun Microsystems, the Sun logo, Java and Solaris are trademarks or
 * registered trademarks of Sun Microsystems, Inc. in the U.S. and other countries. All SPARC trademarks
 * are used under license and are trademarks or registered trademarks of SPARC International, Inc. in the
 * U.S. and other countries.
 *
 * UNIX is a registered trademark in the U.S. and other countries, exclusively licensed through X/Open
 * Company, Ltd.
 */
package test.com.sun.max.vm.compiler.c1x;

import static test.com.sun.max.vm.compiler.c1x.C1XTest.PatternType.*;

import java.io.*;
import java.lang.reflect.*;
import java.util.*;

import com.sun.c1x.*;
import com.sun.c1x.util.*;
import com.sun.max.collect.*;
import com.sun.max.lang.*;
import com.sun.max.program.*;
import com.sun.max.program.option.*;
import com.sun.max.program.option.OptionSet.*;
import com.sun.max.test.*;
import com.sun.max.vm.actor.holder.*;
import com.sun.max.vm.actor.member.*;
import com.sun.max.vm.compiler.c1x.*;
import com.sun.max.vm.prototype.*;
import com.sun.max.vm.type.*;

/**
 * A simple harness to run the C1X compiler and test it in various modes, without
 * needing JUnit.
 *
 * @author Ben L. Titzer
 */
public class C1XTest {

<<<<<<< HEAD
    private static final OptionSet options = new OptionSet(true);
=======
    private static final OptionSet _options = new OptionSet(false);
>>>>>>> 9f077e77

    private static final Option<Integer> traceOption = options.newIntegerOption("trace", 0,
        "Set the tracing level of the Maxine VM and runtime.");
    private static final Option<Integer> verboseOption = options.newIntegerOption("verbose", 1,
        "Set the verbosity level of the testing framework.");
    private static final Option<Boolean> printBailoutOption = options.newBooleanOption("print-bailout", false,
        "Print bailout exceptions.");
    private static final Option<File> outFileOption = options.newFileOption("o", (File) null,
        "A file to which output should be sent. If not specified, then output is sent to stdout.");
    private static final Option<Boolean> clinitOption = options.newBooleanOption("clinit", true,
        "Compile class initializer (<clinit>) methods");
    private static final Option<Boolean> failFastOption = options.newBooleanOption("fail-fast", true,
        "Stop compilation upon the first bailout.");
    private static final Option<Boolean> timingOption = options.newBooleanOption("timing", false,
        "Report compilation time for each successful compile.");
    private static final Option<Boolean> averageOption = options.newBooleanOption("average", true,
        "Report only the average compilation speed.");
    private static final Option<Integer> warmupOption = options.newIntegerOption("warmup", 0,
        "Set the number of warmup runs to execute before initiating the timed run.");
    private static final Option<Boolean> helpOption = options.newBooleanOption("help", false,
        "Show help message and exit.");

    static {
        for (final Field field : C1XOptions.class.getFields()) {
            if (Modifier.isStatic(field.getModifiers())) {
                if (field.getType() == boolean.class) {
                    final String name = field.getName();
                    try {
                        final boolean defaultValue = field.getBoolean(null);
                        options.addOption(new Option<Boolean>("XX:+" + name, defaultValue, OptionTypes.BOOLEAN_TYPE, "Enable the " + name + " option.") {
                            @Override
                            public void setValue(Boolean value) {
                                try {
                                    field.setBoolean(null, true);
                                } catch (Exception e) {
                                    ProgramError.unexpected("Error updating the value of " + field, e);
                                }
                            }
                        }, Syntax.EQUALS_OR_BLANK);
                        options.addOption(new Option<Boolean>("XX:-" + name, !defaultValue, OptionTypes.BOOLEAN_TYPE, "Disable the " + name + " option.") {
                            @Override
                            public void setValue(Boolean value) {
                                try {
                                    field.setBoolean(null, false);
                                } catch (Exception e) {
                                    ProgramError.unexpected("Error updating the value of " + field, e);
                                }
                            }
                        }, Syntax.EQUALS_OR_BLANK);
                    } catch (Exception e) {
                        ProgramError.unexpected("Error reading the value of " + field, e);
                    }
                }
            }
        }
    }

    private static final List<Timing> timings = new ArrayList<Timing>();

    private static PrintStream out = System.out;

    public static void main(String[] args) {
        options.parseArguments(args);
        final String[] arguments = options.getArguments();

        if (helpOption.getValue()) {
            options.printHelp(System.out, 80);
            return;
        }

        if (outFileOption.getValue() != null) {
            try {
                out = new PrintStream(new FileOutputStream(outFileOption.getValue()));
                Trace.setStream(out);
            } catch (FileNotFoundException e) {
                System.err.println("Could not open " + outFileOption.getValue() + " for writing: " + e);
                System.exit(1);
            }
        }

        Trace.on(traceOption.getValue());

        // create the prototype
        if (verboseOption.getValue() > 0) {
            out.print("Creating Java prototype... ");
        }
        new PrototypeGenerator(options).createJavaPrototype(false);
        if (verboseOption.getValue() > 0) {
            out.println("done");
        }

        // create MaxineRuntime
        final MaxCiRuntime runtime = new MaxCiRuntime();
        final List<MethodActor> methods = findMethodsToCompile(arguments);
        final ProgressPrinter progress = new ProgressPrinter(out, methods.size(), verboseOption.getValue(), false);

        for (int i = 0; i < warmupOption.getValue(); i++) {
            if (verboseOption.getValue() > 0) {
                if (i == 0) {
                    out.print("Warming up");
                }
                out.print(".");
                out.flush();
            }
            for (MethodActor actor : methods) {
                compile(runtime, actor, false, true);
            }
            if (verboseOption.getValue() > 0 && i == warmupOption.getValue() - 1) {
                out.print("\n");
            }
        }

        for (MethodActor methodActor : methods) {
            progress.begin(methodActor.toString());
            final C1XCompilation compilation = compile(runtime, methodActor, printBailoutOption.getValue(), false);
            if (compilation == null || compilation.startBlock() != null) {
                progress.pass();

                if (compilation != null && C1XOptions.PrintIR) {
                    out.println(methodActor.format("IR for %H.%n(%p)"));
                    final LogStream logOut = new LogStream(out);
                    final InstructionPrinter ip = new InstructionPrinter(logOut, true);
                    final BlockPrinter bp = new BlockPrinter(ip, false, false);
                    compilation.startBlock().iteratePreOrder(bp);
                }

            } else {
                progress.fail("failed");
                if (failFastOption.getValue()) {
                    out.println("");
                    break;
                }
            }
        }

        progress.report();
        reportTiming();
        reportMetrics();
    }

    private static C1XCompilation compile(MaxCiRuntime runtime, MethodActor method, boolean printBailout, boolean warmup) {
        if (isCompilable(method)) {
            final long startNs = System.nanoTime();
            final C1XCompilation compilation = new C1XCompilation(runtime, runtime.getCiMethod(method));
            if (compilation.startBlock() == null) {
                if (printBailout) {
                    compilation.bailout().printStackTrace(out);
                }
            }
            if (!warmup) {
                // record the time for successful compilations
                recordTime(method, compilation.totalInstructions(), System.nanoTime() - startNs);
            }
            return compilation;
        }
        return null;
    }

    private static boolean isCompilable(MethodActor method) {
        return method instanceof ClassMethodActor && !method.isAbstract() && !method.isNative() && !method.isBuiltin() && !method.isUnsafeCast();
    }

    enum PatternType {
        EXACT("matching") {
            @Override
            public boolean matches(String input, String pattern) {
                return input.equals(pattern);
            }
        },
        PREFIX("starting with") {
            @Override
            public boolean matches(String input, String pattern) {
                return input.startsWith(pattern);
            }
        },
        SUFFIX("ending with") {
            @Override
            public boolean matches(String input, String pattern) {
                return input.endsWith(pattern);
            }
        },
        CONTAINS("containing") {
            @Override
            public boolean matches(String input, String pattern) {
                return input.contains(pattern);
            }
        };

        final String relationship;

        private PatternType(String relationship) {
            this.relationship = relationship;
        }

        abstract boolean matches(String input, String pattern);

        @Override
        public String toString() {
            return relationship;
        }
    }

    static class PatternMatcher {
        final String pattern;
        // 1: exact, 2: prefix, 3: suffix, 4: substring
        final PatternType type;

        public PatternMatcher(String pattern) {
            if (pattern.startsWith("^") && pattern.endsWith("^")) {
                this.type = EXACT;
                this.pattern = pattern.substring(1, pattern.length() - 1);
            } else if (pattern.startsWith("^")) {
                this.type = PREFIX;
                this.pattern = pattern.substring(1);
            } else if (pattern.endsWith("^")) {
                this.type = SUFFIX;
                this.pattern = pattern.substring(0, pattern.length() - 1);
            } else {
                this.type = CONTAINS;
                this.pattern = pattern;
            }
        }

        boolean matches(String input) {
            return type.matches(input, pattern);
        }
    }

    private static List<MethodActor> findMethodsToCompile(String[] arguments) {
        final Classpath classpath = Classpath.fromSystem();
        final List<MethodActor> methods = new ArrayList<MethodActor>() {
            @Override
            public boolean add(MethodActor e) {
                final boolean result = super.add(e);
                if ((size() % 1000) == 0 && verboseOption.getValue() >= 1) {
                    out.print('.');
                }
                return result;
            }
        };

        for (int i = 0; i != arguments.length; ++i) {
            final String argument = arguments[i];
            final int colonIndex = argument.indexOf(':');
            final PatternMatcher classNamePattern = new PatternMatcher(colonIndex == -1 ? argument : argument.substring(0, colonIndex));

            // search for matching classes on the class path
            final AppendableSequence<String> matchingClasses = new ArrayListSequence<String>();
            if (verboseOption.getValue() > 0) {
                out.print("Classes " + classNamePattern.type + " '" + classNamePattern.pattern + "'... ");
            }

            new ClassSearch() {
                @Override
                protected boolean visitClass(String className) {
                    if (!className.endsWith("package-info")) {
                        if (classNamePattern.matches(className)) {
                            matchingClasses.append(className);
                        }
                    }
                    return true;
                }
            }.run(classpath);

            if (verboseOption.getValue() > 0) {
                out.println(matchingClasses.length());
            }

            final int startMethods = methods.size();
            if (verboseOption.getValue() > 0) {
                out.print("Gathering methods");
            }
            // for all found classes, search for matching methods
            for (String className : matchingClasses) {
                try {
                    final Class<?> javaClass = Class.forName(className, false, C1XTest.class.getClassLoader());
                    final ClassActor classActor = getClassActorNonfatal(javaClass);
                    if (classActor == null) {
                        continue;
                    }

                    if (colonIndex == -1) {
                        // Class only: compile all methods in class
                        for (MethodActor actor : classActor.localStaticMethodActors()) {
                            if (clinitOption.getValue() || actor != classActor.clinit) {
                                methods.add(actor);
                            }
                        }
                        for (MethodActor actor : classActor.localVirtualMethodActors()) {
                            methods.add(actor);
                        }
                    } else {
                        // a method pattern was specified, find matching methods
                        final int parenIndex = argument.indexOf('(', colonIndex + 1);
                        final PatternMatcher methodNamePattern;
                        final SignatureDescriptor signature;
                        if (parenIndex == -1) {
                            methodNamePattern = new PatternMatcher(argument.substring(colonIndex + 1));
                            signature = null;
                        } else {
                            methodNamePattern = new PatternMatcher(argument.substring(colonIndex + 1, parenIndex));
                            signature = SignatureDescriptor.create(argument.substring(parenIndex));
                        }
                        addMatchingMethods(methods, classActor, methodNamePattern, signature, classActor.localStaticMethodActors());
                        addMatchingMethods(methods, classActor, methodNamePattern, signature, classActor.localVirtualMethodActors());
                    }
                } catch (ClassNotFoundException classNotFoundException) {
                    ProgramWarning.message(classNotFoundException.toString());
                }
            }
            if (verboseOption.getValue() > 0) {
                out.println(" " + (methods.size() - startMethods));
            }
        }
        return methods;
    }

    private static ClassActor getClassActorNonfatal(Class<?> javaClass) {
        ClassActor classActor = null;
        try {
            classActor = ClassActor.fromJava(javaClass);
        } catch (Throwable t) {
            // do nothing.
        }
        return classActor;
    }

    private static void addMatchingMethods(final List<MethodActor> methods, final ClassActor classActor, final PatternMatcher methodNamePattern, final SignatureDescriptor signature, MethodActor[] methodActors) {
        for (final MethodActor method : methodActors) {
            if (methodNamePattern.matches(method.name.toString())) {
                final SignatureDescriptor methodSignature = method.descriptor();
                if (signature == null || signature.equals(methodSignature)) {
                    methods.add(method);
                }
            }
        }
    }

    private static void recordTime(MethodActor method, int instructions, long ns) {
        if (timingOption.getValue()) {
            timings.add(new Timing((ClassMethodActor) method, instructions, ns));
        }
    }

    private static void reportTiming() {
        if (timingOption.getValue()) {
            double totalBcps = 0d;
            double totalIps = 0d;
            int count = 0;
            for (Timing timing : timings) {
                final MethodActor method = timing.classMethodActor;
                final long ns = timing.nanoSeconds;
                final double bcps = timing.bytecodesPerSecond();
                final double ips = timing.instructionsPerSecond();
                if (!averageOption.getValue()) {
                    out.print(Strings.padLengthWithSpaces("#" + timing.number, 6));
                    out.print(Strings.padLengthWithSpaces(method.toString(), 80) + ": ");
                    out.print(Strings.padLengthWithSpaces(13, ns + " ns "));
                    out.print(Strings.padLengthWithSpaces(18, Strings.fixedDouble(bcps, 2) + " bytes/s"));
                    out.print(Strings.padLengthWithSpaces(18, Strings.fixedDouble(ips, 2) + " insts/s"));
                    out.println();
                }
                totalBcps += bcps;
                totalIps += ips;
                count++;
            }
            out.print("Average: ");
            out.print(Strings.fixedDouble(totalBcps / count, 2) + " bytes/s   ");
            out.print(Strings.fixedDouble(totalIps / count, 2) + " insts/s");
            out.println();
        }
    }

    private static void reportMetrics() {
        if (C1XOptions.PrintMetrics && verboseOption.getValue() > 0) {
            for (final Field field : C1XMetrics.class.getFields()) {
                if (field.getType() == int.class) {
                    try {
                        final int value = field.getInt(null);
                        final String name = field.getName();
                        out.print(name + ": " + value + "\n");
                    } catch (IllegalAccessException e) {
                        // do nothing.
                    }
                }
            }
        }
    }

    private static class Timing {
        private final int number;
        private final ClassMethodActor classMethodActor;
        private final int instructions;
        private final long nanoSeconds;

        Timing(ClassMethodActor classMethodActor, int instructions, long ns) {
            this.number = timings.size();
            this.classMethodActor = classMethodActor;
            this.instructions = instructions;
            this.nanoSeconds = ns;
        }

        public double bytecodesPerSecond() {
            return 1000000000 * (classMethodActor.rawCodeAttribute().code().length / (double) nanoSeconds);
        }

        public double instructionsPerSecond() {
            return 1000000000 * (instructions / (double) nanoSeconds);
        }
    }
}<|MERGE_RESOLUTION|>--- conflicted
+++ resolved
@@ -48,11 +48,7 @@
  */
 public class C1XTest {
 
-<<<<<<< HEAD
-    private static final OptionSet options = new OptionSet(true);
-=======
     private static final OptionSet _options = new OptionSet(false);
->>>>>>> 9f077e77
 
     private static final Option<Integer> traceOption = options.newIntegerOption("trace", 0,
         "Set the tracing level of the Maxine VM and runtime.");
