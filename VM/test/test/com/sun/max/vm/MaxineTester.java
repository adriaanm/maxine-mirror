--- conflicted
+++ resolved
@@ -581,17 +581,7 @@
 
                     } else if (line.contains("failed")) {
                         failedLines.append(line); // found a line with "failed"--probably a failed test
-<<<<<<< HEAD
                         addTestResult(lastTest, line);
-=======
-                        try {
-                            final Class mainClass = Class.forName(lastTest);
-                            final boolean expected = MaxineTesterConfiguration.isExpectedFailure(mainClass, config);
-                            addTestResult(lastTest, line, expected);
-                        } catch (Exception e) {
-                            e.printStackTrace();
-                        }
->>>>>>> aa3a9f0c
                     } else if (line.startsWith("Done: ")) {
                         lastTest = null;
                         // found the terminating line indicating how many tests passed
