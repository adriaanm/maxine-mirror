/*
 * Copyright (c) 2007 Sun Microsystems, Inc.  All rights reserved.
 *
 * Sun Microsystems, Inc. has intellectual property rights relating to technology embodied in the product
 * that is described in this document. In particular, and without limitation, these intellectual property
 * rights may include one or more of the U.S. patents listed at http://www.sun.com/patents and one or
 * more additional patents or pending patent applications in the U.S. and in other countries.
 *
 * U.S. Government Rights - Commercial software. Government users are subject to the Sun
 * Microsystems, Inc. standard license agreement and applicable provisions of the FAR and its
 * supplements.
 *
 * Use is subject to license terms. Sun, Sun Microsystems, the Sun logo, Java and Solaris are trademarks or
 * registered trademarks of Sun Microsystems, Inc. in the U.S. and other countries. All SPARC trademarks
 * are used under license and are trademarks or registered trademarks of SPARC International, Inc. in the
 * U.S. and other countries.
 *
 * UNIX is a registered trademark in the U.S. and other countries, exclusively licensed through X/Open
 * Company, Ltd.
 */
package test.com.sun.max.vm.testrun.all;

import com.sun.max.annotate.*;
import com.sun.max.vm.*;
import test.com.sun.max.vm.testrun.*;


public class JavaTesterRunScheme extends AbstractTester {

    public JavaTesterRunScheme(VMConfiguration vmConfiguration) {
        super(vmConfiguration);
    }

    @Override
    @PROTOTYPE_ONLY
    public Class<?>[] getClassList() {
        return _classList;
    }

    @PROTOTYPE_ONLY
// GENERATED TEST RUNS
    private static final Class<?>[] _classList = {
        test.bytecode.BC_aaload.class,
        test.bytecode.BC_aastore.class,
        test.bytecode.BC_aload_0.class,
        test.bytecode.BC_aload_1.class,
        test.bytecode.BC_aload_2.class,
        test.bytecode.BC_aload_3.class,
        test.bytecode.BC_anewarray.class,
        test.bytecode.BC_areturn.class,
        test.bytecode.BC_arraylength.class,
        test.bytecode.BC_athrow.class,
        test.bytecode.BC_baload.class,
        test.bytecode.BC_bastore.class,
        test.bytecode.BC_caload.class,
        test.bytecode.BC_castore.class,
        test.bytecode.BC_checkcast.class,
        test.bytecode.BC_d2f.class,
        test.bytecode.BC_d2i.class,
        test.bytecode.BC_d2i_nan.class,
        test.bytecode.BC_d2l.class,
        test.bytecode.BC_d2l_nan.class,
        test.bytecode.BC_dadd.class,
        test.bytecode.BC_daload.class,
        test.bytecode.BC_dastore.class,
        test.bytecode.BC_dcmp.class,
        test.bytecode.BC_ddiv.class,
        test.bytecode.BC_dmul.class,
        test.bytecode.BC_dneg.class,
        test.bytecode.BC_drem.class,
        test.bytecode.BC_dreturn.class,
        test.bytecode.BC_dsub.class,
        test.bytecode.BC_f2d.class,
        test.bytecode.BC_f2i.class,
        test.bytecode.BC_f2i_2.class,
        test.bytecode.BC_f2i_nan.class,
        test.bytecode.BC_f2l.class,
        test.bytecode.BC_f2l_nan.class,
        test.bytecode.BC_fadd.class,
        test.bytecode.BC_faload.class,
        test.bytecode.BC_fastore.class,
        test.bytecode.BC_fcmp.class,
        test.bytecode.BC_fdiv.class,
        test.bytecode.BC_fload.class,
        test.bytecode.BC_fload_2.class,
        test.bytecode.BC_fmul.class,
        test.bytecode.BC_fneg.class,
        test.bytecode.BC_frem.class,
        test.bytecode.BC_freturn.class,
        test.bytecode.BC_fsub.class,
        test.bytecode.BC_getfield.class,
        test.bytecode.BC_getstatic_b.class,
        test.bytecode.BC_getstatic_c.class,
        test.bytecode.BC_getstatic_d.class,
        test.bytecode.BC_getstatic_f.class,
        test.bytecode.BC_getstatic_i.class,
        test.bytecode.BC_getstatic_l.class,
        test.bytecode.BC_getstatic_s.class,
        test.bytecode.BC_getstatic_z.class,
        test.bytecode.BC_i2b.class,
        test.bytecode.BC_i2c.class,
        test.bytecode.BC_i2d.class,
        test.bytecode.BC_i2f.class,
        test.bytecode.BC_i2l.class,
        test.bytecode.BC_i2s.class,
        test.bytecode.BC_iadd.class,
        test.bytecode.BC_iadd2.class,
        test.bytecode.BC_iadd3.class,
        test.bytecode.BC_iaload.class,
        test.bytecode.BC_iand.class,
        test.bytecode.BC_iastore.class,
        test.bytecode.BC_iconst.class,
        test.bytecode.BC_idiv.class,
        test.bytecode.BC_ifeq.class,
        test.bytecode.BC_ifeq_2.class,
        test.bytecode.BC_ifeq_3.class,
        test.bytecode.BC_ifge.class,
        test.bytecode.BC_ifge_2.class,
        test.bytecode.BC_ifge_3.class,
        test.bytecode.BC_ifgt.class,
        test.bytecode.BC_ificmplt1.class,
        test.bytecode.BC_ificmplt2.class,
        test.bytecode.BC_ificmpne1.class,
        test.bytecode.BC_ificmpne2.class,
        test.bytecode.BC_ifle.class,
        test.bytecode.BC_iflt.class,
        test.bytecode.BC_ifne.class,
        test.bytecode.BC_ifnonnull.class,
        test.bytecode.BC_ifnonnull_2.class,
        test.bytecode.BC_ifnonnull_3.class,
        test.bytecode.BC_ifnull.class,
        test.bytecode.BC_ifnull_2.class,
        test.bytecode.BC_ifnull_3.class,
        test.bytecode.BC_iinc_1.class,
        test.bytecode.BC_iinc_2.class,
        test.bytecode.BC_iinc_3.class,
        test.bytecode.BC_iload_0.class,
        test.bytecode.BC_iload_0_1.class,
        test.bytecode.BC_iload_0_2.class,
        test.bytecode.BC_iload_1.class,
        test.bytecode.BC_iload_1_1.class,
        test.bytecode.BC_iload_2.class,
        test.bytecode.BC_iload_3.class,
        test.bytecode.BC_imul.class,
        test.bytecode.BC_ineg.class,
        test.bytecode.BC_instanceof.class,
        test.bytecode.BC_invokeinterface.class,
        test.bytecode.BC_invokespecial.class,
        test.bytecode.BC_invokespecial2.class,
        test.bytecode.BC_invokestatic.class,
        test.bytecode.BC_invokevirtual.class,
        test.bytecode.BC_ior.class,
        test.bytecode.BC_irem.class,
        test.bytecode.BC_ireturn.class,
        test.bytecode.BC_ishl.class,
        test.bytecode.BC_ishr.class,
        test.bytecode.BC_isub.class,
        test.bytecode.BC_iushr.class,
        test.bytecode.BC_ixor.class,
        test.bytecode.BC_l2d.class,
        test.bytecode.BC_l2f.class,
        test.bytecode.BC_l2i.class,
        test.bytecode.BC_ladd.class,
        test.bytecode.BC_ladd2.class,
        test.bytecode.BC_laload.class,
        test.bytecode.BC_land.class,
        test.bytecode.BC_lastore.class,
        test.bytecode.BC_lcmp.class,
        test.bytecode.BC_ldc_01.class,
        test.bytecode.BC_ldc_02.class,
        test.bytecode.BC_ldc_03.class,
        test.bytecode.BC_ldc_04.class,
        test.bytecode.BC_ldc_05.class,
        test.bytecode.BC_ldiv.class,
        test.bytecode.BC_lload_0.class,
        test.bytecode.BC_lload_01.class,
        test.bytecode.BC_lload_1.class,
        test.bytecode.BC_lload_2.class,
        test.bytecode.BC_lload_3.class,
        test.bytecode.BC_lmul.class,
        test.bytecode.BC_lneg.class,
        test.bytecode.BC_lookupswitch01.class,
        test.bytecode.BC_lookupswitch02.class,
        test.bytecode.BC_lookupswitch03.class,
        test.bytecode.BC_lookupswitch04.class,
        test.bytecode.BC_lor.class,
        test.bytecode.BC_lrem.class,
        test.bytecode.BC_lreturn.class,
        test.bytecode.BC_lshl.class,
        test.bytecode.BC_lshr.class,
        test.bytecode.BC_lsub.class,
        test.bytecode.BC_lushr.class,
        test.bytecode.BC_lxor.class,
        test.bytecode.BC_monitorenter.class,
        test.bytecode.BC_multianewarray.class,
        test.bytecode.BC_new.class,
        test.bytecode.BC_newarray.class,
        test.bytecode.BC_putfield.class,
        test.bytecode.BC_putstatic.class,
        test.bytecode.BC_saload.class,
        test.bytecode.BC_sastore.class,
        test.bytecode.BC_tableswitch.class,
        test.bytecode.BC_tableswitch2.class,
        test.bytecode.BC_tableswitch3.class,
        test.bytecode.BC_tableswitch4.class,
        test.bytecode.BC_wide01.class,
        test.bytecode.BC_wide02.class,
        test.except.BC_aaload.class,
        test.except.BC_aastore.class,
        test.except.BC_anewarray.class,
        test.except.BC_arraylength.class,
        test.except.BC_athrow.class,
        test.except.BC_athrow1.class,
        test.except.BC_athrow2.class,
        test.except.BC_athrow3.class,
        test.except.BC_baload.class,
        test.except.BC_bastore.class,
        test.except.BC_caload.class,
        test.except.BC_castore.class,
        test.except.BC_checkcast.class,
        test.except.BC_checkcast1.class,
        test.except.BC_checkcast2.class,
        test.except.BC_daload.class,
        test.except.BC_dastore.class,
        test.except.BC_faload.class,
        test.except.BC_fastore.class,
        test.except.BC_getfield.class,
        test.except.BC_iaload.class,
        test.except.BC_iastore.class,
        test.except.BC_idiv.class,
        test.except.BC_invokevirtual01.class,
        test.except.BC_irem.class,
        test.except.BC_laload.class,
        test.except.BC_lastore.class,
        test.except.BC_ldiv.class,
        test.except.BC_lrem.class,
        test.except.BC_monitorenter.class,
        test.except.BC_multianewarray.class,
        test.except.BC_newarray.class,
        test.except.BC_putfield.class,
        test.except.BC_saload.class,
        test.except.BC_sastore.class,
        test.except.Catch_NPE_01.class,
        test.except.Catch_NPE_02.class,
        test.except.Catch_NPE_03.class,
        test.except.Catch_NPE_04.class,
        test.except.Catch_NPE_05.class,
        test.except.Catch_NPE_06.class,
        test.except.Catch_NPE_07.class,
        test.except.Catch_StackOverflowError_01.class,
        test.except.Catch_StackOverflowError_02.class,
        test.except.Throw_InCatch01.class,
        test.except.Throw_InCatch02.class,
        test.except.Throw_InCatch03.class,
        test.except.Throw_Synchronized01.class,
        test.except.Throw_Synchronized02.class,
        test.except.Throw_Synchronized03.class,
        test.except.Throw_Synchronized04.class,
        test.optimize.BC_idiv_16.class,
        test.optimize.BC_idiv_4.class,
        test.optimize.BC_imul_16.class,
        test.optimize.BC_imul_4.class,
        test.optimize.BC_ldiv_16.class,
        test.optimize.BC_ldiv_4.class,
        test.optimize.BC_lmul_16.class,
        test.optimize.BC_lmul_4.class,
        test.optimize.BC_lshr_C16.class,
        test.optimize.BC_lshr_C24.class,
        test.optimize.BC_lshr_C32.class,
        test.optimize.List_reorder_bug.class,
        test.optimize.TypeCastElem.class,
        test.lang.Boxed_TYPE_01.class,
        test.lang.Bridge_method01.class,
        test.lang.ClassLoader_loadClass01.class,
        test.lang.Class_Literal01.class,
        test.lang.Class_asSubclass01.class,
        test.lang.Class_cast01.class,
        test.lang.Class_cast02.class,
        test.lang.Class_forName01.class,
        test.lang.Class_forName02.class,
        test.lang.Class_forName03.class,
        test.lang.Class_forName04.class,
        test.lang.Class_forName05.class,
        test.lang.Class_getComponentType01.class,
        test.lang.Class_getName01.class,
        test.lang.Class_getName02.class,
        test.lang.Class_getSimpleName01.class,
        test.lang.Class_getSimpleName02.class,
        test.lang.Class_getSuperClass01.class,
        test.lang.Class_isArray01.class,
        test.lang.Class_isAssignableFrom01.class,
        test.lang.Class_isAssignableFrom02.class,
        test.lang.Class_isAssignableFrom03.class,
        test.lang.Class_isInstance01.class,
        test.lang.Class_isInstance02.class,
        test.lang.Class_isInstance03.class,
        test.lang.Class_isInstance04.class,
        test.lang.Class_isInstance05.class,
        test.lang.Class_isInstance06.class,
        test.lang.Class_isInterface01.class,
        test.lang.Class_isPrimitive01.class,
        test.lang.Double_toString.class,
        test.lang.Int_greater01.class,
        test.lang.Int_greater02.class,
        test.lang.Int_greater03.class,
        test.lang.Int_greaterEqual01.class,
        test.lang.Int_greaterEqual02.class,
        test.lang.Int_greaterEqual03.class,
        test.lang.Int_less01.class,
        test.lang.Int_less02.class,
        test.lang.Int_less03.class,
        test.lang.Int_lessEqual01.class,
        test.lang.Int_lessEqual02.class,
        test.lang.Int_lessEqual03.class,
        test.lang.JDK_ClassLoaders01.class,
        test.lang.JDK_ClassLoaders02.class,
        test.lang.Long_greater01.class,
        test.lang.Long_greater02.class,
        test.lang.Long_greater03.class,
        test.lang.Long_greaterEqual01.class,
        test.lang.Long_greaterEqual02.class,
        test.lang.Long_greaterEqual03.class,
        test.lang.Long_less01.class,
        test.lang.Long_less02.class,
        test.lang.Long_less03.class,
        test.lang.Long_lessEqual01.class,
        test.lang.Long_lessEqual02.class,
        test.lang.Long_lessEqual03.class,
        test.lang.Math_pow.class,
        test.lang.Object_clone01.class,
        test.lang.Object_clone02.class,
        test.lang.Object_equals01.class,
        test.lang.Object_getClass01.class,
        test.lang.Object_hashCode01.class,
        test.lang.Object_notify01.class,
        test.lang.Object_notify02.class,
        test.lang.Object_notifyAll01.class,
        test.lang.Object_notifyAll02.class,
        test.lang.Object_toString01.class,
        test.lang.Object_toString02.class,
        test.lang.Object_wait01.class,
        test.lang.Object_wait02.class,
        test.lang.Object_wait03.class,
        test.lang.StringCoding_Scale.class,
        test.lang.String_intern01.class,
        test.lang.String_intern02.class,
        test.lang.String_intern03.class,
        test.lang.String_valueOf01.class,
        test.lang.System_identityHashCode01.class,
        test.hotpath.HP_allocate01.class,
        test.hotpath.HP_allocate02.class,
        test.hotpath.HP_allocate03.class,
        test.hotpath.HP_array01.class,
        test.hotpath.HP_array02.class,
        test.hotpath.HP_array03.class,
        test.hotpath.HP_array04.class,
        test.hotpath.HP_control01.class,
        test.hotpath.HP_control02.class,
        test.hotpath.HP_convert01.class,
        test.hotpath.HP_count.class,
        test.hotpath.HP_dead01.class,
        test.hotpath.HP_demo01.class,
        test.hotpath.HP_field01.class,
        test.hotpath.HP_field02.class,
        test.hotpath.HP_field03.class,
        test.hotpath.HP_field04.class,
        test.hotpath.HP_idea.class,
        test.hotpath.HP_inline01.class,
        test.hotpath.HP_inline02.class,
        test.hotpath.HP_invoke01.class,
        test.hotpath.HP_life.class,
        test.hotpath.HP_nest01.class,
        test.hotpath.HP_nest02.class,
        test.hotpath.HP_scope01.class,
        test.hotpath.HP_scope02.class,
        test.hotpath.HP_series.class,
        test.hotpath.HP_trees01.class,
        test.reflect.Array_get01.class,
        test.reflect.Array_get02.class,
        test.reflect.Array_get03.class,
        test.reflect.Array_getBoolean01.class,
        test.reflect.Array_getByte01.class,
        test.reflect.Array_getChar01.class,
        test.reflect.Array_getDouble01.class,
        test.reflect.Array_getFloat01.class,
        test.reflect.Array_getInt01.class,
        test.reflect.Array_getLength01.class,
        test.reflect.Array_getLong01.class,
        test.reflect.Array_getShort01.class,
        test.reflect.Array_newInstance01.class,
        test.reflect.Array_newInstance02.class,
        test.reflect.Array_newInstance03.class,
        test.reflect.Array_newInstance04.class,
        test.reflect.Array_newInstance05.class,
        test.reflect.Array_newInstance06.class,
        test.reflect.Array_set01.class,
        test.reflect.Array_set02.class,
        test.reflect.Array_set03.class,
        test.reflect.Array_setBoolean01.class,
        test.reflect.Array_setByte01.class,
        test.reflect.Array_setChar01.class,
        test.reflect.Array_setDouble01.class,
        test.reflect.Array_setFloat01.class,
        test.reflect.Array_setInt01.class,
        test.reflect.Array_setLong01.class,
        test.reflect.Array_setShort01.class,
        test.reflect.Class_getDeclaredField01.class,
        test.reflect.Class_getDeclaredMethod01.class,
        test.reflect.Class_getField01.class,
        test.reflect.Class_getField02.class,
        test.reflect.Class_getMethod01.class,
        test.reflect.Class_getMethod02.class,
        test.reflect.Class_newInstance01.class,
        test.reflect.Class_newInstance02.class,
        test.reflect.Class_newInstance03.class,
        test.reflect.Class_newInstance06.class,
        test.reflect.Class_newInstance07.class,
        test.reflect.Field_get01.class,
        test.reflect.Field_get02.class,
        test.reflect.Field_get03.class,
        test.reflect.Field_get04.class,
        test.reflect.Field_getType01.class,
        test.reflect.Field_set01.class,
        test.reflect.Field_set02.class,
        test.reflect.Field_set03.class,
        test.reflect.Invoke_main01.class,
        test.reflect.Invoke_main02.class,
        test.reflect.Invoke_main03.class,
        test.reflect.Invoke_virtual01.class,
        test.reflect.Method_getParameterTypes01.class,
        test.reflect.Method_getReturnType01.class,
        test.reflect.Reflection_getCallerClass01.class,
        test.jdk.Class_getName.class,
        test.jdk.EnumMap01.class,
        test.jdk.EnumMap02.class,
        test.jdk.System_currentTimeMillis01.class,
        test.jdk.System_currentTimeMillis02.class,
        test.jdk.System_nanoTime01.class,
        test.jdk.System_nanoTime02.class,
        test.threads.Monitor_contended01.class,
        test.threads.Monitor_notowner01.class,
        test.threads.Monitorenter01.class,
        test.threads.Monitorenter02.class,
        test.threads.Object_wait01.class,
        test.threads.Object_wait02.class,
        test.threads.Object_wait03.class,
        test.threads.Object_wait04.class,
        test.threads.Thread_currentThread01.class,
        test.threads.Thread_getState01.class,
        test.threads.Thread_getState02.class,
        test.threads.Thread_holdsLock01.class,
        test.threads.Thread_isAlive01.class,
        test.threads.Thread_isInterrupted01.class,
        test.threads.Thread_isInterrupted02.class,
        test.threads.Thread_isInterrupted03.class,
        test.threads.Thread_isInterrupted04.class,
        test.threads.Thread_join01.class,
        test.threads.Thread_join02.class,
        test.threads.Thread_join03.class,
        test.threads.Thread_new01.class,
        test.threads.Thread_new02.class,
        test.threads.Thread_setPriority01.class,
        test.threads.Thread_sleep01.class,
        test.threads.Thread_start01.class,
        test.threads.Thread_yield01.class,
        test.micro.BC_invokevirtual2.class,
        test.micro.BigDoubleParams02.class,
        test.micro.BigFloatParams01.class,
        test.micro.BigFloatParams02.class,
        test.micro.BigIntParams01.class,
        test.micro.BigIntParams02.class,
        test.micro.BigLongParams02.class,
        test.micro.BigMixedParams01.class,
        test.micro.BigMixedParams02.class,
        test.micro.BigMixedParams03.class,
        test.micro.BigObjectParams01.class,
        test.micro.BigObjectParams02.class,
        test.micro.BigParamsAlignment.class,
        test.micro.Bubblesort.class,
        test.micro.Fibonacci.class,
        test.micro.InvokeVirtual_01.class,
        test.micro.InvokeVirtual_02.class,
        test.micro.StrangeFrames.class,
        test.micro.VarArgs_String01.class,
        test.micro.VarArgs_boolean01.class,
        test.micro.VarArgs_byte01.class,
        test.micro.VarArgs_char01.class,
        test.micro.VarArgs_double01.class,
        test.micro.VarArgs_float01.class,
        test.micro.VarArgs_int01.class,
        test.micro.VarArgs_long01.class,
        test.micro.VarArgs_short01.class,
        test.jvmni.JVM_ArrayCopy01.class,
        test.jvmni.JVM_GetClassContext01.class,
        test.jvmni.JVM_GetFreeMemory01.class,
        test.jvmni.JVM_GetMaxMemory01.class,
        test.jvmni.JVM_GetTotalMemory01.class,
        test.jvmni.JVM_IsNaN01.class
    };
    @Override
<<<<<<< HEAD
    public void runTests() {
        _testEnd = 452;
=======
    public void run() {
        _testEnd = 456;
        vmStartUp();
>>>>>>> 78048665
        _total = _testEnd - _testStart;
        _testNum = _testStart;
        while (_testNum < _testEnd) {
            switch(_testNum) {
                case 0:
                    JavaTesterTests.test_bytecode_BC_aaload();
                    break;
                case 1:
                    JavaTesterTests.test_bytecode_BC_aastore();
                    break;
                case 2:
                    JavaTesterTests.test_bytecode_BC_aload_0();
                    break;
                case 3:
                    JavaTesterTests.test_bytecode_BC_aload_1();
                    break;
                case 4:
                    JavaTesterTests.test_bytecode_BC_aload_2();
                    break;
                case 5:
                    JavaTesterTests.test_bytecode_BC_aload_3();
                    break;
                case 6:
                    JavaTesterTests.test_bytecode_BC_anewarray();
                    break;
                case 7:
                    JavaTesterTests.test_bytecode_BC_areturn();
                    break;
                case 8:
                    JavaTesterTests.test_bytecode_BC_arraylength();
                    break;
                case 9:
                    JavaTesterTests.test_bytecode_BC_athrow();
                    break;
                case 10:
                    JavaTesterTests.test_bytecode_BC_baload();
                    break;
                case 11:
                    JavaTesterTests.test_bytecode_BC_bastore();
                    break;
                case 12:
                    JavaTesterTests.test_bytecode_BC_caload();
                    break;
                case 13:
                    JavaTesterTests.test_bytecode_BC_castore();
                    break;
                case 14:
                    JavaTesterTests.test_bytecode_BC_checkcast();
                    break;
                case 15:
                    JavaTesterTests.test_bytecode_BC_d2f();
                    break;
                case 16:
                    JavaTesterTests.test_bytecode_BC_d2i();
                    break;
                case 17:
                    JavaTesterTests.test_bytecode_BC_d2i_nan();
                    break;
                case 18:
                    JavaTesterTests.test_bytecode_BC_d2l();
                    break;
                case 19:
                    JavaTesterTests.test_bytecode_BC_d2l_nan();
                    break;
                case 20:
                    JavaTesterTests.test_bytecode_BC_dadd();
                    break;
                case 21:
                    JavaTesterTests.test_bytecode_BC_daload();
                    break;
                case 22:
                    JavaTesterTests.test_bytecode_BC_dastore();
                    break;
                case 23:
                    JavaTesterTests.test_bytecode_BC_dcmp();
                    break;
                case 24:
                    JavaTesterTests.test_bytecode_BC_ddiv();
                    break;
                case 25:
                    JavaTesterTests.test_bytecode_BC_dmul();
                    break;
                case 26:
                    JavaTesterTests.test_bytecode_BC_dneg();
                    break;
                case 27:
                    JavaTesterTests.test_bytecode_BC_drem();
                    break;
                case 28:
                    JavaTesterTests.test_bytecode_BC_dreturn();
                    break;
                case 29:
                    JavaTesterTests.test_bytecode_BC_dsub();
                    break;
                case 30:
                    JavaTesterTests.test_bytecode_BC_f2d();
                    break;
                case 31:
                    JavaTesterTests.test_bytecode_BC_f2i();
                    break;
                case 32:
                    JavaTesterTests.test_bytecode_BC_f2i_2();
                    break;
                case 33:
                    JavaTesterTests.test_bytecode_BC_f2i_nan();
                    break;
                case 34:
                    JavaTesterTests.test_bytecode_BC_f2l();
                    break;
                case 35:
                    JavaTesterTests.test_bytecode_BC_f2l_nan();
                    break;
                case 36:
                    JavaTesterTests.test_bytecode_BC_fadd();
                    break;
                case 37:
                    JavaTesterTests.test_bytecode_BC_faload();
                    break;
                case 38:
                    JavaTesterTests.test_bytecode_BC_fastore();
                    break;
                case 39:
                    JavaTesterTests.test_bytecode_BC_fcmp();
                    break;
                case 40:
                    JavaTesterTests.test_bytecode_BC_fdiv();
                    break;
                case 41:
                    JavaTesterTests.test_bytecode_BC_fload();
                    break;
                case 42:
                    JavaTesterTests.test_bytecode_BC_fload_2();
                    break;
                case 43:
                    JavaTesterTests.test_bytecode_BC_fmul();
                    break;
                case 44:
                    JavaTesterTests.test_bytecode_BC_fneg();
                    break;
                case 45:
                    JavaTesterTests.test_bytecode_BC_frem();
                    break;
                case 46:
                    JavaTesterTests.test_bytecode_BC_freturn();
                    break;
                case 47:
                    JavaTesterTests.test_bytecode_BC_fsub();
                    break;
                case 48:
                    JavaTesterTests.test_bytecode_BC_getfield();
                    break;
                case 49:
                    JavaTesterTests.test_bytecode_BC_getstatic_b();
                    break;
                case 50:
                    JavaTesterTests.test_bytecode_BC_getstatic_c();
                    break;
                case 51:
                    JavaTesterTests.test_bytecode_BC_getstatic_d();
                    break;
                case 52:
                    JavaTesterTests.test_bytecode_BC_getstatic_f();
                    break;
                case 53:
                    JavaTesterTests.test_bytecode_BC_getstatic_i();
                    break;
                case 54:
                    JavaTesterTests.test_bytecode_BC_getstatic_l();
                    break;
                case 55:
                    JavaTesterTests.test_bytecode_BC_getstatic_s();
                    break;
                case 56:
                    JavaTesterTests.test_bytecode_BC_getstatic_z();
                    break;
                case 57:
                    JavaTesterTests.test_bytecode_BC_i2b();
                    break;
                case 58:
                    JavaTesterTests.test_bytecode_BC_i2c();
                    break;
                case 59:
                    JavaTesterTests.test_bytecode_BC_i2d();
                    break;
                case 60:
                    JavaTesterTests.test_bytecode_BC_i2f();
                    break;
                case 61:
                    JavaTesterTests.test_bytecode_BC_i2l();
                    break;
                case 62:
                    JavaTesterTests.test_bytecode_BC_i2s();
                    break;
                case 63:
                    JavaTesterTests.test_bytecode_BC_iadd();
                    break;
                case 64:
                    JavaTesterTests.test_bytecode_BC_iadd2();
                    break;
                case 65:
                    JavaTesterTests.test_bytecode_BC_iadd3();
                    break;
                case 66:
                    JavaTesterTests.test_bytecode_BC_iaload();
                    break;
                case 67:
                    JavaTesterTests.test_bytecode_BC_iand();
                    break;
                case 68:
                    JavaTesterTests.test_bytecode_BC_iastore();
                    break;
                case 69:
                    JavaTesterTests.test_bytecode_BC_iconst();
                    break;
                case 70:
                    JavaTesterTests.test_bytecode_BC_idiv();
                    break;
                case 71:
                    JavaTesterTests.test_bytecode_BC_ifeq();
                    break;
                case 72:
                    JavaTesterTests.test_bytecode_BC_ifeq_2();
                    break;
                case 73:
                    JavaTesterTests.test_bytecode_BC_ifeq_3();
                    break;
                case 74:
                    JavaTesterTests.test_bytecode_BC_ifge();
                    break;
                case 75:
                    JavaTesterTests.test_bytecode_BC_ifge_2();
                    break;
                case 76:
                    JavaTesterTests.test_bytecode_BC_ifge_3();
                    break;
                case 77:
                    JavaTesterTests.test_bytecode_BC_ifgt();
                    break;
                case 78:
                    JavaTesterTests.test_bytecode_BC_ificmplt1();
                    break;
                case 79:
                    JavaTesterTests.test_bytecode_BC_ificmplt2();
                    break;
                case 80:
                    JavaTesterTests.test_bytecode_BC_ificmpne1();
                    break;
                case 81:
                    JavaTesterTests.test_bytecode_BC_ificmpne2();
                    break;
                case 82:
                    JavaTesterTests.test_bytecode_BC_ifle();
                    break;
                case 83:
                    JavaTesterTests.test_bytecode_BC_iflt();
                    break;
                case 84:
                    JavaTesterTests.test_bytecode_BC_ifne();
                    break;
                case 85:
                    JavaTesterTests.test_bytecode_BC_ifnonnull();
                    break;
                case 86:
                    JavaTesterTests.test_bytecode_BC_ifnonnull_2();
                    break;
                case 87:
                    JavaTesterTests.test_bytecode_BC_ifnonnull_3();
                    break;
                case 88:
                    JavaTesterTests.test_bytecode_BC_ifnull();
                    break;
                case 89:
                    JavaTesterTests.test_bytecode_BC_ifnull_2();
                    break;
                case 90:
                    JavaTesterTests.test_bytecode_BC_ifnull_3();
                    break;
                case 91:
                    JavaTesterTests.test_bytecode_BC_iinc_1();
                    break;
                case 92:
                    JavaTesterTests.test_bytecode_BC_iinc_2();
                    break;
                case 93:
                    JavaTesterTests.test_bytecode_BC_iinc_3();
                    break;
                case 94:
                    JavaTesterTests.test_bytecode_BC_iload_0();
                    break;
                case 95:
                    JavaTesterTests.test_bytecode_BC_iload_0_1();
                    break;
                case 96:
                    JavaTesterTests.test_bytecode_BC_iload_0_2();
                    break;
                case 97:
                    JavaTesterTests.test_bytecode_BC_iload_1();
                    break;
                case 98:
                    JavaTesterTests.test_bytecode_BC_iload_1_1();
                    break;
                case 99:
                    JavaTesterTests.test_bytecode_BC_iload_2();
                    break;
                case 100:
                    JavaTesterTests.test_bytecode_BC_iload_3();
                    break;
                case 101:
                    JavaTesterTests.test_bytecode_BC_imul();
                    break;
                case 102:
                    JavaTesterTests.test_bytecode_BC_ineg();
                    break;
                case 103:
                    JavaTesterTests.test_bytecode_BC_instanceof();
                    break;
                case 104:
                    JavaTesterTests.test_bytecode_BC_invokeinterface();
                    break;
                case 105:
                    JavaTesterTests.test_bytecode_BC_invokespecial();
                    break;
                case 106:
                    JavaTesterTests.test_bytecode_BC_invokespecial2();
                    break;
                case 107:
                    JavaTesterTests.test_bytecode_BC_invokestatic();
                    break;
                case 108:
                    JavaTesterTests.test_bytecode_BC_invokevirtual();
                    break;
                case 109:
                    JavaTesterTests.test_bytecode_BC_ior();
                    break;
                case 110:
                    JavaTesterTests.test_bytecode_BC_irem();
                    break;
                case 111:
                    JavaTesterTests.test_bytecode_BC_ireturn();
                    break;
                case 112:
                    JavaTesterTests.test_bytecode_BC_ishl();
                    break;
                case 113:
                    JavaTesterTests.test_bytecode_BC_ishr();
                    break;
                case 114:
                    JavaTesterTests.test_bytecode_BC_isub();
                    break;
                case 115:
                    JavaTesterTests.test_bytecode_BC_iushr();
                    break;
                case 116:
                    JavaTesterTests.test_bytecode_BC_ixor();
                    break;
                case 117:
                    JavaTesterTests.test_bytecode_BC_l2d();
                    break;
                case 118:
                    JavaTesterTests.test_bytecode_BC_l2f();
                    break;
                case 119:
                    JavaTesterTests.test_bytecode_BC_l2i();
                    break;
                case 120:
                    JavaTesterTests.test_bytecode_BC_ladd();
                    break;
                case 121:
                    JavaTesterTests.test_bytecode_BC_ladd2();
                    break;
                case 122:
                    JavaTesterTests.test_bytecode_BC_laload();
                    break;
                case 123:
                    JavaTesterTests.test_bytecode_BC_land();
                    break;
                case 124:
                    JavaTesterTests.test_bytecode_BC_lastore();
                    break;
                case 125:
                    JavaTesterTests.test_bytecode_BC_lcmp();
                    break;
                case 126:
                    JavaTesterTests.test_bytecode_BC_ldc_01();
                    break;
                case 127:
                    JavaTesterTests.test_bytecode_BC_ldc_02();
                    break;
                case 128:
                    JavaTesterTests.test_bytecode_BC_ldc_03();
                    break;
                case 129:
                    JavaTesterTests.test_bytecode_BC_ldc_04();
                    break;
                case 130:
                    JavaTesterTests.test_bytecode_BC_ldc_05();
                    break;
                case 131:
                    JavaTesterTests.test_bytecode_BC_ldiv();
                    break;
                case 132:
                    JavaTesterTests.test_bytecode_BC_lload_0();
                    break;
                case 133:
                    JavaTesterTests.test_bytecode_BC_lload_01();
                    break;
                case 134:
                    JavaTesterTests.test_bytecode_BC_lload_1();
                    break;
                case 135:
                    JavaTesterTests.test_bytecode_BC_lload_2();
                    break;
                case 136:
                    JavaTesterTests.test_bytecode_BC_lload_3();
                    break;
                case 137:
                    JavaTesterTests.test_bytecode_BC_lmul();
                    break;
                case 138:
                    JavaTesterTests.test_bytecode_BC_lneg();
                    break;
                case 139:
                    JavaTesterTests.test_bytecode_BC_lookupswitch01();
                    break;
                case 140:
                    JavaTesterTests.test_bytecode_BC_lookupswitch02();
                    break;
                case 141:
                    JavaTesterTests.test_bytecode_BC_lookupswitch03();
                    break;
                case 142:
                    JavaTesterTests.test_bytecode_BC_lookupswitch04();
                    break;
                case 143:
                    JavaTesterTests.test_bytecode_BC_lor();
                    break;
                case 144:
                    JavaTesterTests.test_bytecode_BC_lrem();
                    break;
                case 145:
                    JavaTesterTests.test_bytecode_BC_lreturn();
                    break;
                case 146:
                    JavaTesterTests.test_bytecode_BC_lshl();
                    break;
                case 147:
                    JavaTesterTests.test_bytecode_BC_lshr();
                    break;
                case 148:
                    JavaTesterTests.test_bytecode_BC_lsub();
                    break;
                case 149:
                    JavaTesterTests.test_bytecode_BC_lushr();
                    break;
                case 150:
                    JavaTesterTests.test_bytecode_BC_lxor();
                    break;
                case 151:
                    JavaTesterTests.test_bytecode_BC_monitorenter();
                    break;
                case 152:
                    JavaTesterTests.test_bytecode_BC_multianewarray();
                    break;
                case 153:
                    JavaTesterTests.test_bytecode_BC_new();
                    break;
                case 154:
                    JavaTesterTests.test_bytecode_BC_newarray();
                    break;
                case 155:
                    JavaTesterTests.test_bytecode_BC_putfield();
                    break;
                case 156:
                    JavaTesterTests.test_bytecode_BC_putstatic();
                    break;
                case 157:
                    JavaTesterTests.test_bytecode_BC_saload();
                    break;
                case 158:
                    JavaTesterTests.test_bytecode_BC_sastore();
                    break;
                case 159:
                    JavaTesterTests.test_bytecode_BC_tableswitch();
                    break;
                case 160:
                    JavaTesterTests.test_bytecode_BC_tableswitch2();
                    break;
                case 161:
                    JavaTesterTests.test_bytecode_BC_tableswitch3();
                    break;
                case 162:
                    JavaTesterTests.test_bytecode_BC_tableswitch4();
                    break;
                case 163:
                    JavaTesterTests.test_bytecode_BC_wide01();
                    break;
                case 164:
                    JavaTesterTests.test_bytecode_BC_wide02();
                    break;
                case 165:
                    JavaTesterTests.test_except_BC_aaload();
                    break;
                case 166:
                    JavaTesterTests.test_except_BC_aastore();
                    break;
                case 167:
                    JavaTesterTests.test_except_BC_anewarray();
                    break;
                case 168:
                    JavaTesterTests.test_except_BC_arraylength();
                    break;
                case 169:
                    JavaTesterTests.test_except_BC_athrow();
                    break;
                case 170:
                    JavaTesterTests.test_except_BC_athrow1();
                    break;
                case 171:
                    JavaTesterTests.test_except_BC_athrow2();
                    break;
                case 172:
                    JavaTesterTests.test_except_BC_athrow3();
                    break;
                case 173:
                    JavaTesterTests.test_except_BC_baload();
                    break;
                case 174:
                    JavaTesterTests.test_except_BC_bastore();
                    break;
                case 175:
                    JavaTesterTests.test_except_BC_caload();
                    break;
                case 176:
                    JavaTesterTests.test_except_BC_castore();
                    break;
                case 177:
                    JavaTesterTests.test_except_BC_checkcast();
                    break;
                case 178:
                    JavaTesterTests.test_except_BC_checkcast1();
                    break;
                case 179:
                    JavaTesterTests.test_except_BC_checkcast2();
                    break;
                case 180:
                    JavaTesterTests.test_except_BC_daload();
                    break;
                case 181:
                    JavaTesterTests.test_except_BC_dastore();
                    break;
                case 182:
                    JavaTesterTests.test_except_BC_faload();
                    break;
                case 183:
                    JavaTesterTests.test_except_BC_fastore();
                    break;
                case 184:
                    JavaTesterTests.test_except_BC_getfield();
                    break;
                case 185:
                    JavaTesterTests.test_except_BC_iaload();
                    break;
                case 186:
                    JavaTesterTests.test_except_BC_iastore();
                    break;
                case 187:
                    JavaTesterTests.test_except_BC_idiv();
                    break;
                case 188:
                    JavaTesterTests.test_except_BC_invokevirtual01();
                    break;
                case 189:
                    JavaTesterTests.test_except_BC_irem();
                    break;
                case 190:
                    JavaTesterTests.test_except_BC_laload();
                    break;
                case 191:
                    JavaTesterTests.test_except_BC_lastore();
                    break;
                case 192:
                    JavaTesterTests.test_except_BC_ldiv();
                    break;
                case 193:
                    JavaTesterTests.test_except_BC_lrem();
                    break;
                case 194:
                    JavaTesterTests.test_except_BC_monitorenter();
                    break;
                case 195:
                    JavaTesterTests.test_except_BC_multianewarray();
                    break;
                case 196:
                    JavaTesterTests.test_except_BC_newarray();
                    break;
                case 197:
                    JavaTesterTests.test_except_BC_putfield();
                    break;
                case 198:
                    JavaTesterTests.test_except_BC_saload();
                    break;
                case 199:
                    JavaTesterTests.test_except_BC_sastore();
                    break;
                case 200:
                    JavaTesterTests.test_except_Catch_NPE_01();
                    break;
                case 201:
                    JavaTesterTests.test_except_Catch_NPE_02();
                    break;
                case 202:
                    JavaTesterTests.test_except_Catch_NPE_03();
                    break;
                case 203:
                    JavaTesterTests.test_except_Catch_NPE_04();
                    break;
                case 204:
                    JavaTesterTests.test_except_Catch_NPE_05();
                    break;
                case 205:
                    JavaTesterTests.test_except_Catch_NPE_06();
                    break;
                case 206:
                    JavaTesterTests.test_except_Catch_NPE_07();
                    break;
                case 207:
                    JavaTesterTests.test_except_Catch_StackOverflowError_01();
                    break;
                case 208:
                    JavaTesterTests.test_except_Catch_StackOverflowError_02();
                    break;
                case 209:
                    JavaTesterTests.test_except_Throw_InCatch01();
                    break;
                case 210:
                    JavaTesterTests.test_except_Throw_InCatch02();
                    break;
                case 211:
                    JavaTesterTests.test_except_Throw_InCatch03();
                    break;
                case 212:
                    JavaTesterTests.test_except_Throw_Synchronized01();
                    break;
                case 213:
                    JavaTesterTests.test_except_Throw_Synchronized02();
                    break;
                case 214:
                    JavaTesterTests.test_except_Throw_Synchronized03();
                    break;
                case 215:
                    JavaTesterTests.test_except_Throw_Synchronized04();
                    break;
                case 216:
                    JavaTesterTests.test_optimize_BC_idiv_16();
                    break;
                case 217:
                    JavaTesterTests.test_optimize_BC_idiv_4();
                    break;
                case 218:
                    JavaTesterTests.test_optimize_BC_imul_16();
                    break;
                case 219:
                    JavaTesterTests.test_optimize_BC_imul_4();
                    break;
                case 220:
                    JavaTesterTests.test_optimize_BC_ldiv_16();
                    break;
                case 221:
                    JavaTesterTests.test_optimize_BC_ldiv_4();
                    break;
                case 222:
                    JavaTesterTests.test_optimize_BC_lmul_16();
                    break;
                case 223:
                    JavaTesterTests.test_optimize_BC_lmul_4();
                    break;
                case 224:
                    JavaTesterTests.test_optimize_BC_lshr_C16();
                    break;
                case 225:
                    JavaTesterTests.test_optimize_BC_lshr_C24();
                    break;
                case 226:
                    JavaTesterTests.test_optimize_BC_lshr_C32();
                    break;
                case 227:
                    JavaTesterTests.test_optimize_List_reorder_bug();
                    break;
                case 228:
                    JavaTesterTests.test_optimize_TypeCastElem();
                    break;
                case 229:
                    JavaTesterTests.test_lang_Boxed_TYPE_01();
                    break;
                case 230:
                    JavaTesterTests.test_lang_Bridge_method01();
                    break;
                case 231:
                    JavaTesterTests.test_lang_ClassLoader_loadClass01();
                    break;
                case 232:
                    JavaTesterTests.test_lang_Class_Literal01();
                    break;
                case 233:
                    JavaTesterTests.test_lang_Class_asSubclass01();
                    break;
                case 234:
                    JavaTesterTests.test_lang_Class_cast01();
                    break;
                case 235:
                    JavaTesterTests.test_lang_Class_cast02();
                    break;
                case 236:
                    JavaTesterTests.test_lang_Class_forName01();
                    break;
                case 237:
                    JavaTesterTests.test_lang_Class_forName02();
                    break;
                case 238:
                    JavaTesterTests.test_lang_Class_forName03();
                    break;
                case 239:
                    JavaTesterTests.test_lang_Class_forName04();
                    break;
                case 240:
                    JavaTesterTests.test_lang_Class_forName05();
                    break;
                case 241:
                    JavaTesterTests.test_lang_Class_getComponentType01();
                    break;
                case 242:
                    JavaTesterTests.test_lang_Class_getName01();
                    break;
                case 243:
                    JavaTesterTests.test_lang_Class_getName02();
                    break;
                case 244:
                    JavaTesterTests.test_lang_Class_getSimpleName01();
                    break;
                case 245:
                    JavaTesterTests.test_lang_Class_getSimpleName02();
                    break;
                case 246:
                    JavaTesterTests.test_lang_Class_getSuperClass01();
                    break;
                case 247:
                    JavaTesterTests.test_lang_Class_isArray01();
                    break;
                case 248:
                    JavaTesterTests.test_lang_Class_isAssignableFrom01();
                    break;
                case 249:
                    JavaTesterTests.test_lang_Class_isAssignableFrom02();
                    break;
                case 250:
                    JavaTesterTests.test_lang_Class_isAssignableFrom03();
                    break;
                case 251:
                    JavaTesterTests.test_lang_Class_isInstance01();
                    break;
                case 252:
                    JavaTesterTests.test_lang_Class_isInstance02();
                    break;
                case 253:
                    JavaTesterTests.test_lang_Class_isInstance03();
                    break;
                case 254:
                    JavaTesterTests.test_lang_Class_isInstance04();
                    break;
                case 255:
                    JavaTesterTests.test_lang_Class_isInstance05();
                    break;
                case 256:
                    JavaTesterTests.test_lang_Class_isInstance06();
                    break;
                case 257:
                    JavaTesterTests.test_lang_Class_isInterface01();
                    break;
                case 258:
                    JavaTesterTests.test_lang_Class_isPrimitive01();
                    break;
                case 259:
                    JavaTesterTests.test_lang_Double_toString();
                    break;
                case 260:
                    JavaTesterTests.test_lang_Int_greater01();
                    break;
                case 261:
                    JavaTesterTests.test_lang_Int_greater02();
                    break;
                case 262:
                    JavaTesterTests.test_lang_Int_greater03();
                    break;
                case 263:
                    JavaTesterTests.test_lang_Int_greaterEqual01();
                    break;
                case 264:
                    JavaTesterTests.test_lang_Int_greaterEqual02();
                    break;
                case 265:
                    JavaTesterTests.test_lang_Int_greaterEqual03();
                    break;
                case 266:
                    JavaTesterTests.test_lang_Int_less01();
                    break;
                case 267:
                    JavaTesterTests.test_lang_Int_less02();
                    break;
                case 268:
                    JavaTesterTests.test_lang_Int_less03();
                    break;
                case 269:
                    JavaTesterTests.test_lang_Int_lessEqual01();
                    break;
                case 270:
                    JavaTesterTests.test_lang_Int_lessEqual02();
                    break;
                case 271:
                    JavaTesterTests.test_lang_Int_lessEqual03();
                    break;
                case 272:
                    JavaTesterTests.test_lang_JDK_ClassLoaders01();
                    break;
                case 273:
                    JavaTesterTests.test_lang_JDK_ClassLoaders02();
                    break;
                case 274:
                    JavaTesterTests.test_lang_Long_greater01();
                    break;
                case 275:
                    JavaTesterTests.test_lang_Long_greater02();
                    break;
                case 276:
                    JavaTesterTests.test_lang_Long_greater03();
                    break;
                case 277:
                    JavaTesterTests.test_lang_Long_greaterEqual01();
                    break;
                case 278:
                    JavaTesterTests.test_lang_Long_greaterEqual02();
                    break;
                case 279:
                    JavaTesterTests.test_lang_Long_greaterEqual03();
                    break;
                case 280:
                    JavaTesterTests.test_lang_Long_less01();
                    break;
                case 281:
                    JavaTesterTests.test_lang_Long_less02();
                    break;
                case 282:
                    JavaTesterTests.test_lang_Long_less03();
                    break;
                case 283:
                    JavaTesterTests.test_lang_Long_lessEqual01();
                    break;
                case 284:
                    JavaTesterTests.test_lang_Long_lessEqual02();
                    break;
                case 285:
                    JavaTesterTests.test_lang_Long_lessEqual03();
                    break;
                case 286:
                    JavaTesterTests.test_lang_Math_pow();
                    break;
                case 287:
                    JavaTesterTests.test_lang_Object_clone01();
                    break;
                case 288:
                    JavaTesterTests.test_lang_Object_clone02();
                    break;
                case 289:
                    JavaTesterTests.test_lang_Object_equals01();
                    break;
                case 290:
                    JavaTesterTests.test_lang_Object_getClass01();
                    break;
                case 291:
                    JavaTesterTests.test_lang_Object_hashCode01();
                    break;
                case 292:
                    JavaTesterTests.test_lang_Object_notify01();
                    break;
                case 293:
                    JavaTesterTests.test_lang_Object_notify02();
                    break;
                case 294:
                    JavaTesterTests.test_lang_Object_notifyAll01();
                    break;
                case 295:
                    JavaTesterTests.test_lang_Object_notifyAll02();
                    break;
                case 296:
                    JavaTesterTests.test_lang_Object_toString01();
                    break;
                case 297:
                    JavaTesterTests.test_lang_Object_toString02();
                    break;
                case 298:
                    JavaTesterTests.test_lang_Object_wait01();
                    break;
                case 299:
                    JavaTesterTests.test_lang_Object_wait02();
                    break;
                case 300:
                    JavaTesterTests.test_lang_Object_wait03();
                    break;
                case 301:
                    JavaTesterTests.test_lang_StringCoding_Scale();
                    break;
                case 302:
                    JavaTesterTests.test_lang_String_intern01();
                    break;
                case 303:
                    JavaTesterTests.test_lang_String_intern02();
                    break;
                case 304:
                    JavaTesterTests.test_lang_String_intern03();
                    break;
                case 305:
                    JavaTesterTests.test_lang_String_valueOf01();
                    break;
                case 306:
                    JavaTesterTests.test_lang_System_identityHashCode01();
                    break;
                case 307:
                    JavaTesterTests.test_hotpath_HP_allocate01();
                    break;
                case 308:
                    JavaTesterTests.test_hotpath_HP_allocate02();
                    break;
                case 309:
                    JavaTesterTests.test_hotpath_HP_allocate03();
                    break;
                case 310:
                    JavaTesterTests.test_hotpath_HP_array01();
                    break;
                case 311:
                    JavaTesterTests.test_hotpath_HP_array02();
                    break;
                case 312:
                    JavaTesterTests.test_hotpath_HP_array03();
                    break;
                case 313:
                    JavaTesterTests.test_hotpath_HP_array04();
                    break;
                case 314:
                    JavaTesterTests.test_hotpath_HP_control01();
                    break;
                case 315:
                    JavaTesterTests.test_hotpath_HP_control02();
                    break;
                case 316:
                    JavaTesterTests.test_hotpath_HP_convert01();
                    break;
                case 317:
                    JavaTesterTests.test_hotpath_HP_count();
                    break;
                case 318:
                    JavaTesterTests.test_hotpath_HP_dead01();
                    break;
                case 319:
                    JavaTesterTests.test_hotpath_HP_demo01();
                    break;
                case 320:
                    JavaTesterTests.test_hotpath_HP_field01();
                    break;
                case 321:
                    JavaTesterTests.test_hotpath_HP_field02();
                    break;
                case 322:
                    JavaTesterTests.test_hotpath_HP_field03();
                    break;
                case 323:
                    JavaTesterTests.test_hotpath_HP_field04();
                    break;
                case 324:
                    JavaTesterTests.test_hotpath_HP_idea();
                    break;
                case 325:
                    JavaTesterTests.test_hotpath_HP_inline01();
                    break;
                case 326:
                    JavaTesterTests.test_hotpath_HP_inline02();
                    break;
                case 327:
                    JavaTesterTests.test_hotpath_HP_invoke01();
                    break;
                case 328:
                    JavaTesterTests.test_hotpath_HP_life();
                    break;
                case 329:
                    JavaTesterTests.test_hotpath_HP_nest01();
                    break;
                case 330:
                    JavaTesterTests.test_hotpath_HP_nest02();
                    break;
                case 331:
                    JavaTesterTests.test_hotpath_HP_scope01();
                    break;
                case 332:
                    JavaTesterTests.test_hotpath_HP_scope02();
                    break;
                case 333:
                    JavaTesterTests.test_hotpath_HP_series();
                    break;
                case 334:
                    JavaTesterTests.test_hotpath_HP_trees01();
                    break;
                case 335:
                    JavaTesterTests.test_reflect_Array_get01();
                    break;
                case 336:
                    JavaTesterTests.test_reflect_Array_get02();
                    break;
                case 337:
                    JavaTesterTests.test_reflect_Array_get03();
                    break;
                case 338:
                    JavaTesterTests.test_reflect_Array_getBoolean01();
                    break;
                case 339:
                    JavaTesterTests.test_reflect_Array_getByte01();
                    break;
                case 340:
                    JavaTesterTests.test_reflect_Array_getChar01();
                    break;
                case 341:
                    JavaTesterTests.test_reflect_Array_getDouble01();
                    break;
                case 342:
                    JavaTesterTests.test_reflect_Array_getFloat01();
                    break;
                case 343:
                    JavaTesterTests.test_reflect_Array_getInt01();
                    break;
                case 344:
                    JavaTesterTests.test_reflect_Array_getLength01();
                    break;
                case 345:
                    JavaTesterTests.test_reflect_Array_getLong01();
                    break;
                case 346:
                    JavaTesterTests.test_reflect_Array_getShort01();
                    break;
                case 347:
                    JavaTesterTests.test_reflect_Array_newInstance01();
                    break;
                case 348:
                    JavaTesterTests.test_reflect_Array_newInstance02();
                    break;
                case 349:
                    JavaTesterTests.test_reflect_Array_newInstance03();
                    break;
                case 350:
                    JavaTesterTests.test_reflect_Array_newInstance04();
                    break;
                case 351:
                    JavaTesterTests.test_reflect_Array_newInstance05();
                    break;
                case 352:
                    JavaTesterTests.test_reflect_Array_newInstance06();
                    break;
                case 353:
                    JavaTesterTests.test_reflect_Array_set01();
                    break;
                case 354:
                    JavaTesterTests.test_reflect_Array_set02();
                    break;
                case 355:
                    JavaTesterTests.test_reflect_Array_set03();
                    break;
                case 356:
                    JavaTesterTests.test_reflect_Array_setBoolean01();
                    break;
                case 357:
                    JavaTesterTests.test_reflect_Array_setByte01();
                    break;
                case 358:
                    JavaTesterTests.test_reflect_Array_setChar01();
                    break;
                case 359:
                    JavaTesterTests.test_reflect_Array_setDouble01();
                    break;
                case 360:
                    JavaTesterTests.test_reflect_Array_setFloat01();
                    break;
                case 361:
                    JavaTesterTests.test_reflect_Array_setInt01();
                    break;
                case 362:
                    JavaTesterTests.test_reflect_Array_setLong01();
                    break;
                case 363:
                    JavaTesterTests.test_reflect_Array_setShort01();
                    break;
                case 364:
                    JavaTesterTests.test_reflect_Class_getDeclaredField01();
                    break;
                case 365:
                    JavaTesterTests.test_reflect_Class_getDeclaredMethod01();
                    break;
                case 366:
                    JavaTesterTests.test_reflect_Class_getField01();
                    break;
                case 367:
                    JavaTesterTests.test_reflect_Class_getField02();
                    break;
                case 368:
                    JavaTesterTests.test_reflect_Class_getMethod01();
                    break;
                case 369:
                    JavaTesterTests.test_reflect_Class_getMethod02();
                    break;
                case 370:
                    JavaTesterTests.test_reflect_Class_newInstance01();
                    break;
                case 371:
                    JavaTesterTests.test_reflect_Class_newInstance02();
                    break;
                case 372:
                    JavaTesterTests.test_reflect_Class_newInstance03();
                    break;
                case 373:
                    JavaTesterTests.test_reflect_Class_newInstance06();
                    break;
                case 374:
                    JavaTesterTests.test_reflect_Class_newInstance07();
                    break;
                case 375:
                    JavaTesterTests.test_reflect_Field_get01();
                    break;
                case 376:
                    JavaTesterTests.test_reflect_Field_get02();
                    break;
                case 377:
                    JavaTesterTests.test_reflect_Field_get03();
                    break;
                case 378:
                    JavaTesterTests.test_reflect_Field_get04();
                    break;
                case 379:
                    JavaTesterTests.test_reflect_Field_getType01();
                    break;
                case 380:
                    JavaTesterTests.test_reflect_Field_set01();
                    break;
                case 381:
                    JavaTesterTests.test_reflect_Field_set02();
                    break;
                case 382:
                    JavaTesterTests.test_reflect_Field_set03();
                    break;
                case 383:
                    JavaTesterTests.test_reflect_Invoke_main01();
                    break;
                case 384:
                    JavaTesterTests.test_reflect_Invoke_main02();
                    break;
                case 385:
                    JavaTesterTests.test_reflect_Invoke_main03();
                    break;
                case 386:
                    JavaTesterTests.test_reflect_Invoke_virtual01();
                    break;
                case 387:
                    JavaTesterTests.test_reflect_Method_getParameterTypes01();
                    break;
                case 388:
                    JavaTesterTests.test_reflect_Method_getReturnType01();
                    break;
                case 389:
                    JavaTesterTests.test_reflect_Reflection_getCallerClass01();
                    break;
                case 390:
                    JavaTesterTests.test_jdk_Class_getName();
                    break;
                case 391:
                    JavaTesterTests.test_jdk_EnumMap01();
                    break;
                case 392:
                    JavaTesterTests.test_jdk_EnumMap02();
                    break;
                case 393:
                    JavaTesterTests.test_jdk_System_currentTimeMillis01();
                    break;
                case 394:
                    JavaTesterTests.test_jdk_System_currentTimeMillis02();
                    break;
                case 395:
                    JavaTesterTests.test_jdk_System_nanoTime01();
                    break;
                case 396:
                    JavaTesterTests.test_jdk_System_nanoTime02();
                    break;
                case 397:
                    JavaTesterTests.test_threads_Monitor_contended01();
                    break;
                case 398:
                    JavaTesterTests.test_threads_Monitor_notowner01();
                    break;
                case 399:
                    JavaTesterTests.test_threads_Monitorenter01();
                    break;
                case 400:
                    JavaTesterTests.test_threads_Monitorenter02();
                    break;
                case 401:
                    JavaTesterTests.test_threads_Object_wait01();
                    break;
                case 402:
                    JavaTesterTests.test_threads_Object_wait02();
                    break;
                case 403:
                    JavaTesterTests.test_threads_Object_wait03();
                    break;
                case 404:
                    JavaTesterTests.test_threads_Object_wait04();
                    break;
                case 405:
                    JavaTesterTests.test_threads_Thread_currentThread01();
                    break;
                case 406:
                    JavaTesterTests.test_threads_Thread_getState01();
                    break;
                case 407:
                    JavaTesterTests.test_threads_Thread_getState02();
                    break;
                case 408:
                    JavaTesterTests.test_threads_Thread_holdsLock01();
                    break;
                case 409:
                    JavaTesterTests.test_threads_Thread_isAlive01();
                    break;
                case 410:
                    JavaTesterTests.test_threads_Thread_isInterrupted01();
                    break;
                case 411:
                    JavaTesterTests.test_threads_Thread_isInterrupted02();
                    break;
                case 412:
                    JavaTesterTests.test_threads_Thread_isInterrupted03();
                    break;
                case 413:
                    JavaTesterTests.test_threads_Thread_isInterrupted04();
                    break;
                case 414:
                    JavaTesterTests.test_threads_Thread_join01();
                    break;
                case 415:
                    JavaTesterTests.test_threads_Thread_join02();
                    break;
                case 416:
                    JavaTesterTests.test_threads_Thread_join03();
                    break;
                case 417:
                    JavaTesterTests.test_threads_Thread_new01();
                    break;
                case 418:
                    JavaTesterTests.test_threads_Thread_new02();
                    break;
                case 419:
                    JavaTesterTests.test_threads_Thread_setPriority01();
                    break;
                case 420:
                    JavaTesterTests.test_threads_Thread_sleep01();
                    break;
                case 421:
                    JavaTesterTests.test_threads_Thread_start01();
                    break;
                case 422:
                    JavaTesterTests.test_threads_Thread_yield01();
                    break;
                case 423:
                    JavaTesterTests.test_micro_BC_invokevirtual2();
                    break;
                case 424:
                    JavaTesterTests.test_micro_BigDoubleParams02();
                    break;
                case 425:
                    JavaTesterTests.test_micro_BigFloatParams01();
                    break;
                case 426:
                    JavaTesterTests.test_micro_BigFloatParams02();
                    break;
                case 427:
                    JavaTesterTests.test_micro_BigIntParams01();
                    break;
                case 428:
                    JavaTesterTests.test_micro_BigIntParams02();
                    break;
                case 429:
                    JavaTesterTests.test_micro_BigLongParams02();
                    break;
                case 430:
                    JavaTesterTests.test_micro_BigMixedParams01();
                    break;
                case 431:
                    JavaTesterTests.test_micro_BigMixedParams02();
                    break;
                case 432:
                    JavaTesterTests.test_micro_BigMixedParams03();
                    break;
                case 433:
                    JavaTesterTests.test_micro_BigObjectParams01();
                    break;
                case 434:
                    JavaTesterTests.test_micro_BigObjectParams02();
                    break;
                case 435:
                    JavaTesterTests.test_micro_BigParamsAlignment();
                    break;
                case 436:
                    JavaTesterTests.test_micro_Bubblesort();
                    break;
                case 437:
                    JavaTesterTests.test_micro_Fibonacci();
                    break;
                case 438:
                    JavaTesterTests.test_micro_InvokeVirtual_01();
                    break;
                case 439:
                    JavaTesterTests.test_micro_InvokeVirtual_02();
                    break;
                case 440:
                    JavaTesterTests.test_micro_StrangeFrames();
                    break;
                case 441:
                    JavaTesterTests.test_micro_VarArgs_String01();
                    break;
                case 442:
                    JavaTesterTests.test_micro_VarArgs_boolean01();
                    break;
                case 443:
                    JavaTesterTests.test_micro_VarArgs_byte01();
                    break;
                case 444:
                    JavaTesterTests.test_micro_VarArgs_char01();
                    break;
                case 445:
                    JavaTesterTests.test_micro_VarArgs_double01();
                    break;
                case 446:
                    JavaTesterTests.test_micro_VarArgs_float01();
                    break;
                case 447:
                    JavaTesterTests.test_micro_VarArgs_int01();
                    break;
                case 448:
                    JavaTesterTests.test_micro_VarArgs_long01();
                    break;
                case 449:
                    JavaTesterTests.test_micro_VarArgs_short01();
                    break;
                case 450:
                    JavaTesterTests.test_jvmni_JVM_ArrayCopy01();
                    break;
                case 451:
                    JavaTesterTests.test_jvmni_JVM_GetClassContext01();
                    break;
                case 452:
                    JavaTesterTests.test_jvmni_JVM_GetFreeMemory01();
                    break;
                case 453:
                    JavaTesterTests.test_jvmni_JVM_GetMaxMemory01();
                    break;
                case 454:
                    JavaTesterTests.test_jvmni_JVM_GetTotalMemory01();
                    break;
                case 455:
                    JavaTesterTests.test_jvmni_JVM_IsNaN01();
            }
        }
        reportPassed(_passed, _total);
    }
// END GENERATED TEST RUNS
}<|MERGE_RESOLUTION|>--- conflicted
+++ resolved
@@ -498,14 +498,8 @@
         test.jvmni.JVM_IsNaN01.class
     };
     @Override
-<<<<<<< HEAD
     public void runTests() {
-        _testEnd = 452;
-=======
-    public void run() {
         _testEnd = 456;
-        vmStartUp();
->>>>>>> 78048665
         _total = _testEnd - _testStart;
         _testNum = _testStart;
         while (_testNum < _testEnd) {
