/*
 * Copyright (c) 2007 Sun Microsystems, Inc.  All rights reserved.
 *
 * Sun Microsystems, Inc. has intellectual property rights relating to technology embodied in the product
 * that is described in this document. In particular, and without limitation, these intellectual property
 * rights may include one or more of the U.S. patents listed at http://www.sun.com/patents and one or
 * more additional patents or pending patent applications in the U.S. and in other countries.
 *
 * U.S. Government Rights - Commercial software. Government users are subject to the Sun
 * Microsystems, Inc. standard license agreement and applicable provisions of the FAR and its
 * supplements.
 *
 * Use is subject to license terms. Sun, Sun Microsystems, the Sun logo, Java and Solaris are trademarks or
 * registered trademarks of Sun Microsystems, Inc. in the U.S. and other countries. All SPARC trademarks
 * are used under license and are trademarks or registered trademarks of SPARC International, Inc. in the
 * U.S. and other countries.
 *
 * UNIX is a registered trademark in the U.S. and other countries, exclusively licensed through X/Open
 * Company, Ltd.
 */
package test.com.sun.max.vm.jtrun.all;

import com.sun.max.annotate.*;
import com.sun.max.vm.*;

import test.com.sun.max.vm.jtrun.*;


public class JavaTesterRunScheme extends AbstractTester {

    public JavaTesterRunScheme(VMConfiguration vmConfiguration) {
        super(vmConfiguration);
    }

    @Override
    @PROTOTYPE_ONLY
    public Class<?>[] getClassList() {
        return classList;
    }

    @PROTOTYPE_ONLY
// GENERATED TEST RUNS
    private static final Class<?>[] classList = {
        jtt.bytecode.BC_aaload.class,
        jtt.bytecode.BC_aaload_1.class,
        jtt.bytecode.BC_aastore.class,
        jtt.bytecode.BC_aload_0.class,
        jtt.bytecode.BC_aload_1.class,
        jtt.bytecode.BC_aload_2.class,
        jtt.bytecode.BC_aload_3.class,
        jtt.bytecode.BC_anewarray.class,
        jtt.bytecode.BC_areturn.class,
        jtt.bytecode.BC_arraylength.class,
        jtt.bytecode.BC_athrow.class,
        jtt.bytecode.BC_baload.class,
        jtt.bytecode.BC_bastore.class,
        jtt.bytecode.BC_caload.class,
        jtt.bytecode.BC_castore.class,
        jtt.bytecode.BC_checkcast.class,
        jtt.bytecode.BC_d2f.class,
        jtt.bytecode.BC_d2i.class,
        jtt.bytecode.BC_d2i_nan.class,
        jtt.bytecode.BC_d2l.class,
        jtt.bytecode.BC_d2l_nan.class,
        jtt.bytecode.BC_dadd.class,
        jtt.bytecode.BC_daload.class,
        jtt.bytecode.BC_dastore.class,
        jtt.bytecode.BC_dcmp01.class,
        jtt.bytecode.BC_dcmp02.class,
        jtt.bytecode.BC_dcmp03.class,
        jtt.bytecode.BC_dcmp04.class,
        jtt.bytecode.BC_dcmp05.class,
        jtt.bytecode.BC_dcmp06.class,
        jtt.bytecode.BC_dcmp07.class,
        jtt.bytecode.BC_dcmp08.class,
        jtt.bytecode.BC_dcmp09.class,
        jtt.bytecode.BC_dcmp10.class,
        jtt.bytecode.BC_ddiv.class,
        jtt.bytecode.BC_dmul.class,
        jtt.bytecode.BC_dneg.class,
        jtt.bytecode.BC_drem.class,
        jtt.bytecode.BC_dreturn.class,
        jtt.bytecode.BC_dsub.class,
        jtt.bytecode.BC_f2d.class,
        jtt.bytecode.BC_f2i.class,
        jtt.bytecode.BC_f2i_2.class,
        jtt.bytecode.BC_f2i_nan.class,
        jtt.bytecode.BC_f2l.class,
        jtt.bytecode.BC_f2l_nan.class,
        jtt.bytecode.BC_fadd.class,
        jtt.bytecode.BC_faload.class,
        jtt.bytecode.BC_fastore.class,
        jtt.bytecode.BC_fcmp01.class,
        jtt.bytecode.BC_fcmp02.class,
        jtt.bytecode.BC_fcmp03.class,
        jtt.bytecode.BC_fcmp04.class,
        jtt.bytecode.BC_fcmp05.class,
        jtt.bytecode.BC_fcmp06.class,
        jtt.bytecode.BC_fcmp07.class,
        jtt.bytecode.BC_fcmp08.class,
        jtt.bytecode.BC_fcmp09.class,
        jtt.bytecode.BC_fcmp10.class,
        jtt.bytecode.BC_fdiv.class,
        jtt.bytecode.BC_fload.class,
        jtt.bytecode.BC_fload_2.class,
        jtt.bytecode.BC_fmul.class,
        jtt.bytecode.BC_fneg.class,
        jtt.bytecode.BC_frem.class,
        jtt.bytecode.BC_freturn.class,
        jtt.bytecode.BC_fsub.class,
        jtt.bytecode.BC_getfield.class,
        jtt.bytecode.BC_getstatic_b.class,
        jtt.bytecode.BC_getstatic_c.class,
        jtt.bytecode.BC_getstatic_d.class,
        jtt.bytecode.BC_getstatic_f.class,
        jtt.bytecode.BC_getstatic_i.class,
        jtt.bytecode.BC_getstatic_l.class,
        jtt.bytecode.BC_getstatic_s.class,
        jtt.bytecode.BC_getstatic_z.class,
        jtt.bytecode.BC_i2b.class,
        jtt.bytecode.BC_i2c.class,
        jtt.bytecode.BC_i2d.class,
        jtt.bytecode.BC_i2f.class,
        jtt.bytecode.BC_i2l.class,
        jtt.bytecode.BC_i2s.class,
        jtt.bytecode.BC_iadd.class,
        jtt.bytecode.BC_iadd2.class,
        jtt.bytecode.BC_iadd3.class,
        jtt.bytecode.BC_iaload.class,
        jtt.bytecode.BC_iand.class,
        jtt.bytecode.BC_iastore.class,
        jtt.bytecode.BC_iconst.class,
        jtt.bytecode.BC_idiv.class,
        jtt.bytecode.BC_ifeq.class,
        jtt.bytecode.BC_ifeq_2.class,
        jtt.bytecode.BC_ifeq_3.class,
        jtt.bytecode.BC_ifge.class,
        jtt.bytecode.BC_ifge_2.class,
        jtt.bytecode.BC_ifge_3.class,
        jtt.bytecode.BC_ifgt.class,
        jtt.bytecode.BC_ificmplt1.class,
        jtt.bytecode.BC_ificmplt2.class,
        jtt.bytecode.BC_ificmpne1.class,
        jtt.bytecode.BC_ificmpne2.class,
        jtt.bytecode.BC_ifle.class,
        jtt.bytecode.BC_iflt.class,
        jtt.bytecode.BC_ifne.class,
        jtt.bytecode.BC_ifnonnull.class,
        jtt.bytecode.BC_ifnonnull_2.class,
        jtt.bytecode.BC_ifnonnull_3.class,
        jtt.bytecode.BC_ifnull.class,
        jtt.bytecode.BC_ifnull_2.class,
        jtt.bytecode.BC_ifnull_3.class,
        jtt.bytecode.BC_iinc_1.class,
        jtt.bytecode.BC_iinc_2.class,
        jtt.bytecode.BC_iinc_3.class,
        jtt.bytecode.BC_iinc_4.class,
        jtt.bytecode.BC_iload_0.class,
        jtt.bytecode.BC_iload_0_1.class,
        jtt.bytecode.BC_iload_0_2.class,
        jtt.bytecode.BC_iload_1.class,
        jtt.bytecode.BC_iload_1_1.class,
        jtt.bytecode.BC_iload_2.class,
        jtt.bytecode.BC_iload_3.class,
        jtt.bytecode.BC_imul.class,
        jtt.bytecode.BC_ineg.class,
        jtt.bytecode.BC_instanceof.class,
        jtt.bytecode.BC_invokeinterface.class,
        jtt.bytecode.BC_invokespecial.class,
        jtt.bytecode.BC_invokespecial2.class,
        jtt.bytecode.BC_invokestatic.class,
        jtt.bytecode.BC_invokevirtual.class,
        jtt.bytecode.BC_ior.class,
        jtt.bytecode.BC_irem.class,
        jtt.bytecode.BC_ireturn.class,
        jtt.bytecode.BC_ishl.class,
        jtt.bytecode.BC_ishr.class,
        jtt.bytecode.BC_isub.class,
        jtt.bytecode.BC_iushr.class,
        jtt.bytecode.BC_ixor.class,
        jtt.bytecode.BC_l2d.class,
        jtt.bytecode.BC_l2f.class,
        jtt.bytecode.BC_l2i.class,
        jtt.bytecode.BC_ladd.class,
        jtt.bytecode.BC_ladd2.class,
        jtt.bytecode.BC_laload.class,
        jtt.bytecode.BC_land.class,
        jtt.bytecode.BC_lastore.class,
        jtt.bytecode.BC_lcmp.class,
        jtt.bytecode.BC_ldc_01.class,
        jtt.bytecode.BC_ldc_02.class,
        jtt.bytecode.BC_ldc_03.class,
        jtt.bytecode.BC_ldc_04.class,
        jtt.bytecode.BC_ldc_05.class,
        jtt.bytecode.BC_ldc_06.class,
        jtt.bytecode.BC_ldiv.class,
        jtt.bytecode.BC_lload_0.class,
        jtt.bytecode.BC_lload_01.class,
        jtt.bytecode.BC_lload_1.class,
        jtt.bytecode.BC_lload_2.class,
        jtt.bytecode.BC_lload_3.class,
        jtt.bytecode.BC_lmul.class,
        jtt.bytecode.BC_lneg.class,
        jtt.bytecode.BC_lookupswitch01.class,
        jtt.bytecode.BC_lookupswitch02.class,
        jtt.bytecode.BC_lookupswitch03.class,
        jtt.bytecode.BC_lookupswitch04.class,
        jtt.bytecode.BC_lor.class,
        jtt.bytecode.BC_lrem.class,
        jtt.bytecode.BC_lreturn.class,
        jtt.bytecode.BC_lshl.class,
        jtt.bytecode.BC_lshr.class,
        jtt.bytecode.BC_lsub.class,
        jtt.bytecode.BC_lushr.class,
        jtt.bytecode.BC_lxor.class,
        jtt.bytecode.BC_monitorenter.class,
        jtt.bytecode.BC_multianewarray.class,
        jtt.bytecode.BC_new.class,
        jtt.bytecode.BC_newarray.class,
        jtt.bytecode.BC_putfield.class,
        jtt.bytecode.BC_putstatic.class,
        jtt.bytecode.BC_saload.class,
        jtt.bytecode.BC_sastore.class,
        jtt.bytecode.BC_tableswitch.class,
        jtt.bytecode.BC_tableswitch2.class,
        jtt.bytecode.BC_tableswitch3.class,
        jtt.bytecode.BC_tableswitch4.class,
        jtt.bytecode.BC_wide01.class,
        jtt.bytecode.BC_wide02.class,
        jtt.directives.Fold01.class,
        jtt.directives.Fold02.class,
        jtt.directives.Fold03.class,
        jtt.directives.Inline01.class,
        jtt.directives.Prototyping01.class,
        jtt.except.BC_aaload.class,
        jtt.except.BC_aastore.class,
        jtt.except.BC_anewarray.class,
        jtt.except.BC_arraylength.class,
        jtt.except.BC_athrow.class,
        jtt.except.BC_athrow1.class,
        jtt.except.BC_athrow2.class,
        jtt.except.BC_athrow3.class,
        jtt.except.BC_baload.class,
        jtt.except.BC_bastore.class,
        jtt.except.BC_caload.class,
        jtt.except.BC_castore.class,
        jtt.except.BC_checkcast.class,
        jtt.except.BC_checkcast1.class,
        jtt.except.BC_checkcast2.class,
        jtt.except.BC_daload.class,
        jtt.except.BC_dastore.class,
        jtt.except.BC_faload.class,
        jtt.except.BC_fastore.class,
        jtt.except.BC_getfield.class,
        jtt.except.BC_iaload.class,
        jtt.except.BC_iastore.class,
        jtt.except.BC_idiv.class,
        jtt.except.BC_invokevirtual01.class,
        jtt.except.BC_irem.class,
        jtt.except.BC_laload.class,
        jtt.except.BC_lastore.class,
        jtt.except.BC_ldiv.class,
        jtt.except.BC_lrem.class,
        jtt.except.BC_monitorenter.class,
        jtt.except.BC_multianewarray.class,
        jtt.except.BC_newarray.class,
        jtt.except.BC_putfield.class,
        jtt.except.BC_saload.class,
        jtt.except.BC_sastore.class,
        jtt.except.Catch_Loop01.class,
        jtt.except.Catch_Loop02.class,
        jtt.except.Catch_NPE_01.class,
        jtt.except.Catch_NPE_02.class,
        jtt.except.Catch_NPE_03.class,
        jtt.except.Catch_NPE_04.class,
        jtt.except.Catch_NPE_05.class,
        jtt.except.Catch_NPE_06.class,
        jtt.except.Catch_NPE_07.class,
        jtt.except.Catch_NPE_08.class,
        jtt.except.Catch_StackOverflowError_01.class,
        jtt.except.Catch_StackOverflowError_02.class,
        jtt.except.Catch_StackOverflowError_03.class,
        jtt.except.Except_Synchronized01.class,
        jtt.except.Except_Synchronized02.class,
        jtt.except.Except_Synchronized03.class,
        jtt.except.Except_Synchronized04.class,
        jtt.except.Throw_InCatch01.class,
        jtt.except.Throw_InCatch02.class,
        jtt.except.Throw_InCatch03.class,
        jtt.except.Throw_NPE_01.class,
        jtt.except.Throw_Synchronized01.class,
        jtt.except.Throw_Synchronized02.class,
        jtt.except.Throw_Synchronized03.class,
        jtt.except.Throw_Synchronized04.class,
        jtt.except.Throw_Synchronized05.class,
        jtt.hotpath.HP_allocate01.class,
        jtt.hotpath.HP_allocate02.class,
        jtt.hotpath.HP_allocate03.class,
        jtt.hotpath.HP_array01.class,
        jtt.hotpath.HP_array02.class,
        jtt.hotpath.HP_array03.class,
        jtt.hotpath.HP_array04.class,
        jtt.hotpath.HP_control01.class,
        jtt.hotpath.HP_control02.class,
        jtt.hotpath.HP_convert01.class,
        jtt.hotpath.HP_count.class,
        jtt.hotpath.HP_dead01.class,
        jtt.hotpath.HP_demo01.class,
        jtt.hotpath.HP_field01.class,
        jtt.hotpath.HP_field02.class,
        jtt.hotpath.HP_field03.class,
        jtt.hotpath.HP_field04.class,
        jtt.hotpath.HP_idea.class,
        jtt.hotpath.HP_inline01.class,
        jtt.hotpath.HP_inline02.class,
        jtt.hotpath.HP_invoke01.class,
        jtt.hotpath.HP_life.class,
        jtt.hotpath.HP_nest01.class,
        jtt.hotpath.HP_nest02.class,
        jtt.hotpath.HP_scope01.class,
        jtt.hotpath.HP_scope02.class,
        jtt.hotpath.HP_series.class,
        jtt.hotpath.HP_trees01.class,
        jtt.jdk.Class_getName.class,
        jtt.jdk.EnumMap01.class,
        jtt.jdk.EnumMap02.class,
        jtt.jdk.System_currentTimeMillis01.class,
        jtt.jdk.System_currentTimeMillis02.class,
        jtt.jdk.System_nanoTime01.class,
        jtt.jdk.System_nanoTime02.class,
        jtt.jdk.UnsafeAccess01.class,
        jtt.jni.JNI_OverflowArguments.class,
        jtt.jvmni.JVM_ArrayCopy01.class,
        jtt.jvmni.JVM_GetClassContext01.class,
        jtt.jvmni.JVM_GetClassContext02.class,
        jtt.jvmni.JVM_GetFreeMemory01.class,
        jtt.jvmni.JVM_GetMaxMemory01.class,
        jtt.jvmni.JVM_GetTotalMemory01.class,
        jtt.jvmni.JVM_IsNaN01.class,
        jtt.lang.Boxed_TYPE_01.class,
        jtt.lang.Bridge_method01.class,
        jtt.lang.ClassLoader_loadClass01.class,
        jtt.lang.Class_Literal01.class,
        jtt.lang.Class_asSubclass01.class,
        jtt.lang.Class_cast01.class,
        jtt.lang.Class_cast02.class,
        jtt.lang.Class_forName01.class,
        jtt.lang.Class_forName02.class,
        jtt.lang.Class_forName03.class,
        jtt.lang.Class_forName04.class,
        jtt.lang.Class_forName05.class,
        jtt.lang.Class_getComponentType01.class,
        jtt.lang.Class_getName01.class,
        jtt.lang.Class_getName02.class,
        jtt.lang.Class_getSimpleName01.class,
        jtt.lang.Class_getSimpleName02.class,
        jtt.lang.Class_getSuperClass01.class,
        jtt.lang.Class_isArray01.class,
        jtt.lang.Class_isAssignableFrom01.class,
        jtt.lang.Class_isAssignableFrom02.class,
        jtt.lang.Class_isAssignableFrom03.class,
        jtt.lang.Class_isInstance01.class,
        jtt.lang.Class_isInstance02.class,
        jtt.lang.Class_isInstance03.class,
        jtt.lang.Class_isInstance04.class,
        jtt.lang.Class_isInstance05.class,
        jtt.lang.Class_isInstance06.class,
        jtt.lang.Class_isInterface01.class,
        jtt.lang.Class_isPrimitive01.class,
        jtt.lang.Double_toString.class,
        jtt.lang.Int_greater01.class,
        jtt.lang.Int_greater02.class,
        jtt.lang.Int_greater03.class,
        jtt.lang.Int_greaterEqual01.class,
        jtt.lang.Int_greaterEqual02.class,
        jtt.lang.Int_greaterEqual03.class,
        jtt.lang.Int_less01.class,
        jtt.lang.Int_less02.class,
        jtt.lang.Int_less03.class,
        jtt.lang.Int_lessEqual01.class,
        jtt.lang.Int_lessEqual02.class,
        jtt.lang.Int_lessEqual03.class,
        jtt.lang.JDK_ClassLoaders01.class,
        jtt.lang.JDK_ClassLoaders02.class,
        jtt.lang.Long_greater01.class,
        jtt.lang.Long_greater02.class,
        jtt.lang.Long_greater03.class,
        jtt.lang.Long_greaterEqual01.class,
        jtt.lang.Long_greaterEqual02.class,
        jtt.lang.Long_greaterEqual03.class,
        jtt.lang.Long_less01.class,
        jtt.lang.Long_less02.class,
        jtt.lang.Long_less03.class,
        jtt.lang.Long_lessEqual01.class,
        jtt.lang.Long_lessEqual02.class,
        jtt.lang.Long_lessEqual03.class,
        jtt.lang.Long_reverseBytes01.class,
        jtt.lang.Long_reverseBytes02.class,
        jtt.lang.Math_pow.class,
        jtt.lang.Object_clone01.class,
        jtt.lang.Object_clone02.class,
        jtt.lang.Object_equals01.class,
        jtt.lang.Object_getClass01.class,
        jtt.lang.Object_hashCode01.class,
        jtt.lang.Object_notify01.class,
        jtt.lang.Object_notify02.class,
        jtt.lang.Object_notifyAll01.class,
        jtt.lang.Object_notifyAll02.class,
        jtt.lang.Object_toString01.class,
        jtt.lang.Object_toString02.class,
        jtt.lang.Object_wait01.class,
        jtt.lang.Object_wait02.class,
        jtt.lang.Object_wait03.class,
        jtt.lang.StringCoding_Scale.class,
        jtt.lang.String_intern01.class,
        jtt.lang.String_intern02.class,
        jtt.lang.String_intern03.class,
        jtt.lang.String_valueOf01.class,
        jtt.lang.System_identityHashCode01.class,
        jtt.lang.Unsigned_idiv01.class,
        jtt.micro.ArrayCompare01.class,
        jtt.micro.ArrayCompare02.class,
        jtt.micro.BC_invokevirtual2.class,
        jtt.micro.BigDoubleParams02.class,
        jtt.micro.BigFloatParams01.class,
        jtt.micro.BigFloatParams02.class,
        jtt.micro.BigIntParams01.class,
        jtt.micro.BigIntParams02.class,
        jtt.micro.BigLongParams02.class,
        jtt.micro.BigMixedParams01.class,
        jtt.micro.BigMixedParams02.class,
        jtt.micro.BigMixedParams03.class,
        jtt.micro.BigObjectParams01.class,
        jtt.micro.BigObjectParams02.class,
        jtt.micro.BigParamsAlignment.class,
        jtt.micro.Bubblesort.class,
        jtt.micro.Fibonacci.class,
        jtt.micro.InvokeVirtual_01.class,
        jtt.micro.InvokeVirtual_02.class,
        jtt.micro.Loop01.class,
        jtt.micro.Loop02.class,
        jtt.micro.Loop03.class,
        jtt.micro.Loop04.class,
        jtt.micro.Loop05.class,
        jtt.micro.Loop06.class,
        jtt.micro.LoopSwitch01.class,
        jtt.micro.StrangeFrames.class,
        jtt.micro.String_format01.class,
        jtt.micro.String_format02.class,
        jtt.micro.VarArgs_String01.class,
        jtt.micro.VarArgs_boolean01.class,
        jtt.micro.VarArgs_byte01.class,
        jtt.micro.VarArgs_char01.class,
        jtt.micro.VarArgs_double01.class,
        jtt.micro.VarArgs_float01.class,
        jtt.micro.VarArgs_int01.class,
        jtt.micro.VarArgs_long01.class,
        jtt.micro.VarArgs_short01.class,
        jtt.optimize.ArrayLength01.class,
        jtt.optimize.BC_idiv_16.class,
        jtt.optimize.BC_idiv_4.class,
        jtt.optimize.BC_imul_16.class,
        jtt.optimize.BC_imul_4.class,
        jtt.optimize.BC_ldiv_16.class,
        jtt.optimize.BC_ldiv_4.class,
        jtt.optimize.BC_lmul_16.class,
        jtt.optimize.BC_lmul_4.class,
        jtt.optimize.BC_lshr_C16.class,
        jtt.optimize.BC_lshr_C24.class,
        jtt.optimize.BC_lshr_C32.class,
        jtt.optimize.DeadCode01.class,
        jtt.optimize.Fold_Cast01.class,
        jtt.optimize.Fold_Convert01.class,
        jtt.optimize.Fold_Convert02.class,
        jtt.optimize.Fold_Convert03.class,
        jtt.optimize.Fold_Convert04.class,
        jtt.optimize.Fold_Double01.class,
        jtt.optimize.Fold_Double02.class,
        jtt.optimize.Fold_Float01.class,
        jtt.optimize.Fold_Float02.class,
        jtt.optimize.Fold_InstanceOf01.class,
        jtt.optimize.Fold_Int01.class,
        jtt.optimize.Fold_Int02.class,
        jtt.optimize.Fold_Long01.class,
        jtt.optimize.Fold_Long02.class,
        jtt.optimize.Fold_Math01.class,
        jtt.optimize.Inline01.class,
        jtt.optimize.Inline02.class,
        jtt.optimize.List_reorder_bug.class,
        jtt.optimize.NCE_01.class,
        jtt.optimize.NCE_02.class,
        jtt.optimize.NCE_03.class,
        jtt.optimize.NCE_04.class,
        jtt.optimize.Narrow_byte01.class,
        jtt.optimize.Narrow_byte02.class,
        jtt.optimize.Narrow_byte03.class,
        jtt.optimize.Narrow_char01.class,
        jtt.optimize.Narrow_char02.class,
        jtt.optimize.Narrow_char03.class,
        jtt.optimize.Narrow_short01.class,
        jtt.optimize.Narrow_short02.class,
        jtt.optimize.Narrow_short03.class,
        jtt.optimize.Phi01.class,
        jtt.optimize.Phi02.class,
        jtt.optimize.Phi03.class,
        jtt.optimize.Reduce_Convert01.class,
        jtt.optimize.Reduce_Double01.class,
        jtt.optimize.Reduce_Float01.class,
        jtt.optimize.Reduce_Int01.class,
        jtt.optimize.Reduce_Int02.class,
        jtt.optimize.Reduce_Int03.class,
        jtt.optimize.Reduce_Int04.class,
        jtt.optimize.Reduce_IntShift01.class,
        jtt.optimize.Reduce_IntShift02.class,
        jtt.optimize.Reduce_Long01.class,
        jtt.optimize.Reduce_Long02.class,
        jtt.optimize.Reduce_Long03.class,
        jtt.optimize.Reduce_Long04.class,
        jtt.optimize.Reduce_LongShift01.class,
        jtt.optimize.Reduce_LongShift02.class,
        jtt.optimize.Switch01.class,
        jtt.optimize.Switch02.class,
        jtt.optimize.TypeCastElem.class,
        jtt.optimize.VN_Cast01.class,
        jtt.optimize.VN_Cast02.class,
        jtt.optimize.VN_Convert01.class,
        jtt.optimize.VN_Convert02.class,
        jtt.optimize.VN_Double01.class,
        jtt.optimize.VN_Double02.class,
        jtt.optimize.VN_Field01.class,
        jtt.optimize.VN_Field02.class,
        jtt.optimize.VN_Float01.class,
        jtt.optimize.VN_Float02.class,
        jtt.optimize.VN_InstanceOf01.class,
        jtt.optimize.VN_InstanceOf02.class,
        jtt.optimize.VN_InstanceOf03.class,
        jtt.optimize.VN_Int01.class,
        jtt.optimize.VN_Int02.class,
        jtt.optimize.VN_Int03.class,
        jtt.optimize.VN_Long01.class,
        jtt.optimize.VN_Long02.class,
        jtt.optimize.VN_Long03.class,
        jtt.optimize.VN_Loop01.class,
<<<<<<< HEAD
=======
        jtt.lang.Boxed_TYPE_01.class,
        jtt.lang.Bridge_method01.class,
        jtt.lang.ClassLoader_loadClass01.class,
        jtt.lang.Class_Literal01.class,
        jtt.lang.Class_asSubclass01.class,
        jtt.lang.Class_cast01.class,
        jtt.lang.Class_cast02.class,
        jtt.lang.Class_forName01.class,
        jtt.lang.Class_forName02.class,
        jtt.lang.Class_forName03.class,
        jtt.lang.Class_forName04.class,
        jtt.lang.Class_forName05.class,
        jtt.lang.Class_getComponentType01.class,
        jtt.lang.Class_getName01.class,
        jtt.lang.Class_getName02.class,
        jtt.lang.Class_getSimpleName01.class,
        jtt.lang.Class_getSimpleName02.class,
        jtt.lang.Class_getSuperClass01.class,
        jtt.lang.Class_isArray01.class,
        jtt.lang.Class_isAssignableFrom01.class,
        jtt.lang.Class_isAssignableFrom02.class,
        jtt.lang.Class_isAssignableFrom03.class,
        jtt.lang.Class_isInstance01.class,
        jtt.lang.Class_isInstance02.class,
        jtt.lang.Class_isInstance03.class,
        jtt.lang.Class_isInstance04.class,
        jtt.lang.Class_isInstance05.class,
        jtt.lang.Class_isInstance06.class,
        jtt.lang.Class_isInterface01.class,
        jtt.lang.Class_isPrimitive01.class,
        jtt.lang.Double_toString.class,
        jtt.lang.Int_greater01.class,
        jtt.lang.Int_greater02.class,
        jtt.lang.Int_greater03.class,
        jtt.lang.Int_greaterEqual01.class,
        jtt.lang.Int_greaterEqual02.class,
        jtt.lang.Int_greaterEqual03.class,
        jtt.lang.Int_less01.class,
        jtt.lang.Int_less02.class,
        jtt.lang.Int_less03.class,
        jtt.lang.Int_lessEqual01.class,
        jtt.lang.Int_lessEqual02.class,
        jtt.lang.Int_lessEqual03.class,
        jtt.lang.JDK_ClassLoaders01.class,
        jtt.lang.JDK_ClassLoaders02.class,
        jtt.lang.Long_greater01.class,
        jtt.lang.Long_greater02.class,
        jtt.lang.Long_greater03.class,
        jtt.lang.Long_greaterEqual01.class,
        jtt.lang.Long_greaterEqual02.class,
        jtt.lang.Long_greaterEqual03.class,
        jtt.lang.Long_less01.class,
        jtt.lang.Long_less02.class,
        jtt.lang.Long_less03.class,
        jtt.lang.Long_lessEqual01.class,
        jtt.lang.Long_lessEqual02.class,
        jtt.lang.Long_lessEqual03.class,
        jtt.lang.Long_reverseBytes01.class,
        jtt.lang.Long_reverseBytes02.class,
        jtt.lang.Math_pow.class,
        jtt.lang.Object_clone01.class,
        jtt.lang.Object_clone02.class,
        jtt.lang.Object_equals01.class,
        jtt.lang.Object_getClass01.class,
        jtt.lang.Object_hashCode01.class,
        jtt.lang.Object_notify01.class,
        jtt.lang.Object_notify02.class,
        jtt.lang.Object_notifyAll01.class,
        jtt.lang.Object_notifyAll02.class,
        jtt.lang.Object_toString01.class,
        jtt.lang.Object_toString02.class,
        jtt.lang.Object_wait01.class,
        jtt.lang.Object_wait02.class,
        jtt.lang.Object_wait03.class,
        jtt.lang.StringCoding_Scale.class,
        jtt.lang.String_intern01.class,
        jtt.lang.String_intern02.class,
        jtt.lang.String_intern03.class,
        jtt.lang.String_valueOf01.class,
        jtt.lang.System_identityHashCode01.class,
        jtt.hotpath.HP_allocate01.class,
        jtt.hotpath.HP_allocate02.class,
        jtt.hotpath.HP_allocate03.class,
        jtt.hotpath.HP_array01.class,
        jtt.hotpath.HP_array02.class,
        jtt.hotpath.HP_array03.class,
        jtt.hotpath.HP_array04.class,
        jtt.hotpath.HP_control01.class,
        jtt.hotpath.HP_control02.class,
        jtt.hotpath.HP_convert01.class,
        jtt.hotpath.HP_count.class,
        jtt.hotpath.HP_dead01.class,
        jtt.hotpath.HP_demo01.class,
        jtt.hotpath.HP_field01.class,
        jtt.hotpath.HP_field02.class,
        jtt.hotpath.HP_field03.class,
        jtt.hotpath.HP_field04.class,
        jtt.hotpath.HP_idea.class,
        jtt.hotpath.HP_inline01.class,
        jtt.hotpath.HP_inline02.class,
        jtt.hotpath.HP_invoke01.class,
        jtt.hotpath.HP_life.class,
        jtt.hotpath.HP_nest01.class,
        jtt.hotpath.HP_nest02.class,
        jtt.hotpath.HP_scope01.class,
        jtt.hotpath.HP_scope02.class,
        jtt.hotpath.HP_series.class,
        jtt.hotpath.HP_trees01.class,
>>>>>>> 5ee9bda7
        jtt.reflect.Array_get01.class,
        jtt.reflect.Array_get02.class,
        jtt.reflect.Array_get03.class,
        jtt.reflect.Array_getBoolean01.class,
        jtt.reflect.Array_getByte01.class,
        jtt.reflect.Array_getChar01.class,
        jtt.reflect.Array_getDouble01.class,
        jtt.reflect.Array_getFloat01.class,
        jtt.reflect.Array_getInt01.class,
        jtt.reflect.Array_getLength01.class,
        jtt.reflect.Array_getLong01.class,
        jtt.reflect.Array_getShort01.class,
        jtt.reflect.Array_newInstance01.class,
        jtt.reflect.Array_newInstance02.class,
        jtt.reflect.Array_newInstance03.class,
        jtt.reflect.Array_newInstance04.class,
        jtt.reflect.Array_newInstance05.class,
        jtt.reflect.Array_newInstance06.class,
        jtt.reflect.Array_set01.class,
        jtt.reflect.Array_set02.class,
        jtt.reflect.Array_set03.class,
        jtt.reflect.Array_setBoolean01.class,
        jtt.reflect.Array_setByte01.class,
        jtt.reflect.Array_setChar01.class,
        jtt.reflect.Array_setDouble01.class,
        jtt.reflect.Array_setFloat01.class,
        jtt.reflect.Array_setInt01.class,
        jtt.reflect.Array_setLong01.class,
        jtt.reflect.Array_setShort01.class,
        jtt.reflect.Class_getDeclaredField01.class,
        jtt.reflect.Class_getDeclaredMethod01.class,
        jtt.reflect.Class_getField01.class,
        jtt.reflect.Class_getField02.class,
        jtt.reflect.Class_getMethod01.class,
        jtt.reflect.Class_getMethod02.class,
        jtt.reflect.Class_newInstance01.class,
        jtt.reflect.Class_newInstance02.class,
        jtt.reflect.Class_newInstance03.class,
        jtt.reflect.Class_newInstance06.class,
        jtt.reflect.Class_newInstance07.class,
        jtt.reflect.Field_get01.class,
        jtt.reflect.Field_get02.class,
        jtt.reflect.Field_get03.class,
        jtt.reflect.Field_get04.class,
        jtt.reflect.Field_getType01.class,
        jtt.reflect.Field_set01.class,
        jtt.reflect.Field_set02.class,
        jtt.reflect.Field_set03.class,
        jtt.reflect.Invoke_main01.class,
        jtt.reflect.Invoke_main02.class,
        jtt.reflect.Invoke_main03.class,
        jtt.reflect.Invoke_virtual01.class,
        jtt.reflect.Method_getParameterTypes01.class,
        jtt.reflect.Method_getReturnType01.class,
        jtt.reflect.Reflection_getCallerClass01.class,
        jtt.threads.Monitor_contended01.class,
        jtt.threads.Monitor_notowner01.class,
        jtt.threads.Monitorenter01.class,
        jtt.threads.Monitorenter02.class,
        jtt.threads.Object_wait01.class,
        jtt.threads.Object_wait02.class,
        jtt.threads.Object_wait03.class,
        jtt.threads.Object_wait04.class,
        jtt.threads.Thread_currentThread01.class,
        jtt.threads.Thread_getState01.class,
        jtt.threads.Thread_getState02.class,
        jtt.threads.Thread_holdsLock01.class,
        jtt.threads.Thread_isAlive01.class,
        jtt.threads.Thread_isInterrupted01.class,
        jtt.threads.Thread_isInterrupted02.class,
        jtt.threads.Thread_isInterrupted03.class,
        jtt.threads.Thread_isInterrupted04.class,
        jtt.threads.Thread_join01.class,
        jtt.threads.Thread_join02.class,
        jtt.threads.Thread_join03.class,
        jtt.threads.Thread_new01.class,
        jtt.threads.Thread_new02.class,
        jtt.threads.Thread_setPriority01.class,
        jtt.threads.Thread_sleep01.class,
        jtt.threads.Thread_start01.class,
        jtt.threads.Thread_yield01.class
    };
    @Override
    public void runTests() {
        total = testEnd - testStart;
        testNum = testStart;
        while (testNum < testEnd) {
            switch(testNum) {
                case 0:
                    JavaTesterTests.jtt_bytecode_BC_aaload();
                    break;
                case 1:
                    JavaTesterTests.jtt_bytecode_BC_aaload_1();
                    break;
                case 2:
                    JavaTesterTests.jtt_bytecode_BC_aastore();
                    break;
                case 3:
                    JavaTesterTests.jtt_bytecode_BC_aload_0();
                    break;
                case 4:
                    JavaTesterTests.jtt_bytecode_BC_aload_1();
                    break;
                case 5:
                    JavaTesterTests.jtt_bytecode_BC_aload_2();
                    break;
                case 6:
                    JavaTesterTests.jtt_bytecode_BC_aload_3();
                    break;
                case 7:
                    JavaTesterTests.jtt_bytecode_BC_anewarray();
                    break;
                case 8:
                    JavaTesterTests.jtt_bytecode_BC_areturn();
                    break;
                case 9:
                    JavaTesterTests.jtt_bytecode_BC_arraylength();
                    break;
                case 10:
                    JavaTesterTests.jtt_bytecode_BC_athrow();
                    break;
                case 11:
                    JavaTesterTests.jtt_bytecode_BC_baload();
                    break;
                case 12:
                    JavaTesterTests.jtt_bytecode_BC_bastore();
                    break;
                case 13:
                    JavaTesterTests.jtt_bytecode_BC_caload();
                    break;
                case 14:
                    JavaTesterTests.jtt_bytecode_BC_castore();
                    break;
                case 15:
                    JavaTesterTests.jtt_bytecode_BC_checkcast();
                    break;
                case 16:
                    JavaTesterTests.jtt_bytecode_BC_d2f();
                    break;
                case 17:
                    JavaTesterTests.jtt_bytecode_BC_d2i();
                    break;
                case 18:
                    JavaTesterTests.jtt_bytecode_BC_d2i_nan();
                    break;
                case 19:
                    JavaTesterTests.jtt_bytecode_BC_d2l();
                    break;
                case 20:
                    JavaTesterTests.jtt_bytecode_BC_d2l_nan();
                    break;
                case 21:
                    JavaTesterTests.jtt_bytecode_BC_dadd();
                    break;
                case 22:
                    JavaTesterTests.jtt_bytecode_BC_daload();
                    break;
                case 23:
                    JavaTesterTests.jtt_bytecode_BC_dastore();
                    break;
                case 24:
                    JavaTesterTests.jtt_bytecode_BC_dcmp01();
                    break;
                case 25:
                    JavaTesterTests.jtt_bytecode_BC_dcmp02();
                    break;
                case 26:
                    JavaTesterTests.jtt_bytecode_BC_dcmp03();
                    break;
                case 27:
                    JavaTesterTests.jtt_bytecode_BC_dcmp04();
                    break;
                case 28:
                    JavaTesterTests.jtt_bytecode_BC_dcmp05();
                    break;
                case 29:
                    JavaTesterTests.jtt_bytecode_BC_dcmp06();
                    break;
                case 30:
                    JavaTesterTests.jtt_bytecode_BC_dcmp07();
                    break;
                case 31:
                    JavaTesterTests.jtt_bytecode_BC_dcmp08();
                    break;
                case 32:
                    JavaTesterTests.jtt_bytecode_BC_dcmp09();
                    break;
                case 33:
                    JavaTesterTests.jtt_bytecode_BC_dcmp10();
                    break;
                case 34:
                    JavaTesterTests.jtt_bytecode_BC_ddiv();
                    break;
                case 35:
                    JavaTesterTests.jtt_bytecode_BC_dmul();
                    break;
                case 36:
                    JavaTesterTests.jtt_bytecode_BC_dneg();
                    break;
                case 37:
                    JavaTesterTests.jtt_bytecode_BC_drem();
                    break;
                case 38:
                    JavaTesterTests.jtt_bytecode_BC_dreturn();
                    break;
                case 39:
                    JavaTesterTests.jtt_bytecode_BC_dsub();
                    break;
                case 40:
                    JavaTesterTests.jtt_bytecode_BC_f2d();
                    break;
                case 41:
                    JavaTesterTests.jtt_bytecode_BC_f2i();
                    break;
                case 42:
                    JavaTesterTests.jtt_bytecode_BC_f2i_2();
                    break;
                case 43:
                    JavaTesterTests.jtt_bytecode_BC_f2i_nan();
                    break;
                case 44:
                    JavaTesterTests.jtt_bytecode_BC_f2l();
                    break;
                case 45:
                    JavaTesterTests.jtt_bytecode_BC_f2l_nan();
                    break;
                case 46:
                    JavaTesterTests.jtt_bytecode_BC_fadd();
                    break;
                case 47:
                    JavaTesterTests.jtt_bytecode_BC_faload();
                    break;
                case 48:
                    JavaTesterTests.jtt_bytecode_BC_fastore();
                    break;
                case 49:
                    JavaTesterTests.jtt_bytecode_BC_fcmp01();
                    break;
                case 50:
                    JavaTesterTests.jtt_bytecode_BC_fcmp02();
                    break;
                case 51:
                    JavaTesterTests.jtt_bytecode_BC_fcmp03();
                    break;
                case 52:
                    JavaTesterTests.jtt_bytecode_BC_fcmp04();
                    break;
                case 53:
                    JavaTesterTests.jtt_bytecode_BC_fcmp05();
                    break;
                case 54:
                    JavaTesterTests.jtt_bytecode_BC_fcmp06();
                    break;
                case 55:
                    JavaTesterTests.jtt_bytecode_BC_fcmp07();
                    break;
                case 56:
                    JavaTesterTests.jtt_bytecode_BC_fcmp08();
                    break;
                case 57:
                    JavaTesterTests.jtt_bytecode_BC_fcmp09();
                    break;
                case 58:
                    JavaTesterTests.jtt_bytecode_BC_fcmp10();
                    break;
                case 59:
                    JavaTesterTests.jtt_bytecode_BC_fdiv();
                    break;
                case 60:
                    JavaTesterTests.jtt_bytecode_BC_fload();
                    break;
                case 61:
                    JavaTesterTests.jtt_bytecode_BC_fload_2();
                    break;
                case 62:
                    JavaTesterTests.jtt_bytecode_BC_fmul();
                    break;
                case 63:
                    JavaTesterTests.jtt_bytecode_BC_fneg();
                    break;
                case 64:
                    JavaTesterTests.jtt_bytecode_BC_frem();
                    break;
                case 65:
                    JavaTesterTests.jtt_bytecode_BC_freturn();
                    break;
                case 66:
                    JavaTesterTests.jtt_bytecode_BC_fsub();
                    break;
                case 67:
                    JavaTesterTests.jtt_bytecode_BC_getfield();
                    break;
                case 68:
                    JavaTesterTests.jtt_bytecode_BC_getstatic_b();
                    break;
                case 69:
                    JavaTesterTests.jtt_bytecode_BC_getstatic_c();
                    break;
                case 70:
                    JavaTesterTests.jtt_bytecode_BC_getstatic_d();
                    break;
                case 71:
                    JavaTesterTests.jtt_bytecode_BC_getstatic_f();
                    break;
                case 72:
                    JavaTesterTests.jtt_bytecode_BC_getstatic_i();
                    break;
                case 73:
                    JavaTesterTests.jtt_bytecode_BC_getstatic_l();
                    break;
                case 74:
                    JavaTesterTests.jtt_bytecode_BC_getstatic_s();
                    break;
                case 75:
                    JavaTesterTests.jtt_bytecode_BC_getstatic_z();
                    break;
                case 76:
                    JavaTesterTests.jtt_bytecode_BC_i2b();
                    break;
                case 77:
                    JavaTesterTests.jtt_bytecode_BC_i2c();
                    break;
                case 78:
                    JavaTesterTests.jtt_bytecode_BC_i2d();
                    break;
                case 79:
                    JavaTesterTests.jtt_bytecode_BC_i2f();
                    break;
                case 80:
                    JavaTesterTests.jtt_bytecode_BC_i2l();
                    break;
                case 81:
                    JavaTesterTests.jtt_bytecode_BC_i2s();
                    break;
                case 82:
                    JavaTesterTests.jtt_bytecode_BC_iadd();
                    break;
                case 83:
                    JavaTesterTests.jtt_bytecode_BC_iadd2();
                    break;
                case 84:
                    JavaTesterTests.jtt_bytecode_BC_iadd3();
                    break;
                case 85:
                    JavaTesterTests.jtt_bytecode_BC_iaload();
                    break;
                case 86:
                    JavaTesterTests.jtt_bytecode_BC_iand();
                    break;
                case 87:
                    JavaTesterTests.jtt_bytecode_BC_iastore();
                    break;
                case 88:
                    JavaTesterTests.jtt_bytecode_BC_iconst();
                    break;
                case 89:
                    JavaTesterTests.jtt_bytecode_BC_idiv();
                    break;
                case 90:
                    JavaTesterTests.jtt_bytecode_BC_ifeq();
                    break;
                case 91:
                    JavaTesterTests.jtt_bytecode_BC_ifeq_2();
                    break;
                case 92:
                    JavaTesterTests.jtt_bytecode_BC_ifeq_3();
                    break;
                case 93:
                    JavaTesterTests.jtt_bytecode_BC_ifge();
                    break;
                case 94:
                    JavaTesterTests.jtt_bytecode_BC_ifge_2();
                    break;
                case 95:
                    JavaTesterTests.jtt_bytecode_BC_ifge_3();
                    break;
                case 96:
                    JavaTesterTests.jtt_bytecode_BC_ifgt();
                    break;
                case 97:
                    JavaTesterTests.jtt_bytecode_BC_ificmplt1();
                    break;
                case 98:
                    JavaTesterTests.jtt_bytecode_BC_ificmplt2();
                    break;
                case 99:
                    JavaTesterTests.jtt_bytecode_BC_ificmpne1();
                    break;
                case 100:
                    JavaTesterTests.jtt_bytecode_BC_ificmpne2();
                    break;
                case 101:
                    JavaTesterTests.jtt_bytecode_BC_ifle();
                    break;
                case 102:
                    JavaTesterTests.jtt_bytecode_BC_iflt();
                    break;
                case 103:
                    JavaTesterTests.jtt_bytecode_BC_ifne();
                    break;
                case 104:
                    JavaTesterTests.jtt_bytecode_BC_ifnonnull();
                    break;
                case 105:
                    JavaTesterTests.jtt_bytecode_BC_ifnonnull_2();
                    break;
                case 106:
                    JavaTesterTests.jtt_bytecode_BC_ifnonnull_3();
                    break;
                case 107:
                    JavaTesterTests.jtt_bytecode_BC_ifnull();
                    break;
                case 108:
                    JavaTesterTests.jtt_bytecode_BC_ifnull_2();
                    break;
                case 109:
                    JavaTesterTests.jtt_bytecode_BC_ifnull_3();
                    break;
                case 110:
                    JavaTesterTests.jtt_bytecode_BC_iinc_1();
                    break;
                case 111:
                    JavaTesterTests.jtt_bytecode_BC_iinc_2();
                    break;
                case 112:
                    JavaTesterTests.jtt_bytecode_BC_iinc_3();
                    break;
                case 113:
                    JavaTesterTests.jtt_bytecode_BC_iinc_4();
                    break;
                case 114:
                    JavaTesterTests.jtt_bytecode_BC_iload_0();
                    break;
                case 115:
                    JavaTesterTests.jtt_bytecode_BC_iload_0_1();
                    break;
                case 116:
                    JavaTesterTests.jtt_bytecode_BC_iload_0_2();
                    break;
                case 117:
                    JavaTesterTests.jtt_bytecode_BC_iload_1();
                    break;
                case 118:
                    JavaTesterTests.jtt_bytecode_BC_iload_1_1();
                    break;
                case 119:
                    JavaTesterTests.jtt_bytecode_BC_iload_2();
                    break;
                case 120:
                    JavaTesterTests.jtt_bytecode_BC_iload_3();
                    break;
                case 121:
                    JavaTesterTests.jtt_bytecode_BC_imul();
                    break;
                case 122:
                    JavaTesterTests.jtt_bytecode_BC_ineg();
                    break;
                case 123:
                    JavaTesterTests.jtt_bytecode_BC_instanceof();
                    break;
                case 124:
                    JavaTesterTests.jtt_bytecode_BC_invokeinterface();
                    break;
                case 125:
                    JavaTesterTests.jtt_bytecode_BC_invokespecial();
                    break;
                case 126:
                    JavaTesterTests.jtt_bytecode_BC_invokespecial2();
                    break;
                case 127:
                    JavaTesterTests.jtt_bytecode_BC_invokestatic();
                    break;
                case 128:
                    JavaTesterTests.jtt_bytecode_BC_invokevirtual();
                    break;
                case 129:
                    JavaTesterTests.jtt_bytecode_BC_ior();
                    break;
                case 130:
                    JavaTesterTests.jtt_bytecode_BC_irem();
                    break;
                case 131:
                    JavaTesterTests.jtt_bytecode_BC_ireturn();
                    break;
                case 132:
                    JavaTesterTests.jtt_bytecode_BC_ishl();
                    break;
                case 133:
                    JavaTesterTests.jtt_bytecode_BC_ishr();
                    break;
                case 134:
                    JavaTesterTests.jtt_bytecode_BC_isub();
                    break;
                case 135:
                    JavaTesterTests.jtt_bytecode_BC_iushr();
                    break;
                case 136:
                    JavaTesterTests.jtt_bytecode_BC_ixor();
                    break;
                case 137:
                    JavaTesterTests.jtt_bytecode_BC_l2d();
                    break;
                case 138:
                    JavaTesterTests.jtt_bytecode_BC_l2f();
                    break;
                case 139:
                    JavaTesterTests.jtt_bytecode_BC_l2i();
                    break;
                case 140:
                    JavaTesterTests.jtt_bytecode_BC_ladd();
                    break;
                case 141:
                    JavaTesterTests.jtt_bytecode_BC_ladd2();
                    break;
                case 142:
                    JavaTesterTests.jtt_bytecode_BC_laload();
                    break;
                case 143:
                    JavaTesterTests.jtt_bytecode_BC_land();
                    break;
                case 144:
                    JavaTesterTests.jtt_bytecode_BC_lastore();
                    break;
                case 145:
                    JavaTesterTests.jtt_bytecode_BC_lcmp();
                    break;
                case 146:
                    JavaTesterTests.jtt_bytecode_BC_ldc_01();
                    break;
                case 147:
                    JavaTesterTests.jtt_bytecode_BC_ldc_02();
                    break;
                case 148:
                    JavaTesterTests.jtt_bytecode_BC_ldc_03();
                    break;
                case 149:
                    JavaTesterTests.jtt_bytecode_BC_ldc_04();
                    break;
                case 150:
                    JavaTesterTests.jtt_bytecode_BC_ldc_05();
                    break;
                case 151:
                    JavaTesterTests.jtt_bytecode_BC_ldc_06();
                    break;
                case 152:
                    JavaTesterTests.jtt_bytecode_BC_ldiv();
                    break;
                case 153:
                    JavaTesterTests.jtt_bytecode_BC_lload_0();
                    break;
                case 154:
                    JavaTesterTests.jtt_bytecode_BC_lload_01();
                    break;
                case 155:
                    JavaTesterTests.jtt_bytecode_BC_lload_1();
                    break;
                case 156:
                    JavaTesterTests.jtt_bytecode_BC_lload_2();
                    break;
                case 157:
                    JavaTesterTests.jtt_bytecode_BC_lload_3();
                    break;
                case 158:
                    JavaTesterTests.jtt_bytecode_BC_lmul();
                    break;
                case 159:
                    JavaTesterTests.jtt_bytecode_BC_lneg();
                    break;
                case 160:
                    JavaTesterTests.jtt_bytecode_BC_lookupswitch01();
                    break;
                case 161:
                    JavaTesterTests.jtt_bytecode_BC_lookupswitch02();
                    break;
                case 162:
                    JavaTesterTests.jtt_bytecode_BC_lookupswitch03();
                    break;
                case 163:
                    JavaTesterTests.jtt_bytecode_BC_lookupswitch04();
                    break;
                case 164:
                    JavaTesterTests.jtt_bytecode_BC_lor();
                    break;
                case 165:
                    JavaTesterTests.jtt_bytecode_BC_lrem();
                    break;
                case 166:
                    JavaTesterTests.jtt_bytecode_BC_lreturn();
                    break;
                case 167:
                    JavaTesterTests.jtt_bytecode_BC_lshl();
                    break;
                case 168:
                    JavaTesterTests.jtt_bytecode_BC_lshr();
                    break;
                case 169:
                    JavaTesterTests.jtt_bytecode_BC_lsub();
                    break;
                case 170:
                    JavaTesterTests.jtt_bytecode_BC_lushr();
                    break;
                case 171:
                    JavaTesterTests.jtt_bytecode_BC_lxor();
                    break;
                case 172:
                    JavaTesterTests.jtt_bytecode_BC_monitorenter();
                    break;
                case 173:
                    JavaTesterTests.jtt_bytecode_BC_multianewarray();
                    break;
                case 174:
                    JavaTesterTests.jtt_bytecode_BC_new();
                    break;
                case 175:
                    JavaTesterTests.jtt_bytecode_BC_newarray();
                    break;
                case 176:
                    JavaTesterTests.jtt_bytecode_BC_putfield();
                    break;
                case 177:
                    JavaTesterTests.jtt_bytecode_BC_putstatic();
                    break;
                case 178:
                    JavaTesterTests.jtt_bytecode_BC_saload();
                    break;
                case 179:
                    JavaTesterTests.jtt_bytecode_BC_sastore();
                    break;
                case 180:
                    JavaTesterTests.jtt_bytecode_BC_tableswitch();
                    break;
                case 181:
                    JavaTesterTests.jtt_bytecode_BC_tableswitch2();
                    break;
                case 182:
                    JavaTesterTests.jtt_bytecode_BC_tableswitch3();
                    break;
                case 183:
                    JavaTesterTests.jtt_bytecode_BC_tableswitch4();
                    break;
                case 184:
                    JavaTesterTests.jtt_bytecode_BC_wide01();
                    break;
                case 185:
                    JavaTesterTests.jtt_bytecode_BC_wide02();
                    break;
                case 186:
                    JavaTesterTests.jtt_directives_Fold01();
                    break;
                case 187:
                    JavaTesterTests.jtt_directives_Fold02();
                    break;
                case 188:
                    JavaTesterTests.jtt_directives_Fold03();
                    break;
                case 189:
                    JavaTesterTests.jtt_directives_Inline01();
                    break;
                case 190:
                    JavaTesterTests.jtt_directives_Prototyping01();
                    break;
                case 191:
                    JavaTesterTests.jtt_except_BC_aaload();
                    break;
                case 192:
                    JavaTesterTests.jtt_except_BC_aastore();
                    break;
                case 193:
                    JavaTesterTests.jtt_except_BC_anewarray();
                    break;
                case 194:
                    JavaTesterTests.jtt_except_BC_arraylength();
                    break;
                case 195:
                    JavaTesterTests.jtt_except_BC_athrow();
                    break;
                case 196:
                    JavaTesterTests.jtt_except_BC_athrow1();
                    break;
                case 197:
                    JavaTesterTests.jtt_except_BC_athrow2();
                    break;
                case 198:
                    JavaTesterTests.jtt_except_BC_athrow3();
                    break;
                case 199:
                    JavaTesterTests.jtt_except_BC_baload();
                    break;
                case 200:
                    JavaTesterTests.jtt_except_BC_bastore();
                    break;
                case 201:
                    JavaTesterTests.jtt_except_BC_caload();
                    break;
                case 202:
                    JavaTesterTests.jtt_except_BC_castore();
                    break;
                case 203:
                    JavaTesterTests.jtt_except_BC_checkcast();
                    break;
                case 204:
                    JavaTesterTests.jtt_except_BC_checkcast1();
                    break;
                case 205:
                    JavaTesterTests.jtt_except_BC_checkcast2();
                    break;
                case 206:
                    JavaTesterTests.jtt_except_BC_daload();
                    break;
                case 207:
                    JavaTesterTests.jtt_except_BC_dastore();
                    break;
                case 208:
                    JavaTesterTests.jtt_except_BC_faload();
                    break;
                case 209:
                    JavaTesterTests.jtt_except_BC_fastore();
                    break;
                case 210:
                    JavaTesterTests.jtt_except_BC_getfield();
                    break;
                case 211:
                    JavaTesterTests.jtt_except_BC_iaload();
                    break;
                case 212:
                    JavaTesterTests.jtt_except_BC_iastore();
                    break;
                case 213:
                    JavaTesterTests.jtt_except_BC_idiv();
                    break;
                case 214:
                    JavaTesterTests.jtt_except_BC_invokevirtual01();
                    break;
                case 215:
                    JavaTesterTests.jtt_except_BC_irem();
                    break;
                case 216:
                    JavaTesterTests.jtt_except_BC_laload();
                    break;
                case 217:
                    JavaTesterTests.jtt_except_BC_lastore();
                    break;
                case 218:
                    JavaTesterTests.jtt_except_BC_ldiv();
                    break;
                case 219:
                    JavaTesterTests.jtt_except_BC_lrem();
                    break;
                case 220:
                    JavaTesterTests.jtt_except_BC_monitorenter();
                    break;
                case 221:
                    JavaTesterTests.jtt_except_BC_multianewarray();
                    break;
                case 222:
                    JavaTesterTests.jtt_except_BC_newarray();
                    break;
                case 223:
                    JavaTesterTests.jtt_except_BC_putfield();
                    break;
                case 224:
                    JavaTesterTests.jtt_except_BC_saload();
                    break;
                case 225:
                    JavaTesterTests.jtt_except_BC_sastore();
                    break;
                case 226:
                    JavaTesterTests.jtt_except_Catch_Loop01();
                    break;
                case 227:
                    JavaTesterTests.jtt_except_Catch_Loop02();
                    break;
                case 228:
                    JavaTesterTests.jtt_except_Catch_NPE_01();
                    break;
                case 229:
                    JavaTesterTests.jtt_except_Catch_NPE_02();
                    break;
                case 230:
                    JavaTesterTests.jtt_except_Catch_NPE_03();
                    break;
                case 231:
                    JavaTesterTests.jtt_except_Catch_NPE_04();
                    break;
                case 232:
                    JavaTesterTests.jtt_except_Catch_NPE_05();
                    break;
                case 233:
                    JavaTesterTests.jtt_except_Catch_NPE_06();
                    break;
                case 234:
                    JavaTesterTests.jtt_except_Catch_NPE_07();
                    break;
                case 235:
                    JavaTesterTests.jtt_except_Catch_NPE_08();
                    break;
                case 236:
                    JavaTesterTests.jtt_except_Catch_StackOverflowError_01();
                    break;
                case 237:
                    JavaTesterTests.jtt_except_Catch_StackOverflowError_02();
                    break;
                case 238:
                    JavaTesterTests.jtt_except_Catch_StackOverflowError_03();
                    break;
                case 239:
                    JavaTesterTests.jtt_except_Except_Synchronized01();
                    break;
                case 240:
                    JavaTesterTests.jtt_except_Except_Synchronized02();
                    break;
                case 241:
                    JavaTesterTests.jtt_except_Except_Synchronized03();
                    break;
                case 242:
                    JavaTesterTests.jtt_except_Except_Synchronized04();
                    break;
                case 243:
                    JavaTesterTests.jtt_except_Throw_InCatch01();
                    break;
                case 244:
                    JavaTesterTests.jtt_except_Throw_InCatch02();
                    break;
                case 245:
                    JavaTesterTests.jtt_except_Throw_InCatch03();
                    break;
                case 246:
                    JavaTesterTests.jtt_except_Throw_NPE_01();
                    break;
                case 247:
                    JavaTesterTests.jtt_except_Throw_Synchronized01();
                    break;
                case 248:
                    JavaTesterTests.jtt_except_Throw_Synchronized02();
                    break;
                case 249:
                    JavaTesterTests.jtt_except_Throw_Synchronized03();
                    break;
                case 250:
                    JavaTesterTests.jtt_except_Throw_Synchronized04();
                    break;
                case 251:
                    JavaTesterTests.jtt_except_Throw_Synchronized05();
                    break;
                case 252:
                    JavaTesterTests.jtt_hotpath_HP_allocate01();
                    break;
                case 253:
                    JavaTesterTests.jtt_hotpath_HP_allocate02();
                    break;
                case 254:
                    JavaTesterTests.jtt_hotpath_HP_allocate03();
                    break;
                case 255:
                    JavaTesterTests.jtt_hotpath_HP_array01();
                    break;
                case 256:
                    JavaTesterTests.jtt_hotpath_HP_array02();
                    break;
                case 257:
                    JavaTesterTests.jtt_hotpath_HP_array03();
                    break;
                case 258:
                    JavaTesterTests.jtt_hotpath_HP_array04();
                    break;
                case 259:
                    JavaTesterTests.jtt_hotpath_HP_control01();
                    break;
                case 260:
                    JavaTesterTests.jtt_hotpath_HP_control02();
                    break;
                case 261:
                    JavaTesterTests.jtt_hotpath_HP_convert01();
                    break;
                case 262:
                    JavaTesterTests.jtt_hotpath_HP_count();
                    break;
                case 263:
                    JavaTesterTests.jtt_hotpath_HP_dead01();
                    break;
                case 264:
                    JavaTesterTests.jtt_hotpath_HP_demo01();
                    break;
                case 265:
                    JavaTesterTests.jtt_hotpath_HP_field01();
                    break;
                case 266:
                    JavaTesterTests.jtt_hotpath_HP_field02();
                    break;
                case 267:
                    JavaTesterTests.jtt_hotpath_HP_field03();
                    break;
                case 268:
                    JavaTesterTests.jtt_hotpath_HP_field04();
                    break;
                case 269:
                    JavaTesterTests.jtt_hotpath_HP_idea();
                    break;
                case 270:
                    JavaTesterTests.jtt_hotpath_HP_inline01();
                    break;
                case 271:
                    JavaTesterTests.jtt_hotpath_HP_inline02();
                    break;
                case 272:
                    JavaTesterTests.jtt_hotpath_HP_invoke01();
                    break;
                case 273:
                    JavaTesterTests.jtt_hotpath_HP_life();
                    break;
                case 274:
                    JavaTesterTests.jtt_hotpath_HP_nest01();
                    break;
                case 275:
                    JavaTesterTests.jtt_hotpath_HP_nest02();
                    break;
                case 276:
                    JavaTesterTests.jtt_hotpath_HP_scope01();
                    break;
                case 277:
                    JavaTesterTests.jtt_hotpath_HP_scope02();
                    break;
                case 278:
                    JavaTesterTests.jtt_hotpath_HP_series();
                    break;
                case 279:
                    JavaTesterTests.jtt_hotpath_HP_trees01();
                    break;
                case 280:
                    JavaTesterTests.jtt_jdk_Class_getName();
                    break;
                case 281:
                    JavaTesterTests.jtt_jdk_EnumMap01();
                    break;
                case 282:
                    JavaTesterTests.jtt_jdk_EnumMap02();
                    break;
                case 283:
                    JavaTesterTests.jtt_jdk_System_currentTimeMillis01();
                    break;
                case 284:
                    JavaTesterTests.jtt_jdk_System_currentTimeMillis02();
                    break;
                case 285:
                    JavaTesterTests.jtt_jdk_System_nanoTime01();
                    break;
                case 286:
                    JavaTesterTests.jtt_jdk_System_nanoTime02();
                    break;
                case 287:
                    JavaTesterTests.jtt_jdk_UnsafeAccess01();
                    break;
                case 288:
                    JavaTesterTests.jtt_jni_JNI_OverflowArguments();
                    break;
                case 289:
                    JavaTesterTests.jtt_jvmni_JVM_ArrayCopy01();
                    break;
                case 290:
                    JavaTesterTests.jtt_jvmni_JVM_GetClassContext01();
                    break;
                case 291:
                    JavaTesterTests.jtt_jvmni_JVM_GetClassContext02();
                    break;
                case 292:
                    JavaTesterTests.jtt_jvmni_JVM_GetFreeMemory01();
                    break;
                case 293:
                    JavaTesterTests.jtt_jvmni_JVM_GetMaxMemory01();
                    break;
                case 294:
                    JavaTesterTests.jtt_jvmni_JVM_GetTotalMemory01();
                    break;
                case 295:
                    JavaTesterTests.jtt_jvmni_JVM_IsNaN01();
                    break;
                case 296:
                    JavaTesterTests.jtt_lang_Boxed_TYPE_01();
                    break;
                case 297:
                    JavaTesterTests.jtt_lang_Bridge_method01();
                    break;
                case 298:
                    JavaTesterTests.jtt_lang_ClassLoader_loadClass01();
                    break;
                case 299:
                    JavaTesterTests.jtt_lang_Class_Literal01();
                    break;
                case 300:
                    JavaTesterTests.jtt_lang_Class_asSubclass01();
                    break;
                case 301:
                    JavaTesterTests.jtt_lang_Class_cast01();
                    break;
                case 302:
                    JavaTesterTests.jtt_lang_Class_cast02();
                    break;
                case 303:
                    JavaTesterTests.jtt_lang_Class_forName01();
                    break;
                case 304:
                    JavaTesterTests.jtt_lang_Class_forName02();
                    break;
                case 305:
                    JavaTesterTests.jtt_lang_Class_forName03();
                    break;
                case 306:
                    JavaTesterTests.jtt_lang_Class_forName04();
                    break;
                case 307:
                    JavaTesterTests.jtt_lang_Class_forName05();
                    break;
                case 308:
                    JavaTesterTests.jtt_lang_Class_getComponentType01();
                    break;
                case 309:
                    JavaTesterTests.jtt_lang_Class_getName01();
                    break;
                case 310:
                    JavaTesterTests.jtt_lang_Class_getName02();
                    break;
                case 311:
                    JavaTesterTests.jtt_lang_Class_getSimpleName01();
                    break;
                case 312:
                    JavaTesterTests.jtt_lang_Class_getSimpleName02();
                    break;
                case 313:
                    JavaTesterTests.jtt_lang_Class_getSuperClass01();
                    break;
                case 314:
                    JavaTesterTests.jtt_lang_Class_isArray01();
                    break;
                case 315:
                    JavaTesterTests.jtt_lang_Class_isAssignableFrom01();
                    break;
                case 316:
                    JavaTesterTests.jtt_lang_Class_isAssignableFrom02();
                    break;
                case 317:
                    JavaTesterTests.jtt_lang_Class_isAssignableFrom03();
                    break;
                case 318:
                    JavaTesterTests.jtt_lang_Class_isInstance01();
                    break;
                case 319:
                    JavaTesterTests.jtt_lang_Class_isInstance02();
                    break;
                case 320:
                    JavaTesterTests.jtt_lang_Class_isInstance03();
                    break;
                case 321:
                    JavaTesterTests.jtt_lang_Class_isInstance04();
                    break;
                case 322:
                    JavaTesterTests.jtt_lang_Class_isInstance05();
                    break;
                case 323:
                    JavaTesterTests.jtt_lang_Class_isInstance06();
                    break;
                case 324:
                    JavaTesterTests.jtt_lang_Class_isInterface01();
                    break;
                case 325:
                    JavaTesterTests.jtt_lang_Class_isPrimitive01();
                    break;
                case 326:
                    JavaTesterTests.jtt_lang_Double_toString();
                    break;
                case 327:
                    JavaTesterTests.jtt_lang_Int_greater01();
                    break;
                case 328:
                    JavaTesterTests.jtt_lang_Int_greater02();
                    break;
                case 329:
                    JavaTesterTests.jtt_lang_Int_greater03();
                    break;
                case 330:
                    JavaTesterTests.jtt_lang_Int_greaterEqual01();
                    break;
                case 331:
                    JavaTesterTests.jtt_lang_Int_greaterEqual02();
                    break;
                case 332:
<<<<<<< HEAD
                    JavaTesterTests.jtt_lang_Int_greaterEqual03();
                    break;
                case 333:
                    JavaTesterTests.jtt_lang_Int_less01();
                    break;
                case 334:
                    JavaTesterTests.jtt_lang_Int_less02();
                    break;
                case 335:
                    JavaTesterTests.jtt_lang_Int_less03();
                    break;
                case 336:
                    JavaTesterTests.jtt_lang_Int_lessEqual01();
                    break;
                case 337:
                    JavaTesterTests.jtt_lang_Int_lessEqual02();
                    break;
                case 338:
                    JavaTesterTests.jtt_lang_Int_lessEqual03();
                    break;
                case 339:
                    JavaTesterTests.jtt_lang_JDK_ClassLoaders01();
                    break;
                case 340:
                    JavaTesterTests.jtt_lang_JDK_ClassLoaders02();
                    break;
                case 341:
                    JavaTesterTests.jtt_lang_Long_greater01();
                    break;
                case 342:
                    JavaTesterTests.jtt_lang_Long_greater02();
                    break;
                case 343:
                    JavaTesterTests.jtt_lang_Long_greater03();
                    break;
                case 344:
                    JavaTesterTests.jtt_lang_Long_greaterEqual01();
                    break;
                case 345:
                    JavaTesterTests.jtt_lang_Long_greaterEqual02();
                    break;
                case 346:
                    JavaTesterTests.jtt_lang_Long_greaterEqual03();
                    break;
                case 347:
                    JavaTesterTests.jtt_lang_Long_less01();
                    break;
                case 348:
                    JavaTesterTests.jtt_lang_Long_less02();
                    break;
                case 349:
                    JavaTesterTests.jtt_lang_Long_less03();
                    break;
                case 350:
                    JavaTesterTests.jtt_lang_Long_lessEqual01();
                    break;
                case 351:
                    JavaTesterTests.jtt_lang_Long_lessEqual02();
                    break;
                case 352:
                    JavaTesterTests.jtt_lang_Long_lessEqual03();
                    break;
                case 353:
                    JavaTesterTests.jtt_lang_Long_reverseBytes01();
                    break;
                case 354:
                    JavaTesterTests.jtt_lang_Long_reverseBytes02();
                    break;
                case 355:
                    JavaTesterTests.jtt_lang_Math_pow();
                    break;
                case 356:
                    JavaTesterTests.jtt_lang_Object_clone01();
                    break;
                case 357:
                    JavaTesterTests.jtt_lang_Object_clone02();
                    break;
                case 358:
                    JavaTesterTests.jtt_lang_Object_equals01();
                    break;
                case 359:
                    JavaTesterTests.jtt_lang_Object_getClass01();
                    break;
                case 360:
                    JavaTesterTests.jtt_lang_Object_hashCode01();
                    break;
                case 361:
                    JavaTesterTests.jtt_lang_Object_notify01();
                    break;
                case 362:
                    JavaTesterTests.jtt_lang_Object_notify02();
                    break;
                case 363:
                    JavaTesterTests.jtt_lang_Object_notifyAll01();
                    break;
                case 364:
                    JavaTesterTests.jtt_lang_Object_notifyAll02();
                    break;
                case 365:
                    JavaTesterTests.jtt_lang_Object_toString01();
                    break;
                case 366:
                    JavaTesterTests.jtt_lang_Object_toString02();
                    break;
                case 367:
                    JavaTesterTests.jtt_lang_Object_wait01();
                    break;
                case 368:
                    JavaTesterTests.jtt_lang_Object_wait02();
                    break;
                case 369:
                    JavaTesterTests.jtt_lang_Object_wait03();
                    break;
                case 370:
                    JavaTesterTests.jtt_lang_StringCoding_Scale();
                    break;
                case 371:
                    JavaTesterTests.jtt_lang_String_intern01();
                    break;
                case 372:
                    JavaTesterTests.jtt_lang_String_intern02();
                    break;
                case 373:
                    JavaTesterTests.jtt_lang_String_intern03();
                    break;
                case 374:
                    JavaTesterTests.jtt_lang_String_valueOf01();
                    break;
                case 375:
                    JavaTesterTests.jtt_lang_System_identityHashCode01();
                    break;
                case 376:
                    JavaTesterTests.jtt_lang_Unsigned_idiv01();
                    break;
                case 377:
                    JavaTesterTests.jtt_micro_ArrayCompare01();
                    break;
                case 378:
                    JavaTesterTests.jtt_micro_ArrayCompare02();
                    break;
                case 379:
                    JavaTesterTests.jtt_micro_BC_invokevirtual2();
                    break;
                case 380:
                    JavaTesterTests.jtt_micro_BigDoubleParams02();
                    break;
                case 381:
                    JavaTesterTests.jtt_micro_BigFloatParams01();
                    break;
                case 382:
                    JavaTesterTests.jtt_micro_BigFloatParams02();
                    break;
                case 383:
                    JavaTesterTests.jtt_micro_BigIntParams01();
                    break;
                case 384:
                    JavaTesterTests.jtt_micro_BigIntParams02();
                    break;
                case 385:
                    JavaTesterTests.jtt_micro_BigLongParams02();
                    break;
                case 386:
                    JavaTesterTests.jtt_micro_BigMixedParams01();
                    break;
                case 387:
                    JavaTesterTests.jtt_micro_BigMixedParams02();
                    break;
                case 388:
                    JavaTesterTests.jtt_micro_BigMixedParams03();
                    break;
                case 389:
                    JavaTesterTests.jtt_micro_BigObjectParams01();
                    break;
                case 390:
                    JavaTesterTests.jtt_micro_BigObjectParams02();
                    break;
                case 391:
                    JavaTesterTests.jtt_micro_BigParamsAlignment();
                    break;
                case 392:
                    JavaTesterTests.jtt_micro_Bubblesort();
                    break;
                case 393:
                    JavaTesterTests.jtt_micro_Fibonacci();
                    break;
                case 394:
                    JavaTesterTests.jtt_micro_InvokeVirtual_01();
                    break;
                case 395:
                    JavaTesterTests.jtt_micro_InvokeVirtual_02();
                    break;
                case 396:
                    JavaTesterTests.jtt_micro_Loop01();
                    break;
                case 397:
                    JavaTesterTests.jtt_micro_Loop02();
                    break;
                case 398:
                    JavaTesterTests.jtt_micro_Loop03();
                    break;
                case 399:
                    JavaTesterTests.jtt_micro_Loop04();
                    break;
                case 400:
                    JavaTesterTests.jtt_micro_Loop05();
                    break;
                case 401:
                    JavaTesterTests.jtt_micro_Loop06();
                    break;
                case 402:
                    JavaTesterTests.jtt_micro_LoopSwitch01();
                    break;
                case 403:
                    JavaTesterTests.jtt_micro_StrangeFrames();
                    break;
                case 404:
                    JavaTesterTests.jtt_micro_String_format01();
                    break;
                case 405:
                    JavaTesterTests.jtt_micro_String_format02();
                    break;
                case 406:
                    JavaTesterTests.jtt_micro_VarArgs_String01();
                    break;
                case 407:
                    JavaTesterTests.jtt_micro_VarArgs_boolean01();
                    break;
                case 408:
                    JavaTesterTests.jtt_micro_VarArgs_byte01();
                    break;
                case 409:
                    JavaTesterTests.jtt_micro_VarArgs_char01();
                    break;
                case 410:
                    JavaTesterTests.jtt_micro_VarArgs_double01();
                    break;
                case 411:
                    JavaTesterTests.jtt_micro_VarArgs_float01();
                    break;
                case 412:
                    JavaTesterTests.jtt_micro_VarArgs_int01();
                    break;
                case 413:
                    JavaTesterTests.jtt_micro_VarArgs_long01();
                    break;
                case 414:
                    JavaTesterTests.jtt_micro_VarArgs_short01();
                    break;
                case 415:
                    JavaTesterTests.jtt_optimize_ArrayLength01();
                    break;
                case 416:
                    JavaTesterTests.jtt_optimize_BC_idiv_16();
                    break;
                case 417:
                    JavaTesterTests.jtt_optimize_BC_idiv_4();
                    break;
                case 418:
                    JavaTesterTests.jtt_optimize_BC_imul_16();
                    break;
                case 419:
                    JavaTesterTests.jtt_optimize_BC_imul_4();
                    break;
                case 420:
                    JavaTesterTests.jtt_optimize_BC_ldiv_16();
                    break;
                case 421:
                    JavaTesterTests.jtt_optimize_BC_ldiv_4();
                    break;
                case 422:
                    JavaTesterTests.jtt_optimize_BC_lmul_16();
                    break;
                case 423:
                    JavaTesterTests.jtt_optimize_BC_lmul_4();
                    break;
                case 424:
                    JavaTesterTests.jtt_optimize_BC_lshr_C16();
                    break;
                case 425:
                    JavaTesterTests.jtt_optimize_BC_lshr_C24();
                    break;
                case 426:
                    JavaTesterTests.jtt_optimize_BC_lshr_C32();
                    break;
                case 427:
                    JavaTesterTests.jtt_optimize_DeadCode01();
                    break;
                case 428:
                    JavaTesterTests.jtt_optimize_Fold_Cast01();
                    break;
                case 429:
                    JavaTesterTests.jtt_optimize_Fold_Convert01();
                    break;
                case 430:
                    JavaTesterTests.jtt_optimize_Fold_Convert02();
                    break;
                case 431:
                    JavaTesterTests.jtt_optimize_Fold_Convert03();
                    break;
                case 432:
                    JavaTesterTests.jtt_optimize_Fold_Convert04();
                    break;
                case 433:
                    JavaTesterTests.jtt_optimize_Fold_Double01();
                    break;
                case 434:
                    JavaTesterTests.jtt_optimize_Fold_Double02();
                    break;
                case 435:
                    JavaTesterTests.jtt_optimize_Fold_Float01();
                    break;
                case 436:
                    JavaTesterTests.jtt_optimize_Fold_Float02();
                    break;
                case 437:
                    JavaTesterTests.jtt_optimize_Fold_InstanceOf01();
                    break;
                case 438:
                    JavaTesterTests.jtt_optimize_Fold_Int01();
                    break;
                case 439:
                    JavaTesterTests.jtt_optimize_Fold_Int02();
                    break;
                case 440:
                    JavaTesterTests.jtt_optimize_Fold_Long01();
                    break;
                case 441:
                    JavaTesterTests.jtt_optimize_Fold_Long02();
                    break;
                case 442:
                    JavaTesterTests.jtt_optimize_Fold_Math01();
                    break;
                case 443:
                    JavaTesterTests.jtt_optimize_Inline01();
                    break;
                case 444:
                    JavaTesterTests.jtt_optimize_Inline02();
                    break;
                case 445:
                    JavaTesterTests.jtt_optimize_List_reorder_bug();
                    break;
                case 446:
                    JavaTesterTests.jtt_optimize_NCE_01();
                    break;
                case 447:
                    JavaTesterTests.jtt_optimize_NCE_02();
                    break;
                case 448:
                    JavaTesterTests.jtt_optimize_NCE_03();
                    break;
                case 449:
                    JavaTesterTests.jtt_optimize_NCE_04();
                    break;
                case 450:
                    JavaTesterTests.jtt_optimize_Narrow_byte01();
                    break;
                case 451:
                    JavaTesterTests.jtt_optimize_Narrow_byte02();
                    break;
                case 452:
                    JavaTesterTests.jtt_optimize_Narrow_byte03();
                    break;
                case 453:
                    JavaTesterTests.jtt_optimize_Narrow_char01();
                    break;
                case 454:
                    JavaTesterTests.jtt_optimize_Narrow_char02();
                    break;
                case 455:
                    JavaTesterTests.jtt_optimize_Narrow_char03();
                    break;
                case 456:
                    JavaTesterTests.jtt_optimize_Narrow_short01();
                    break;
                case 457:
                    JavaTesterTests.jtt_optimize_Narrow_short02();
                    break;
                case 458:
                    JavaTesterTests.jtt_optimize_Narrow_short03();
                    break;
                case 459:
                    JavaTesterTests.jtt_optimize_Phi01();
                    break;
                case 460:
                    JavaTesterTests.jtt_optimize_Phi02();
                    break;
                case 461:
                    JavaTesterTests.jtt_optimize_Phi03();
                    break;
                case 462:
                    JavaTesterTests.jtt_optimize_Reduce_Convert01();
                    break;
                case 463:
                    JavaTesterTests.jtt_optimize_Reduce_Double01();
                    break;
                case 464:
                    JavaTesterTests.jtt_optimize_Reduce_Float01();
                    break;
                case 465:
                    JavaTesterTests.jtt_optimize_Reduce_Int01();
                    break;
                case 466:
                    JavaTesterTests.jtt_optimize_Reduce_Int02();
                    break;
                case 467:
                    JavaTesterTests.jtt_optimize_Reduce_Int03();
                    break;
                case 468:
                    JavaTesterTests.jtt_optimize_Reduce_Int04();
                    break;
                case 469:
                    JavaTesterTests.jtt_optimize_Reduce_IntShift01();
                    break;
                case 470:
                    JavaTesterTests.jtt_optimize_Reduce_IntShift02();
                    break;
                case 471:
                    JavaTesterTests.jtt_optimize_Reduce_Long01();
                    break;
                case 472:
                    JavaTesterTests.jtt_optimize_Reduce_Long02();
                    break;
                case 473:
                    JavaTesterTests.jtt_optimize_Reduce_Long03();
                    break;
                case 474:
                    JavaTesterTests.jtt_optimize_Reduce_Long04();
                    break;
                case 475:
                    JavaTesterTests.jtt_optimize_Reduce_LongShift01();
                    break;
                case 476:
                    JavaTesterTests.jtt_optimize_Reduce_LongShift02();
                    break;
                case 477:
                    JavaTesterTests.jtt_optimize_Switch01();
                    break;
                case 478:
                    JavaTesterTests.jtt_optimize_Switch02();
                    break;
                case 479:
                    JavaTesterTests.jtt_optimize_TypeCastElem();
                    break;
                case 480:
                    JavaTesterTests.jtt_optimize_VN_Cast01();
                    break;
                case 481:
                    JavaTesterTests.jtt_optimize_VN_Cast02();
                    break;
                case 482:
                    JavaTesterTests.jtt_optimize_VN_Convert01();
                    break;
                case 483:
                    JavaTesterTests.jtt_optimize_VN_Convert02();
                    break;
                case 484:
                    JavaTesterTests.jtt_optimize_VN_Double01();
                    break;
                case 485:
                    JavaTesterTests.jtt_optimize_VN_Double02();
                    break;
                case 486:
                    JavaTesterTests.jtt_optimize_VN_Field01();
                    break;
                case 487:
                    JavaTesterTests.jtt_optimize_VN_Field02();
                    break;
                case 488:
                    JavaTesterTests.jtt_optimize_VN_Float01();
                    break;
                case 489:
                    JavaTesterTests.jtt_optimize_VN_Float02();
                    break;
                case 490:
                    JavaTesterTests.jtt_optimize_VN_InstanceOf01();
                    break;
                case 491:
                    JavaTesterTests.jtt_optimize_VN_InstanceOf02();
                    break;
                case 492:
                    JavaTesterTests.jtt_optimize_VN_InstanceOf03();
                    break;
                case 493:
                    JavaTesterTests.jtt_optimize_VN_Int01();
                    break;
                case 494:
                    JavaTesterTests.jtt_optimize_VN_Int02();
                    break;
                case 495:
                    JavaTesterTests.jtt_optimize_VN_Int03();
                    break;
                case 496:
                    JavaTesterTests.jtt_optimize_VN_Long01();
                    break;
                case 497:
                    JavaTesterTests.jtt_optimize_VN_Long02();
                    break;
                case 498:
                    JavaTesterTests.jtt_optimize_VN_Long03();
                    break;
                case 499:
                    JavaTesterTests.jtt_optimize_VN_Loop01();
                    break;
                case 500:
                    JavaTesterTests.jtt_reflect_Array_get01();
                    break;
                case 501:
                    JavaTesterTests.jtt_reflect_Array_get02();
                    break;
                case 502:
                    JavaTesterTests.jtt_reflect_Array_get03();
                    break;
                case 503:
                    JavaTesterTests.jtt_reflect_Array_getBoolean01();
                    break;
                case 504:
                    JavaTesterTests.jtt_reflect_Array_getByte01();
                    break;
                case 505:
                    JavaTesterTests.jtt_reflect_Array_getChar01();
                    break;
                case 506:
                    JavaTesterTests.jtt_reflect_Array_getDouble01();
                    break;
                case 507:
                    JavaTesterTests.jtt_reflect_Array_getFloat01();
                    break;
                case 508:
                    JavaTesterTests.jtt_reflect_Array_getInt01();
                    break;
                case 509:
                    JavaTesterTests.jtt_reflect_Array_getLength01();
                    break;
                case 510:
                    JavaTesterTests.jtt_reflect_Array_getLong01();
                    break;
                case 511:
                    JavaTesterTests.jtt_reflect_Array_getShort01();
                    break;
                case 512:
                    JavaTesterTests.jtt_reflect_Array_newInstance01();
                    break;
                case 513:
                    JavaTesterTests.jtt_reflect_Array_newInstance02();
                    break;
                case 514:
                    JavaTesterTests.jtt_reflect_Array_newInstance03();
                    break;
                case 515:
                    JavaTesterTests.jtt_reflect_Array_newInstance04();
                    break;
                case 516:
                    JavaTesterTests.jtt_reflect_Array_newInstance05();
                    break;
                case 517:
                    JavaTesterTests.jtt_reflect_Array_newInstance06();
                    break;
                case 518:
                    JavaTesterTests.jtt_reflect_Array_set01();
                    break;
                case 519:
                    JavaTesterTests.jtt_reflect_Array_set02();
                    break;
                case 520:
                    JavaTesterTests.jtt_reflect_Array_set03();
                    break;
                case 521:
                    JavaTesterTests.jtt_reflect_Array_setBoolean01();
                    break;
                case 522:
                    JavaTesterTests.jtt_reflect_Array_setByte01();
                    break;
                case 523:
                    JavaTesterTests.jtt_reflect_Array_setChar01();
                    break;
                case 524:
                    JavaTesterTests.jtt_reflect_Array_setDouble01();
                    break;
                case 525:
                    JavaTesterTests.jtt_reflect_Array_setFloat01();
                    break;
                case 526:
                    JavaTesterTests.jtt_reflect_Array_setInt01();
                    break;
                case 527:
                    JavaTesterTests.jtt_reflect_Array_setLong01();
                    break;
                case 528:
                    JavaTesterTests.jtt_reflect_Array_setShort01();
                    break;
                case 529:
                    JavaTesterTests.jtt_reflect_Class_getDeclaredField01();
                    break;
                case 530:
                    JavaTesterTests.jtt_reflect_Class_getDeclaredMethod01();
                    break;
                case 531:
                    JavaTesterTests.jtt_reflect_Class_getField01();
                    break;
                case 532:
                    JavaTesterTests.jtt_reflect_Class_getField02();
                    break;
                case 533:
                    JavaTesterTests.jtt_reflect_Class_getMethod01();
                    break;
                case 534:
                    JavaTesterTests.jtt_reflect_Class_getMethod02();
                    break;
                case 535:
                    JavaTesterTests.jtt_reflect_Class_newInstance01();
                    break;
                case 536:
                    JavaTesterTests.jtt_reflect_Class_newInstance02();
                    break;
                case 537:
                    JavaTesterTests.jtt_reflect_Class_newInstance03();
                    break;
                case 538:
                    JavaTesterTests.jtt_reflect_Class_newInstance06();
                    break;
                case 539:
                    JavaTesterTests.jtt_reflect_Class_newInstance07();
                    break;
                case 540:
                    JavaTesterTests.jtt_reflect_Field_get01();
                    break;
                case 541:
                    JavaTesterTests.jtt_reflect_Field_get02();
                    break;
                case 542:
                    JavaTesterTests.jtt_reflect_Field_get03();
                    break;
                case 543:
                    JavaTesterTests.jtt_reflect_Field_get04();
                    break;
                case 544:
                    JavaTesterTests.jtt_reflect_Field_getType01();
                    break;
                case 545:
                    JavaTesterTests.jtt_reflect_Field_set01();
                    break;
                case 546:
                    JavaTesterTests.jtt_reflect_Field_set02();
                    break;
                case 547:
                    JavaTesterTests.jtt_reflect_Field_set03();
                    break;
                case 548:
                    JavaTesterTests.jtt_reflect_Invoke_main01();
                    break;
                case 549:
                    JavaTesterTests.jtt_reflect_Invoke_main02();
                    break;
                case 550:
                    JavaTesterTests.jtt_reflect_Invoke_main03();
                    break;
                case 551:
                    JavaTesterTests.jtt_reflect_Invoke_virtual01();
                    break;
                case 552:
                    JavaTesterTests.jtt_reflect_Method_getParameterTypes01();
                    break;
                case 553:
                    JavaTesterTests.jtt_reflect_Method_getReturnType01();
                    break;
                case 554:
                    JavaTesterTests.jtt_reflect_Reflection_getCallerClass01();
                    break;
                case 555:
                    JavaTesterTests.jtt_threads_Monitor_contended01();
                    break;
                case 556:
                    JavaTesterTests.jtt_threads_Monitor_notowner01();
                    break;
                case 557:
                    JavaTesterTests.jtt_threads_Monitorenter01();
                    break;
                case 558:
                    JavaTesterTests.jtt_threads_Monitorenter02();
                    break;
                case 559:
                    JavaTesterTests.jtt_threads_Object_wait01();
                    break;
                case 560:
                    JavaTesterTests.jtt_threads_Object_wait02();
                    break;
                case 561:
                    JavaTesterTests.jtt_threads_Object_wait03();
                    break;
                case 562:
                    JavaTesterTests.jtt_threads_Object_wait04();
                    break;
                case 563:
                    JavaTesterTests.jtt_threads_Thread_currentThread01();
                    break;
                case 564:
                    JavaTesterTests.jtt_threads_Thread_getState01();
                    break;
                case 565:
                    JavaTesterTests.jtt_threads_Thread_getState02();
                    break;
                case 566:
                    JavaTesterTests.jtt_threads_Thread_holdsLock01();
                    break;
                case 567:
                    JavaTesterTests.jtt_threads_Thread_isAlive01();
                    break;
                case 568:
                    JavaTesterTests.jtt_threads_Thread_isInterrupted01();
                    break;
                case 569:
                    JavaTesterTests.jtt_threads_Thread_isInterrupted02();
                    break;
                case 570:
                    JavaTesterTests.jtt_threads_Thread_isInterrupted03();
                    break;
                case 571:
                    JavaTesterTests.jtt_threads_Thread_isInterrupted04();
                    break;
                case 572:
                    JavaTesterTests.jtt_threads_Thread_join01();
                    break;
                case 573:
                    JavaTesterTests.jtt_threads_Thread_join02();
                    break;
                case 574:
                    JavaTesterTests.jtt_threads_Thread_join03();
                    break;
                case 575:
                    JavaTesterTests.jtt_threads_Thread_new01();
                    break;
                case 576:
                    JavaTesterTests.jtt_threads_Thread_new02();
                    break;
                case 577:
                    JavaTesterTests.jtt_threads_Thread_setPriority01();
                    break;
                case 578:
                    JavaTesterTests.jtt_threads_Thread_sleep01();
                    break;
                case 579:
                    JavaTesterTests.jtt_threads_Thread_start01();
                    break;
                case 580:
                    JavaTesterTests.jtt_threads_Thread_yield01();
=======
                    JavaTesterTests.jtt_lang_Boxed_TYPE_01();
                    break;
                case 333:
                    JavaTesterTests.jtt_lang_Bridge_method01();
                    break;
                case 334:
                    JavaTesterTests.jtt_lang_ClassLoader_loadClass01();
                    break;
                case 335:
                    JavaTesterTests.jtt_lang_Class_Literal01();
                    break;
                case 336:
                    JavaTesterTests.jtt_lang_Class_asSubclass01();
                    break;
                case 337:
                    JavaTesterTests.jtt_lang_Class_cast01();
                    break;
                case 338:
                    JavaTesterTests.jtt_lang_Class_cast02();
                    break;
                case 339:
                    JavaTesterTests.jtt_lang_Class_forName01();
                    break;
                case 340:
                    JavaTesterTests.jtt_lang_Class_forName02();
                    break;
                case 341:
                    JavaTesterTests.jtt_lang_Class_forName03();
                    break;
                case 342:
                    JavaTesterTests.jtt_lang_Class_forName04();
                    break;
                case 343:
                    JavaTesterTests.jtt_lang_Class_forName05();
                    break;
                case 344:
                    JavaTesterTests.jtt_lang_Class_getComponentType01();
                    break;
                case 345:
                    JavaTesterTests.jtt_lang_Class_getName01();
                    break;
                case 346:
                    JavaTesterTests.jtt_lang_Class_getName02();
                    break;
                case 347:
                    JavaTesterTests.jtt_lang_Class_getSimpleName01();
                    break;
                case 348:
                    JavaTesterTests.jtt_lang_Class_getSimpleName02();
                    break;
                case 349:
                    JavaTesterTests.jtt_lang_Class_getSuperClass01();
                    break;
                case 350:
                    JavaTesterTests.jtt_lang_Class_isArray01();
                    break;
                case 351:
                    JavaTesterTests.jtt_lang_Class_isAssignableFrom01();
                    break;
                case 352:
                    JavaTesterTests.jtt_lang_Class_isAssignableFrom02();
                    break;
                case 353:
                    JavaTesterTests.jtt_lang_Class_isAssignableFrom03();
                    break;
                case 354:
                    JavaTesterTests.jtt_lang_Class_isInstance01();
                    break;
                case 355:
                    JavaTesterTests.jtt_lang_Class_isInstance02();
                    break;
                case 356:
                    JavaTesterTests.jtt_lang_Class_isInstance03();
                    break;
                case 357:
                    JavaTesterTests.jtt_lang_Class_isInstance04();
                    break;
                case 358:
                    JavaTesterTests.jtt_lang_Class_isInstance05();
                    break;
                case 359:
                    JavaTesterTests.jtt_lang_Class_isInstance06();
                    break;
                case 360:
                    JavaTesterTests.jtt_lang_Class_isInterface01();
                    break;
                case 361:
                    JavaTesterTests.jtt_lang_Class_isPrimitive01();
                    break;
                case 362:
                    JavaTesterTests.jtt_lang_Double_toString();
                    break;
                case 363:
                    JavaTesterTests.jtt_lang_Int_greater01();
                    break;
                case 364:
                    JavaTesterTests.jtt_lang_Int_greater02();
                    break;
                case 365:
                    JavaTesterTests.jtt_lang_Int_greater03();
                    break;
                case 366:
                    JavaTesterTests.jtt_lang_Int_greaterEqual01();
                    break;
                case 367:
                    JavaTesterTests.jtt_lang_Int_greaterEqual02();
                    break;
                case 368:
                    JavaTesterTests.jtt_lang_Int_greaterEqual03();
                    break;
                case 369:
                    JavaTesterTests.jtt_lang_Int_less01();
                    break;
                case 370:
                    JavaTesterTests.jtt_lang_Int_less02();
                    break;
                case 371:
                    JavaTesterTests.jtt_lang_Int_less03();
                    break;
                case 372:
                    JavaTesterTests.jtt_lang_Int_lessEqual01();
                    break;
                case 373:
                    JavaTesterTests.jtt_lang_Int_lessEqual02();
                    break;
                case 374:
                    JavaTesterTests.jtt_lang_Int_lessEqual03();
                    break;
                case 375:
                    JavaTesterTests.jtt_lang_JDK_ClassLoaders01();
                    break;
                case 376:
                    JavaTesterTests.jtt_lang_JDK_ClassLoaders02();
                    break;
                case 377:
                    JavaTesterTests.jtt_lang_Long_greater01();
                    break;
                case 378:
                    JavaTesterTests.jtt_lang_Long_greater02();
                    break;
                case 379:
                    JavaTesterTests.jtt_lang_Long_greater03();
                    break;
                case 380:
                    JavaTesterTests.jtt_lang_Long_greaterEqual01();
                    break;
                case 381:
                    JavaTesterTests.jtt_lang_Long_greaterEqual02();
                    break;
                case 382:
                    JavaTesterTests.jtt_lang_Long_greaterEqual03();
                    break;
                case 383:
                    JavaTesterTests.jtt_lang_Long_less01();
                    break;
                case 384:
                    JavaTesterTests.jtt_lang_Long_less02();
                    break;
                case 385:
                    JavaTesterTests.jtt_lang_Long_less03();
                    break;
                case 386:
                    JavaTesterTests.jtt_lang_Long_lessEqual01();
                    break;
                case 387:
                    JavaTesterTests.jtt_lang_Long_lessEqual02();
                    break;
                case 388:
                    JavaTesterTests.jtt_lang_Long_lessEqual03();
                    break;
                case 389:
                    JavaTesterTests.jtt_lang_Long_reverseBytes01();
                    break;
                case 390:
                    JavaTesterTests.jtt_lang_Long_reverseBytes02();
                    break;
                case 391:
                    JavaTesterTests.jtt_lang_Math_pow();
                    break;
                case 392:
                    JavaTesterTests.jtt_lang_Object_clone01();
                    break;
                case 393:
                    JavaTesterTests.jtt_lang_Object_clone02();
                    break;
                case 394:
                    JavaTesterTests.jtt_lang_Object_equals01();
                    break;
                case 395:
                    JavaTesterTests.jtt_lang_Object_getClass01();
                    break;
                case 396:
                    JavaTesterTests.jtt_lang_Object_hashCode01();
                    break;
                case 397:
                    JavaTesterTests.jtt_lang_Object_notify01();
                    break;
                case 398:
                    JavaTesterTests.jtt_lang_Object_notify02();
                    break;
                case 399:
                    JavaTesterTests.jtt_lang_Object_notifyAll01();
                    break;
                case 400:
                    JavaTesterTests.jtt_lang_Object_notifyAll02();
                    break;
                case 401:
                    JavaTesterTests.jtt_lang_Object_toString01();
                    break;
                case 402:
                    JavaTesterTests.jtt_lang_Object_toString02();
                    break;
                case 403:
                    JavaTesterTests.jtt_lang_Object_wait01();
                    break;
                case 404:
                    JavaTesterTests.jtt_lang_Object_wait02();
                    break;
                case 405:
                    JavaTesterTests.jtt_lang_Object_wait03();
                    break;
                case 406:
                    JavaTesterTests.jtt_lang_StringCoding_Scale();
                    break;
                case 407:
                    JavaTesterTests.jtt_lang_String_intern01();
                    break;
                case 408:
                    JavaTesterTests.jtt_lang_String_intern02();
                    break;
                case 409:
                    JavaTesterTests.jtt_lang_String_intern03();
                    break;
                case 410:
                    JavaTesterTests.jtt_lang_String_valueOf01();
                    break;
                case 411:
                    JavaTesterTests.jtt_lang_System_identityHashCode01();
                    break;
                case 412:
                    JavaTesterTests.jtt_hotpath_HP_allocate01();
                    break;
                case 413:
                    JavaTesterTests.jtt_hotpath_HP_allocate02();
                    break;
                case 414:
                    JavaTesterTests.jtt_hotpath_HP_allocate03();
                    break;
                case 415:
                    JavaTesterTests.jtt_hotpath_HP_array01();
                    break;
                case 416:
                    JavaTesterTests.jtt_hotpath_HP_array02();
                    break;
                case 417:
                    JavaTesterTests.jtt_hotpath_HP_array03();
                    break;
                case 418:
                    JavaTesterTests.jtt_hotpath_HP_array04();
                    break;
                case 419:
                    JavaTesterTests.jtt_hotpath_HP_control01();
                    break;
                case 420:
                    JavaTesterTests.jtt_hotpath_HP_control02();
                    break;
                case 421:
                    JavaTesterTests.jtt_hotpath_HP_convert01();
                    break;
                case 422:
                    JavaTesterTests.jtt_hotpath_HP_count();
                    break;
                case 423:
                    JavaTesterTests.jtt_hotpath_HP_dead01();
                    break;
                case 424:
                    JavaTesterTests.jtt_hotpath_HP_demo01();
                    break;
                case 425:
                    JavaTesterTests.jtt_hotpath_HP_field01();
                    break;
                case 426:
                    JavaTesterTests.jtt_hotpath_HP_field02();
                    break;
                case 427:
                    JavaTesterTests.jtt_hotpath_HP_field03();
                    break;
                case 428:
                    JavaTesterTests.jtt_hotpath_HP_field04();
                    break;
                case 429:
                    JavaTesterTests.jtt_hotpath_HP_idea();
                    break;
                case 430:
                    JavaTesterTests.jtt_hotpath_HP_inline01();
                    break;
                case 431:
                    JavaTesterTests.jtt_hotpath_HP_inline02();
                    break;
                case 432:
                    JavaTesterTests.jtt_hotpath_HP_invoke01();
                    break;
                case 433:
                    JavaTesterTests.jtt_hotpath_HP_life();
                    break;
                case 434:
                    JavaTesterTests.jtt_hotpath_HP_nest01();
                    break;
                case 435:
                    JavaTesterTests.jtt_hotpath_HP_nest02();
                    break;
                case 436:
                    JavaTesterTests.jtt_hotpath_HP_scope01();
                    break;
                case 437:
                    JavaTesterTests.jtt_hotpath_HP_scope02();
                    break;
                case 438:
                    JavaTesterTests.jtt_hotpath_HP_series();
                    break;
                case 439:
                    JavaTesterTests.jtt_hotpath_HP_trees01();
                    break;
                case 440:
                    JavaTesterTests.jtt_reflect_Array_get01();
                    break;
                case 441:
                    JavaTesterTests.jtt_reflect_Array_get02();
                    break;
                case 442:
                    JavaTesterTests.jtt_reflect_Array_get03();
                    break;
                case 443:
                    JavaTesterTests.jtt_reflect_Array_getBoolean01();
                    break;
                case 444:
                    JavaTesterTests.jtt_reflect_Array_getByte01();
                    break;
                case 445:
                    JavaTesterTests.jtt_reflect_Array_getChar01();
                    break;
                case 446:
                    JavaTesterTests.jtt_reflect_Array_getDouble01();
                    break;
                case 447:
                    JavaTesterTests.jtt_reflect_Array_getFloat01();
                    break;
                case 448:
                    JavaTesterTests.jtt_reflect_Array_getInt01();
                    break;
                case 449:
                    JavaTesterTests.jtt_reflect_Array_getLength01();
                    break;
                case 450:
                    JavaTesterTests.jtt_reflect_Array_getLong01();
                    break;
                case 451:
                    JavaTesterTests.jtt_reflect_Array_getShort01();
                    break;
                case 452:
                    JavaTesterTests.jtt_reflect_Array_newInstance01();
                    break;
                case 453:
                    JavaTesterTests.jtt_reflect_Array_newInstance02();
                    break;
                case 454:
                    JavaTesterTests.jtt_reflect_Array_newInstance03();
                    break;
                case 455:
                    JavaTesterTests.jtt_reflect_Array_newInstance04();
                    break;
                case 456:
                    JavaTesterTests.jtt_reflect_Array_newInstance05();
                    break;
                case 457:
                    JavaTesterTests.jtt_reflect_Array_newInstance06();
                    break;
                case 458:
                    JavaTesterTests.jtt_reflect_Array_set01();
                    break;
                case 459:
                    JavaTesterTests.jtt_reflect_Array_set02();
                    break;
                case 460:
                    JavaTesterTests.jtt_reflect_Array_set03();
                    break;
                case 461:
                    JavaTesterTests.jtt_reflect_Array_setBoolean01();
                    break;
                case 462:
                    JavaTesterTests.jtt_reflect_Array_setByte01();
                    break;
                case 463:
                    JavaTesterTests.jtt_reflect_Array_setChar01();
                    break;
                case 464:
                    JavaTesterTests.jtt_reflect_Array_setDouble01();
                    break;
                case 465:
                    JavaTesterTests.jtt_reflect_Array_setFloat01();
                    break;
                case 466:
                    JavaTesterTests.jtt_reflect_Array_setInt01();
                    break;
                case 467:
                    JavaTesterTests.jtt_reflect_Array_setLong01();
                    break;
                case 468:
                    JavaTesterTests.jtt_reflect_Array_setShort01();
                    break;
                case 469:
                    JavaTesterTests.jtt_reflect_Class_getDeclaredField01();
                    break;
                case 470:
                    JavaTesterTests.jtt_reflect_Class_getDeclaredMethod01();
                    break;
                case 471:
                    JavaTesterTests.jtt_reflect_Class_getField01();
                    break;
                case 472:
                    JavaTesterTests.jtt_reflect_Class_getField02();
                    break;
                case 473:
                    JavaTesterTests.jtt_reflect_Class_getMethod01();
                    break;
                case 474:
                    JavaTesterTests.jtt_reflect_Class_getMethod02();
                    break;
                case 475:
                    JavaTesterTests.jtt_reflect_Class_newInstance01();
                    break;
                case 476:
                    JavaTesterTests.jtt_reflect_Class_newInstance02();
                    break;
                case 477:
                    JavaTesterTests.jtt_reflect_Class_newInstance03();
                    break;
                case 478:
                    JavaTesterTests.jtt_reflect_Class_newInstance06();
                    break;
                case 479:
                    JavaTesterTests.jtt_reflect_Class_newInstance07();
                    break;
                case 480:
                    JavaTesterTests.jtt_reflect_Field_get01();
                    break;
                case 481:
                    JavaTesterTests.jtt_reflect_Field_get02();
                    break;
                case 482:
                    JavaTesterTests.jtt_reflect_Field_get03();
                    break;
                case 483:
                    JavaTesterTests.jtt_reflect_Field_get04();
                    break;
                case 484:
                    JavaTesterTests.jtt_reflect_Field_getType01();
                    break;
                case 485:
                    JavaTesterTests.jtt_reflect_Field_set01();
                    break;
                case 486:
                    JavaTesterTests.jtt_reflect_Field_set02();
                    break;
                case 487:
                    JavaTesterTests.jtt_reflect_Field_set03();
                    break;
                case 488:
                    JavaTesterTests.jtt_reflect_Invoke_main01();
                    break;
                case 489:
                    JavaTesterTests.jtt_reflect_Invoke_main02();
                    break;
                case 490:
                    JavaTesterTests.jtt_reflect_Invoke_main03();
                    break;
                case 491:
                    JavaTesterTests.jtt_reflect_Invoke_virtual01();
                    break;
                case 492:
                    JavaTesterTests.jtt_reflect_Method_getParameterTypes01();
                    break;
                case 493:
                    JavaTesterTests.jtt_reflect_Method_getReturnType01();
                    break;
                case 494:
                    JavaTesterTests.jtt_reflect_Reflection_getCallerClass01();
                    break;
                case 495:
                    JavaTesterTests.jtt_jdk_Class_getName();
                    break;
                case 496:
                    JavaTesterTests.jtt_jdk_EnumMap01();
                    break;
                case 497:
                    JavaTesterTests.jtt_jdk_EnumMap02();
                    break;
                case 498:
                    JavaTesterTests.jtt_jdk_System_currentTimeMillis01();
                    break;
                case 499:
                    JavaTesterTests.jtt_jdk_System_currentTimeMillis02();
                    break;
                case 500:
                    JavaTesterTests.jtt_jdk_System_nanoTime01();
                    break;
                case 501:
                    JavaTesterTests.jtt_jdk_System_nanoTime02();
                    break;
                case 502:
                    JavaTesterTests.jtt_jdk_UnsafeAccess01();
                    break;
                case 503:
                    JavaTesterTests.jtt_threads_Monitor_contended01();
                    break;
                case 504:
                    JavaTesterTests.jtt_threads_Monitor_notowner01();
                    break;
                case 505:
                    JavaTesterTests.jtt_threads_Monitorenter01();
                    break;
                case 506:
                    JavaTesterTests.jtt_threads_Monitorenter02();
                    break;
                case 507:
                    JavaTesterTests.jtt_threads_Object_wait01();
                    break;
                case 508:
                    JavaTesterTests.jtt_threads_Object_wait02();
                    break;
                case 509:
                    JavaTesterTests.jtt_threads_Object_wait03();
                    break;
                case 510:
                    JavaTesterTests.jtt_threads_Object_wait04();
                    break;
                case 511:
                    JavaTesterTests.jtt_threads_Thread_currentThread01();
                    break;
                case 512:
                    JavaTesterTests.jtt_threads_Thread_getState01();
                    break;
                case 513:
                    JavaTesterTests.jtt_threads_Thread_getState02();
                    break;
                case 514:
                    JavaTesterTests.jtt_threads_Thread_holdsLock01();
                    break;
                case 515:
                    JavaTesterTests.jtt_threads_Thread_isAlive01();
                    break;
                case 516:
                    JavaTesterTests.jtt_threads_Thread_isInterrupted01();
                    break;
                case 517:
                    JavaTesterTests.jtt_threads_Thread_isInterrupted02();
                    break;
                case 518:
                    JavaTesterTests.jtt_threads_Thread_isInterrupted03();
                    break;
                case 519:
                    JavaTesterTests.jtt_threads_Thread_isInterrupted04();
                    break;
                case 520:
                    JavaTesterTests.jtt_threads_Thread_join01();
                    break;
                case 521:
                    JavaTesterTests.jtt_threads_Thread_join02();
                    break;
                case 522:
                    JavaTesterTests.jtt_threads_Thread_join03();
                    break;
                case 523:
                    JavaTesterTests.jtt_threads_Thread_new01();
                    break;
                case 524:
                    JavaTesterTests.jtt_threads_Thread_new02();
                    break;
                case 525:
                    JavaTesterTests.jtt_threads_Thread_setPriority01();
                    break;
                case 526:
                    JavaTesterTests.jtt_threads_Thread_sleep01();
                    break;
                case 527:
                    JavaTesterTests.jtt_threads_Thread_start01();
                    break;
                case 528:
                    JavaTesterTests.jtt_threads_Thread_yield01();
                    break;
                case 529:
                    JavaTesterTests.jtt_micro_ArrayCompare01();
                    break;
                case 530:
                    JavaTesterTests.jtt_micro_ArrayCompare02();
                    break;
                case 531:
                    JavaTesterTests.jtt_micro_BC_invokevirtual2();
                    break;
                case 532:
                    JavaTesterTests.jtt_micro_BigDoubleParams02();
                    break;
                case 533:
                    JavaTesterTests.jtt_micro_BigFloatParams01();
                    break;
                case 534:
                    JavaTesterTests.jtt_micro_BigFloatParams02();
                    break;
                case 535:
                    JavaTesterTests.jtt_micro_BigIntParams01();
                    break;
                case 536:
                    JavaTesterTests.jtt_micro_BigIntParams02();
                    break;
                case 537:
                    JavaTesterTests.jtt_micro_BigLongParams02();
                    break;
                case 538:
                    JavaTesterTests.jtt_micro_BigMixedParams01();
                    break;
                case 539:
                    JavaTesterTests.jtt_micro_BigMixedParams02();
                    break;
                case 540:
                    JavaTesterTests.jtt_micro_BigMixedParams03();
                    break;
                case 541:
                    JavaTesterTests.jtt_micro_BigObjectParams01();
                    break;
                case 542:
                    JavaTesterTests.jtt_micro_BigObjectParams02();
                    break;
                case 543:
                    JavaTesterTests.jtt_micro_BigParamsAlignment();
                    break;
                case 544:
                    JavaTesterTests.jtt_micro_Bubblesort();
                    break;
                case 545:
                    JavaTesterTests.jtt_micro_Fibonacci();
                    break;
                case 546:
                    JavaTesterTests.jtt_micro_InvokeVirtual_01();
                    break;
                case 547:
                    JavaTesterTests.jtt_micro_InvokeVirtual_02();
                    break;
                case 548:
                    JavaTesterTests.jtt_micro_Loop01();
                    break;
                case 549:
                    JavaTesterTests.jtt_micro_Loop02();
                    break;
                case 550:
                    JavaTesterTests.jtt_micro_Loop03();
                    break;
                case 551:
                    JavaTesterTests.jtt_micro_Loop04();
                    break;
                case 552:
                    JavaTesterTests.jtt_micro_Loop05();
                    break;
                case 553:
                    JavaTesterTests.jtt_micro_Loop06();
                    break;
                case 554:
                    JavaTesterTests.jtt_micro_LoopSwitch01();
                    break;
                case 555:
                    JavaTesterTests.jtt_micro_StrangeFrames();
                    break;
                case 556:
                    JavaTesterTests.jtt_micro_String_format01();
                    break;
                case 557:
                    JavaTesterTests.jtt_micro_String_format02();
                    break;
                case 558:
                    JavaTesterTests.jtt_micro_VarArgs_String01();
                    break;
                case 559:
                    JavaTesterTests.jtt_micro_VarArgs_boolean01();
                    break;
                case 560:
                    JavaTesterTests.jtt_micro_VarArgs_byte01();
                    break;
                case 561:
                    JavaTesterTests.jtt_micro_VarArgs_char01();
                    break;
                case 562:
                    JavaTesterTests.jtt_micro_VarArgs_double01();
                    break;
                case 563:
                    JavaTesterTests.jtt_micro_VarArgs_float01();
                    break;
                case 564:
                    JavaTesterTests.jtt_micro_VarArgs_int01();
                    break;
                case 565:
                    JavaTesterTests.jtt_micro_VarArgs_long01();
                    break;
                case 566:
                    JavaTesterTests.jtt_micro_VarArgs_short01();
                    break;
                case 567:
                    JavaTesterTests.jtt_jvmni_JVM_ArrayCopy01();
                    break;
                case 568:
                    JavaTesterTests.jtt_jvmni_JVM_GetClassContext01();
                    break;
                case 569:
                    JavaTesterTests.jtt_jvmni_JVM_GetClassContext02();
                    break;
                case 570:
                    JavaTesterTests.jtt_jvmni_JVM_GetFreeMemory01();
                    break;
                case 571:
                    JavaTesterTests.jtt_jvmni_JVM_GetMaxMemory01();
                    break;
                case 572:
                    JavaTesterTests.jtt_jvmni_JVM_GetTotalMemory01();
                    break;
                case 573:
                    JavaTesterTests.jtt_jvmni_JVM_IsNaN01();
                    break;
                case 574:
                    JavaTesterTests.jtt_jni_JNI_OverflowArguments();
>>>>>>> 5ee9bda7
            }
        }
        reportPassed(passed, total);
    }
// END GENERATED TEST RUNS
}<|MERGE_RESOLUTION|>--- conflicted
+++ resolved
@@ -417,7 +417,9 @@
         jtt.lang.String_intern03.class,
         jtt.lang.String_valueOf01.class,
         jtt.lang.System_identityHashCode01.class,
-        jtt.lang.Unsigned_idiv01.class,
+        jtt.max.ImmortalHeap_allocation.class,
+        jtt.max.ImmortalHeap_switching.class,
+        jtt.max.Unsigned_idiv01.class,
         jtt.micro.ArrayCompare01.class,
         jtt.micro.ArrayCompare02.class,
         jtt.micro.BC_invokevirtual2.class,
@@ -541,117 +543,6 @@
         jtt.optimize.VN_Long02.class,
         jtt.optimize.VN_Long03.class,
         jtt.optimize.VN_Loop01.class,
-<<<<<<< HEAD
-=======
-        jtt.lang.Boxed_TYPE_01.class,
-        jtt.lang.Bridge_method01.class,
-        jtt.lang.ClassLoader_loadClass01.class,
-        jtt.lang.Class_Literal01.class,
-        jtt.lang.Class_asSubclass01.class,
-        jtt.lang.Class_cast01.class,
-        jtt.lang.Class_cast02.class,
-        jtt.lang.Class_forName01.class,
-        jtt.lang.Class_forName02.class,
-        jtt.lang.Class_forName03.class,
-        jtt.lang.Class_forName04.class,
-        jtt.lang.Class_forName05.class,
-        jtt.lang.Class_getComponentType01.class,
-        jtt.lang.Class_getName01.class,
-        jtt.lang.Class_getName02.class,
-        jtt.lang.Class_getSimpleName01.class,
-        jtt.lang.Class_getSimpleName02.class,
-        jtt.lang.Class_getSuperClass01.class,
-        jtt.lang.Class_isArray01.class,
-        jtt.lang.Class_isAssignableFrom01.class,
-        jtt.lang.Class_isAssignableFrom02.class,
-        jtt.lang.Class_isAssignableFrom03.class,
-        jtt.lang.Class_isInstance01.class,
-        jtt.lang.Class_isInstance02.class,
-        jtt.lang.Class_isInstance03.class,
-        jtt.lang.Class_isInstance04.class,
-        jtt.lang.Class_isInstance05.class,
-        jtt.lang.Class_isInstance06.class,
-        jtt.lang.Class_isInterface01.class,
-        jtt.lang.Class_isPrimitive01.class,
-        jtt.lang.Double_toString.class,
-        jtt.lang.Int_greater01.class,
-        jtt.lang.Int_greater02.class,
-        jtt.lang.Int_greater03.class,
-        jtt.lang.Int_greaterEqual01.class,
-        jtt.lang.Int_greaterEqual02.class,
-        jtt.lang.Int_greaterEqual03.class,
-        jtt.lang.Int_less01.class,
-        jtt.lang.Int_less02.class,
-        jtt.lang.Int_less03.class,
-        jtt.lang.Int_lessEqual01.class,
-        jtt.lang.Int_lessEqual02.class,
-        jtt.lang.Int_lessEqual03.class,
-        jtt.lang.JDK_ClassLoaders01.class,
-        jtt.lang.JDK_ClassLoaders02.class,
-        jtt.lang.Long_greater01.class,
-        jtt.lang.Long_greater02.class,
-        jtt.lang.Long_greater03.class,
-        jtt.lang.Long_greaterEqual01.class,
-        jtt.lang.Long_greaterEqual02.class,
-        jtt.lang.Long_greaterEqual03.class,
-        jtt.lang.Long_less01.class,
-        jtt.lang.Long_less02.class,
-        jtt.lang.Long_less03.class,
-        jtt.lang.Long_lessEqual01.class,
-        jtt.lang.Long_lessEqual02.class,
-        jtt.lang.Long_lessEqual03.class,
-        jtt.lang.Long_reverseBytes01.class,
-        jtt.lang.Long_reverseBytes02.class,
-        jtt.lang.Math_pow.class,
-        jtt.lang.Object_clone01.class,
-        jtt.lang.Object_clone02.class,
-        jtt.lang.Object_equals01.class,
-        jtt.lang.Object_getClass01.class,
-        jtt.lang.Object_hashCode01.class,
-        jtt.lang.Object_notify01.class,
-        jtt.lang.Object_notify02.class,
-        jtt.lang.Object_notifyAll01.class,
-        jtt.lang.Object_notifyAll02.class,
-        jtt.lang.Object_toString01.class,
-        jtt.lang.Object_toString02.class,
-        jtt.lang.Object_wait01.class,
-        jtt.lang.Object_wait02.class,
-        jtt.lang.Object_wait03.class,
-        jtt.lang.StringCoding_Scale.class,
-        jtt.lang.String_intern01.class,
-        jtt.lang.String_intern02.class,
-        jtt.lang.String_intern03.class,
-        jtt.lang.String_valueOf01.class,
-        jtt.lang.System_identityHashCode01.class,
-        jtt.hotpath.HP_allocate01.class,
-        jtt.hotpath.HP_allocate02.class,
-        jtt.hotpath.HP_allocate03.class,
-        jtt.hotpath.HP_array01.class,
-        jtt.hotpath.HP_array02.class,
-        jtt.hotpath.HP_array03.class,
-        jtt.hotpath.HP_array04.class,
-        jtt.hotpath.HP_control01.class,
-        jtt.hotpath.HP_control02.class,
-        jtt.hotpath.HP_convert01.class,
-        jtt.hotpath.HP_count.class,
-        jtt.hotpath.HP_dead01.class,
-        jtt.hotpath.HP_demo01.class,
-        jtt.hotpath.HP_field01.class,
-        jtt.hotpath.HP_field02.class,
-        jtt.hotpath.HP_field03.class,
-        jtt.hotpath.HP_field04.class,
-        jtt.hotpath.HP_idea.class,
-        jtt.hotpath.HP_inline01.class,
-        jtt.hotpath.HP_inline02.class,
-        jtt.hotpath.HP_invoke01.class,
-        jtt.hotpath.HP_life.class,
-        jtt.hotpath.HP_nest01.class,
-        jtt.hotpath.HP_nest02.class,
-        jtt.hotpath.HP_scope01.class,
-        jtt.hotpath.HP_scope02.class,
-        jtt.hotpath.HP_series.class,
-        jtt.hotpath.HP_trees01.class,
->>>>>>> 5ee9bda7
         jtt.reflect.Array_get01.class,
         jtt.reflect.Array_get02.class,
         jtt.reflect.Array_get03.class,
@@ -1737,7 +1628,6 @@
                     JavaTesterTests.jtt_lang_Int_greaterEqual02();
                     break;
                 case 332:
-<<<<<<< HEAD
                     JavaTesterTests.jtt_lang_Int_greaterEqual03();
                     break;
                 case 333:
@@ -1870,1348 +1760,625 @@
                     JavaTesterTests.jtt_lang_System_identityHashCode01();
                     break;
                 case 376:
-                    JavaTesterTests.jtt_lang_Unsigned_idiv01();
+                    JavaTesterTests.jtt_max_ImmortalHeap_allocation();
                     break;
                 case 377:
+                    JavaTesterTests.jtt_max_ImmortalHeap_switching();
+                    break;
+                case 378:
+                    JavaTesterTests.jtt_max_Unsigned_idiv01();
+                    break;
+                case 379:
                     JavaTesterTests.jtt_micro_ArrayCompare01();
                     break;
-                case 378:
+                case 380:
                     JavaTesterTests.jtt_micro_ArrayCompare02();
                     break;
-                case 379:
+                case 381:
                     JavaTesterTests.jtt_micro_BC_invokevirtual2();
                     break;
-                case 380:
+                case 382:
                     JavaTesterTests.jtt_micro_BigDoubleParams02();
                     break;
-                case 381:
+                case 383:
                     JavaTesterTests.jtt_micro_BigFloatParams01();
                     break;
-                case 382:
+                case 384:
                     JavaTesterTests.jtt_micro_BigFloatParams02();
                     break;
-                case 383:
+                case 385:
                     JavaTesterTests.jtt_micro_BigIntParams01();
                     break;
-                case 384:
+                case 386:
                     JavaTesterTests.jtt_micro_BigIntParams02();
                     break;
-                case 385:
+                case 387:
                     JavaTesterTests.jtt_micro_BigLongParams02();
                     break;
-                case 386:
+                case 388:
                     JavaTesterTests.jtt_micro_BigMixedParams01();
                     break;
-                case 387:
+                case 389:
                     JavaTesterTests.jtt_micro_BigMixedParams02();
                     break;
-                case 388:
+                case 390:
                     JavaTesterTests.jtt_micro_BigMixedParams03();
                     break;
-                case 389:
+                case 391:
                     JavaTesterTests.jtt_micro_BigObjectParams01();
                     break;
-                case 390:
+                case 392:
                     JavaTesterTests.jtt_micro_BigObjectParams02();
                     break;
-                case 391:
+                case 393:
                     JavaTesterTests.jtt_micro_BigParamsAlignment();
                     break;
-                case 392:
+                case 394:
                     JavaTesterTests.jtt_micro_Bubblesort();
                     break;
-                case 393:
+                case 395:
                     JavaTesterTests.jtt_micro_Fibonacci();
                     break;
-                case 394:
+                case 396:
                     JavaTesterTests.jtt_micro_InvokeVirtual_01();
                     break;
-                case 395:
+                case 397:
                     JavaTesterTests.jtt_micro_InvokeVirtual_02();
                     break;
-                case 396:
+                case 398:
                     JavaTesterTests.jtt_micro_Loop01();
                     break;
-                case 397:
+                case 399:
                     JavaTesterTests.jtt_micro_Loop02();
                     break;
-                case 398:
+                case 400:
                     JavaTesterTests.jtt_micro_Loop03();
                     break;
-                case 399:
+                case 401:
                     JavaTesterTests.jtt_micro_Loop04();
                     break;
-                case 400:
+                case 402:
                     JavaTesterTests.jtt_micro_Loop05();
                     break;
-                case 401:
+                case 403:
                     JavaTesterTests.jtt_micro_Loop06();
                     break;
-                case 402:
+                case 404:
                     JavaTesterTests.jtt_micro_LoopSwitch01();
                     break;
-                case 403:
+                case 405:
                     JavaTesterTests.jtt_micro_StrangeFrames();
                     break;
-                case 404:
+                case 406:
                     JavaTesterTests.jtt_micro_String_format01();
                     break;
-                case 405:
+                case 407:
                     JavaTesterTests.jtt_micro_String_format02();
                     break;
-                case 406:
+                case 408:
                     JavaTesterTests.jtt_micro_VarArgs_String01();
                     break;
-                case 407:
+                case 409:
                     JavaTesterTests.jtt_micro_VarArgs_boolean01();
                     break;
-                case 408:
+                case 410:
                     JavaTesterTests.jtt_micro_VarArgs_byte01();
                     break;
-                case 409:
+                case 411:
                     JavaTesterTests.jtt_micro_VarArgs_char01();
                     break;
-                case 410:
+                case 412:
                     JavaTesterTests.jtt_micro_VarArgs_double01();
                     break;
-                case 411:
+                case 413:
                     JavaTesterTests.jtt_micro_VarArgs_float01();
                     break;
-                case 412:
+                case 414:
                     JavaTesterTests.jtt_micro_VarArgs_int01();
                     break;
-                case 413:
+                case 415:
                     JavaTesterTests.jtt_micro_VarArgs_long01();
                     break;
-                case 414:
+                case 416:
                     JavaTesterTests.jtt_micro_VarArgs_short01();
                     break;
-                case 415:
+                case 417:
                     JavaTesterTests.jtt_optimize_ArrayLength01();
                     break;
-                case 416:
+                case 418:
                     JavaTesterTests.jtt_optimize_BC_idiv_16();
                     break;
-                case 417:
+                case 419:
                     JavaTesterTests.jtt_optimize_BC_idiv_4();
                     break;
-                case 418:
+                case 420:
                     JavaTesterTests.jtt_optimize_BC_imul_16();
                     break;
-                case 419:
+                case 421:
                     JavaTesterTests.jtt_optimize_BC_imul_4();
                     break;
-                case 420:
+                case 422:
                     JavaTesterTests.jtt_optimize_BC_ldiv_16();
                     break;
-                case 421:
+                case 423:
                     JavaTesterTests.jtt_optimize_BC_ldiv_4();
                     break;
-                case 422:
+                case 424:
                     JavaTesterTests.jtt_optimize_BC_lmul_16();
                     break;
-                case 423:
+                case 425:
                     JavaTesterTests.jtt_optimize_BC_lmul_4();
                     break;
-                case 424:
+                case 426:
                     JavaTesterTests.jtt_optimize_BC_lshr_C16();
                     break;
-                case 425:
+                case 427:
                     JavaTesterTests.jtt_optimize_BC_lshr_C24();
                     break;
-                case 426:
+                case 428:
                     JavaTesterTests.jtt_optimize_BC_lshr_C32();
                     break;
-                case 427:
+                case 429:
                     JavaTesterTests.jtt_optimize_DeadCode01();
                     break;
-                case 428:
+                case 430:
                     JavaTesterTests.jtt_optimize_Fold_Cast01();
                     break;
-                case 429:
+                case 431:
                     JavaTesterTests.jtt_optimize_Fold_Convert01();
                     break;
-                case 430:
+                case 432:
                     JavaTesterTests.jtt_optimize_Fold_Convert02();
                     break;
-                case 431:
+                case 433:
                     JavaTesterTests.jtt_optimize_Fold_Convert03();
                     break;
-                case 432:
+                case 434:
                     JavaTesterTests.jtt_optimize_Fold_Convert04();
                     break;
-                case 433:
+                case 435:
                     JavaTesterTests.jtt_optimize_Fold_Double01();
                     break;
-                case 434:
+                case 436:
                     JavaTesterTests.jtt_optimize_Fold_Double02();
                     break;
-                case 435:
+                case 437:
                     JavaTesterTests.jtt_optimize_Fold_Float01();
                     break;
-                case 436:
+                case 438:
                     JavaTesterTests.jtt_optimize_Fold_Float02();
                     break;
-                case 437:
+                case 439:
                     JavaTesterTests.jtt_optimize_Fold_InstanceOf01();
                     break;
-                case 438:
+                case 440:
                     JavaTesterTests.jtt_optimize_Fold_Int01();
                     break;
-                case 439:
+                case 441:
                     JavaTesterTests.jtt_optimize_Fold_Int02();
                     break;
-                case 440:
+                case 442:
                     JavaTesterTests.jtt_optimize_Fold_Long01();
                     break;
-                case 441:
+                case 443:
                     JavaTesterTests.jtt_optimize_Fold_Long02();
                     break;
-                case 442:
+                case 444:
                     JavaTesterTests.jtt_optimize_Fold_Math01();
                     break;
-                case 443:
+                case 445:
                     JavaTesterTests.jtt_optimize_Inline01();
                     break;
-                case 444:
+                case 446:
                     JavaTesterTests.jtt_optimize_Inline02();
                     break;
-                case 445:
+                case 447:
                     JavaTesterTests.jtt_optimize_List_reorder_bug();
                     break;
-                case 446:
+                case 448:
                     JavaTesterTests.jtt_optimize_NCE_01();
                     break;
-                case 447:
+                case 449:
                     JavaTesterTests.jtt_optimize_NCE_02();
                     break;
-                case 448:
+                case 450:
                     JavaTesterTests.jtt_optimize_NCE_03();
                     break;
-                case 449:
+                case 451:
                     JavaTesterTests.jtt_optimize_NCE_04();
                     break;
-                case 450:
+                case 452:
                     JavaTesterTests.jtt_optimize_Narrow_byte01();
                     break;
-                case 451:
+                case 453:
                     JavaTesterTests.jtt_optimize_Narrow_byte02();
                     break;
-                case 452:
+                case 454:
                     JavaTesterTests.jtt_optimize_Narrow_byte03();
                     break;
-                case 453:
+                case 455:
                     JavaTesterTests.jtt_optimize_Narrow_char01();
                     break;
-                case 454:
+                case 456:
                     JavaTesterTests.jtt_optimize_Narrow_char02();
                     break;
-                case 455:
+                case 457:
                     JavaTesterTests.jtt_optimize_Narrow_char03();
                     break;
-                case 456:
+                case 458:
                     JavaTesterTests.jtt_optimize_Narrow_short01();
                     break;
-                case 457:
+                case 459:
                     JavaTesterTests.jtt_optimize_Narrow_short02();
                     break;
-                case 458:
+                case 460:
                     JavaTesterTests.jtt_optimize_Narrow_short03();
                     break;
-                case 459:
+                case 461:
                     JavaTesterTests.jtt_optimize_Phi01();
                     break;
-                case 460:
+                case 462:
                     JavaTesterTests.jtt_optimize_Phi02();
                     break;
-                case 461:
+                case 463:
                     JavaTesterTests.jtt_optimize_Phi03();
                     break;
-                case 462:
+                case 464:
                     JavaTesterTests.jtt_optimize_Reduce_Convert01();
                     break;
-                case 463:
+                case 465:
                     JavaTesterTests.jtt_optimize_Reduce_Double01();
                     break;
-                case 464:
+                case 466:
                     JavaTesterTests.jtt_optimize_Reduce_Float01();
                     break;
-                case 465:
+                case 467:
                     JavaTesterTests.jtt_optimize_Reduce_Int01();
                     break;
-                case 466:
+                case 468:
                     JavaTesterTests.jtt_optimize_Reduce_Int02();
                     break;
-                case 467:
+                case 469:
                     JavaTesterTests.jtt_optimize_Reduce_Int03();
                     break;
-                case 468:
+                case 470:
                     JavaTesterTests.jtt_optimize_Reduce_Int04();
                     break;
-                case 469:
+                case 471:
                     JavaTesterTests.jtt_optimize_Reduce_IntShift01();
                     break;
-                case 470:
+                case 472:
                     JavaTesterTests.jtt_optimize_Reduce_IntShift02();
                     break;
-                case 471:
+                case 473:
                     JavaTesterTests.jtt_optimize_Reduce_Long01();
                     break;
-                case 472:
+                case 474:
                     JavaTesterTests.jtt_optimize_Reduce_Long02();
                     break;
-                case 473:
+                case 475:
                     JavaTesterTests.jtt_optimize_Reduce_Long03();
                     break;
-                case 474:
+                case 476:
                     JavaTesterTests.jtt_optimize_Reduce_Long04();
                     break;
-                case 475:
+                case 477:
                     JavaTesterTests.jtt_optimize_Reduce_LongShift01();
                     break;
-                case 476:
+                case 478:
                     JavaTesterTests.jtt_optimize_Reduce_LongShift02();
                     break;
-                case 477:
+                case 479:
                     JavaTesterTests.jtt_optimize_Switch01();
                     break;
-                case 478:
+                case 480:
                     JavaTesterTests.jtt_optimize_Switch02();
                     break;
-                case 479:
+                case 481:
                     JavaTesterTests.jtt_optimize_TypeCastElem();
                     break;
-                case 480:
+                case 482:
                     JavaTesterTests.jtt_optimize_VN_Cast01();
                     break;
-                case 481:
+                case 483:
                     JavaTesterTests.jtt_optimize_VN_Cast02();
                     break;
-                case 482:
+                case 484:
                     JavaTesterTests.jtt_optimize_VN_Convert01();
                     break;
-                case 483:
+                case 485:
                     JavaTesterTests.jtt_optimize_VN_Convert02();
                     break;
-                case 484:
+                case 486:
                     JavaTesterTests.jtt_optimize_VN_Double01();
                     break;
-                case 485:
+                case 487:
                     JavaTesterTests.jtt_optimize_VN_Double02();
                     break;
-                case 486:
+                case 488:
                     JavaTesterTests.jtt_optimize_VN_Field01();
                     break;
-                case 487:
+                case 489:
                     JavaTesterTests.jtt_optimize_VN_Field02();
                     break;
-                case 488:
+                case 490:
                     JavaTesterTests.jtt_optimize_VN_Float01();
                     break;
-                case 489:
+                case 491:
                     JavaTesterTests.jtt_optimize_VN_Float02();
                     break;
-                case 490:
+                case 492:
                     JavaTesterTests.jtt_optimize_VN_InstanceOf01();
                     break;
-                case 491:
+                case 493:
                     JavaTesterTests.jtt_optimize_VN_InstanceOf02();
                     break;
-                case 492:
+                case 494:
                     JavaTesterTests.jtt_optimize_VN_InstanceOf03();
                     break;
-                case 493:
+                case 495:
                     JavaTesterTests.jtt_optimize_VN_Int01();
                     break;
-                case 494:
+                case 496:
                     JavaTesterTests.jtt_optimize_VN_Int02();
                     break;
-                case 495:
+                case 497:
                     JavaTesterTests.jtt_optimize_VN_Int03();
                     break;
-                case 496:
+                case 498:
                     JavaTesterTests.jtt_optimize_VN_Long01();
                     break;
-                case 497:
+                case 499:
                     JavaTesterTests.jtt_optimize_VN_Long02();
                     break;
-                case 498:
+                case 500:
                     JavaTesterTests.jtt_optimize_VN_Long03();
                     break;
-                case 499:
+                case 501:
                     JavaTesterTests.jtt_optimize_VN_Loop01();
                     break;
-                case 500:
+                case 502:
                     JavaTesterTests.jtt_reflect_Array_get01();
                     break;
-                case 501:
+                case 503:
                     JavaTesterTests.jtt_reflect_Array_get02();
                     break;
-                case 502:
+                case 504:
                     JavaTesterTests.jtt_reflect_Array_get03();
                     break;
-                case 503:
+                case 505:
                     JavaTesterTests.jtt_reflect_Array_getBoolean01();
                     break;
-                case 504:
+                case 506:
                     JavaTesterTests.jtt_reflect_Array_getByte01();
                     break;
-                case 505:
+                case 507:
                     JavaTesterTests.jtt_reflect_Array_getChar01();
                     break;
-                case 506:
+                case 508:
                     JavaTesterTests.jtt_reflect_Array_getDouble01();
                     break;
-                case 507:
+                case 509:
                     JavaTesterTests.jtt_reflect_Array_getFloat01();
                     break;
-                case 508:
+                case 510:
                     JavaTesterTests.jtt_reflect_Array_getInt01();
                     break;
-                case 509:
+                case 511:
                     JavaTesterTests.jtt_reflect_Array_getLength01();
                     break;
-                case 510:
+                case 512:
                     JavaTesterTests.jtt_reflect_Array_getLong01();
                     break;
-                case 511:
+                case 513:
                     JavaTesterTests.jtt_reflect_Array_getShort01();
                     break;
-                case 512:
+                case 514:
                     JavaTesterTests.jtt_reflect_Array_newInstance01();
                     break;
-                case 513:
+                case 515:
                     JavaTesterTests.jtt_reflect_Array_newInstance02();
                     break;
-                case 514:
+                case 516:
                     JavaTesterTests.jtt_reflect_Array_newInstance03();
                     break;
-                case 515:
+                case 517:
                     JavaTesterTests.jtt_reflect_Array_newInstance04();
                     break;
-                case 516:
+                case 518:
                     JavaTesterTests.jtt_reflect_Array_newInstance05();
                     break;
-                case 517:
+                case 519:
                     JavaTesterTests.jtt_reflect_Array_newInstance06();
                     break;
-                case 518:
+                case 520:
                     JavaTesterTests.jtt_reflect_Array_set01();
                     break;
-                case 519:
+                case 521:
                     JavaTesterTests.jtt_reflect_Array_set02();
                     break;
-                case 520:
+                case 522:
                     JavaTesterTests.jtt_reflect_Array_set03();
                     break;
-                case 521:
+                case 523:
                     JavaTesterTests.jtt_reflect_Array_setBoolean01();
                     break;
-                case 522:
+                case 524:
                     JavaTesterTests.jtt_reflect_Array_setByte01();
                     break;
-                case 523:
+                case 525:
                     JavaTesterTests.jtt_reflect_Array_setChar01();
                     break;
-                case 524:
+                case 526:
                     JavaTesterTests.jtt_reflect_Array_setDouble01();
                     break;
-                case 525:
+                case 527:
                     JavaTesterTests.jtt_reflect_Array_setFloat01();
                     break;
-                case 526:
+                case 528:
                     JavaTesterTests.jtt_reflect_Array_setInt01();
                     break;
-                case 527:
+                case 529:
                     JavaTesterTests.jtt_reflect_Array_setLong01();
                     break;
-                case 528:
+                case 530:
                     JavaTesterTests.jtt_reflect_Array_setShort01();
                     break;
-                case 529:
+                case 531:
                     JavaTesterTests.jtt_reflect_Class_getDeclaredField01();
                     break;
-                case 530:
+                case 532:
                     JavaTesterTests.jtt_reflect_Class_getDeclaredMethod01();
                     break;
-                case 531:
+                case 533:
                     JavaTesterTests.jtt_reflect_Class_getField01();
                     break;
-                case 532:
+                case 534:
                     JavaTesterTests.jtt_reflect_Class_getField02();
                     break;
-                case 533:
+                case 535:
                     JavaTesterTests.jtt_reflect_Class_getMethod01();
                     break;
-                case 534:
+                case 536:
                     JavaTesterTests.jtt_reflect_Class_getMethod02();
                     break;
-                case 535:
+                case 537:
                     JavaTesterTests.jtt_reflect_Class_newInstance01();
                     break;
-                case 536:
+                case 538:
                     JavaTesterTests.jtt_reflect_Class_newInstance02();
                     break;
-                case 537:
+                case 539:
                     JavaTesterTests.jtt_reflect_Class_newInstance03();
                     break;
-                case 538:
+                case 540:
                     JavaTesterTests.jtt_reflect_Class_newInstance06();
                     break;
-                case 539:
+                case 541:
                     JavaTesterTests.jtt_reflect_Class_newInstance07();
                     break;
-                case 540:
+                case 542:
                     JavaTesterTests.jtt_reflect_Field_get01();
                     break;
-                case 541:
+                case 543:
                     JavaTesterTests.jtt_reflect_Field_get02();
                     break;
-                case 542:
+                case 544:
                     JavaTesterTests.jtt_reflect_Field_get03();
                     break;
-                case 543:
+                case 545:
                     JavaTesterTests.jtt_reflect_Field_get04();
                     break;
-                case 544:
+                case 546:
                     JavaTesterTests.jtt_reflect_Field_getType01();
                     break;
-                case 545:
+                case 547:
                     JavaTesterTests.jtt_reflect_Field_set01();
                     break;
-                case 546:
+                case 548:
                     JavaTesterTests.jtt_reflect_Field_set02();
                     break;
-                case 547:
+                case 549:
                     JavaTesterTests.jtt_reflect_Field_set03();
                     break;
-                case 548:
+                case 550:
                     JavaTesterTests.jtt_reflect_Invoke_main01();
                     break;
-                case 549:
+                case 551:
                     JavaTesterTests.jtt_reflect_Invoke_main02();
                     break;
-                case 550:
+                case 552:
                     JavaTesterTests.jtt_reflect_Invoke_main03();
                     break;
-                case 551:
+                case 553:
                     JavaTesterTests.jtt_reflect_Invoke_virtual01();
                     break;
-                case 552:
+                case 554:
                     JavaTesterTests.jtt_reflect_Method_getParameterTypes01();
                     break;
-                case 553:
+                case 555:
                     JavaTesterTests.jtt_reflect_Method_getReturnType01();
                     break;
-                case 554:
+                case 556:
                     JavaTesterTests.jtt_reflect_Reflection_getCallerClass01();
                     break;
-                case 555:
+                case 557:
                     JavaTesterTests.jtt_threads_Monitor_contended01();
                     break;
-                case 556:
+                case 558:
                     JavaTesterTests.jtt_threads_Monitor_notowner01();
                     break;
-                case 557:
+                case 559:
                     JavaTesterTests.jtt_threads_Monitorenter01();
                     break;
-                case 558:
+                case 560:
                     JavaTesterTests.jtt_threads_Monitorenter02();
                     break;
-                case 559:
+                case 561:
                     JavaTesterTests.jtt_threads_Object_wait01();
                     break;
-                case 560:
+                case 562:
                     JavaTesterTests.jtt_threads_Object_wait02();
                     break;
-                case 561:
+                case 563:
                     JavaTesterTests.jtt_threads_Object_wait03();
                     break;
-                case 562:
+                case 564:
                     JavaTesterTests.jtt_threads_Object_wait04();
                     break;
-                case 563:
+                case 565:
                     JavaTesterTests.jtt_threads_Thread_currentThread01();
                     break;
-                case 564:
+                case 566:
                     JavaTesterTests.jtt_threads_Thread_getState01();
                     break;
-                case 565:
+                case 567:
                     JavaTesterTests.jtt_threads_Thread_getState02();
                     break;
-                case 566:
+                case 568:
                     JavaTesterTests.jtt_threads_Thread_holdsLock01();
                     break;
-                case 567:
+                case 569:
                     JavaTesterTests.jtt_threads_Thread_isAlive01();
                     break;
-                case 568:
+                case 570:
                     JavaTesterTests.jtt_threads_Thread_isInterrupted01();
                     break;
-                case 569:
+                case 571:
                     JavaTesterTests.jtt_threads_Thread_isInterrupted02();
                     break;
-                case 570:
+                case 572:
                     JavaTesterTests.jtt_threads_Thread_isInterrupted03();
                     break;
-                case 571:
+                case 573:
                     JavaTesterTests.jtt_threads_Thread_isInterrupted04();
                     break;
-                case 572:
+                case 574:
                     JavaTesterTests.jtt_threads_Thread_join01();
                     break;
-                case 573:
+                case 575:
                     JavaTesterTests.jtt_threads_Thread_join02();
                     break;
-                case 574:
+                case 576:
                     JavaTesterTests.jtt_threads_Thread_join03();
                     break;
-                case 575:
+                case 577:
                     JavaTesterTests.jtt_threads_Thread_new01();
                     break;
-                case 576:
+                case 578:
                     JavaTesterTests.jtt_threads_Thread_new02();
                     break;
-                case 577:
+                case 579:
                     JavaTesterTests.jtt_threads_Thread_setPriority01();
                     break;
-                case 578:
+                case 580:
                     JavaTesterTests.jtt_threads_Thread_sleep01();
                     break;
-                case 579:
+                case 581:
                     JavaTesterTests.jtt_threads_Thread_start01();
                     break;
-                case 580:
+                case 582:
                     JavaTesterTests.jtt_threads_Thread_yield01();
-=======
-                    JavaTesterTests.jtt_lang_Boxed_TYPE_01();
-                    break;
-                case 333:
-                    JavaTesterTests.jtt_lang_Bridge_method01();
-                    break;
-                case 334:
-                    JavaTesterTests.jtt_lang_ClassLoader_loadClass01();
-                    break;
-                case 335:
-                    JavaTesterTests.jtt_lang_Class_Literal01();
-                    break;
-                case 336:
-                    JavaTesterTests.jtt_lang_Class_asSubclass01();
-                    break;
-                case 337:
-                    JavaTesterTests.jtt_lang_Class_cast01();
-                    break;
-                case 338:
-                    JavaTesterTests.jtt_lang_Class_cast02();
-                    break;
-                case 339:
-                    JavaTesterTests.jtt_lang_Class_forName01();
-                    break;
-                case 340:
-                    JavaTesterTests.jtt_lang_Class_forName02();
-                    break;
-                case 341:
-                    JavaTesterTests.jtt_lang_Class_forName03();
-                    break;
-                case 342:
-                    JavaTesterTests.jtt_lang_Class_forName04();
-                    break;
-                case 343:
-                    JavaTesterTests.jtt_lang_Class_forName05();
-                    break;
-                case 344:
-                    JavaTesterTests.jtt_lang_Class_getComponentType01();
-                    break;
-                case 345:
-                    JavaTesterTests.jtt_lang_Class_getName01();
-                    break;
-                case 346:
-                    JavaTesterTests.jtt_lang_Class_getName02();
-                    break;
-                case 347:
-                    JavaTesterTests.jtt_lang_Class_getSimpleName01();
-                    break;
-                case 348:
-                    JavaTesterTests.jtt_lang_Class_getSimpleName02();
-                    break;
-                case 349:
-                    JavaTesterTests.jtt_lang_Class_getSuperClass01();
-                    break;
-                case 350:
-                    JavaTesterTests.jtt_lang_Class_isArray01();
-                    break;
-                case 351:
-                    JavaTesterTests.jtt_lang_Class_isAssignableFrom01();
-                    break;
-                case 352:
-                    JavaTesterTests.jtt_lang_Class_isAssignableFrom02();
-                    break;
-                case 353:
-                    JavaTesterTests.jtt_lang_Class_isAssignableFrom03();
-                    break;
-                case 354:
-                    JavaTesterTests.jtt_lang_Class_isInstance01();
-                    break;
-                case 355:
-                    JavaTesterTests.jtt_lang_Class_isInstance02();
-                    break;
-                case 356:
-                    JavaTesterTests.jtt_lang_Class_isInstance03();
-                    break;
-                case 357:
-                    JavaTesterTests.jtt_lang_Class_isInstance04();
-                    break;
-                case 358:
-                    JavaTesterTests.jtt_lang_Class_isInstance05();
-                    break;
-                case 359:
-                    JavaTesterTests.jtt_lang_Class_isInstance06();
-                    break;
-                case 360:
-                    JavaTesterTests.jtt_lang_Class_isInterface01();
-                    break;
-                case 361:
-                    JavaTesterTests.jtt_lang_Class_isPrimitive01();
-                    break;
-                case 362:
-                    JavaTesterTests.jtt_lang_Double_toString();
-                    break;
-                case 363:
-                    JavaTesterTests.jtt_lang_Int_greater01();
-                    break;
-                case 364:
-                    JavaTesterTests.jtt_lang_Int_greater02();
-                    break;
-                case 365:
-                    JavaTesterTests.jtt_lang_Int_greater03();
-                    break;
-                case 366:
-                    JavaTesterTests.jtt_lang_Int_greaterEqual01();
-                    break;
-                case 367:
-                    JavaTesterTests.jtt_lang_Int_greaterEqual02();
-                    break;
-                case 368:
-                    JavaTesterTests.jtt_lang_Int_greaterEqual03();
-                    break;
-                case 369:
-                    JavaTesterTests.jtt_lang_Int_less01();
-                    break;
-                case 370:
-                    JavaTesterTests.jtt_lang_Int_less02();
-                    break;
-                case 371:
-                    JavaTesterTests.jtt_lang_Int_less03();
-                    break;
-                case 372:
-                    JavaTesterTests.jtt_lang_Int_lessEqual01();
-                    break;
-                case 373:
-                    JavaTesterTests.jtt_lang_Int_lessEqual02();
-                    break;
-                case 374:
-                    JavaTesterTests.jtt_lang_Int_lessEqual03();
-                    break;
-                case 375:
-                    JavaTesterTests.jtt_lang_JDK_ClassLoaders01();
-                    break;
-                case 376:
-                    JavaTesterTests.jtt_lang_JDK_ClassLoaders02();
-                    break;
-                case 377:
-                    JavaTesterTests.jtt_lang_Long_greater01();
-                    break;
-                case 378:
-                    JavaTesterTests.jtt_lang_Long_greater02();
-                    break;
-                case 379:
-                    JavaTesterTests.jtt_lang_Long_greater03();
-                    break;
-                case 380:
-                    JavaTesterTests.jtt_lang_Long_greaterEqual01();
-                    break;
-                case 381:
-                    JavaTesterTests.jtt_lang_Long_greaterEqual02();
-                    break;
-                case 382:
-                    JavaTesterTests.jtt_lang_Long_greaterEqual03();
-                    break;
-                case 383:
-                    JavaTesterTests.jtt_lang_Long_less01();
-                    break;
-                case 384:
-                    JavaTesterTests.jtt_lang_Long_less02();
-                    break;
-                case 385:
-                    JavaTesterTests.jtt_lang_Long_less03();
-                    break;
-                case 386:
-                    JavaTesterTests.jtt_lang_Long_lessEqual01();
-                    break;
-                case 387:
-                    JavaTesterTests.jtt_lang_Long_lessEqual02();
-                    break;
-                case 388:
-                    JavaTesterTests.jtt_lang_Long_lessEqual03();
-                    break;
-                case 389:
-                    JavaTesterTests.jtt_lang_Long_reverseBytes01();
-                    break;
-                case 390:
-                    JavaTesterTests.jtt_lang_Long_reverseBytes02();
-                    break;
-                case 391:
-                    JavaTesterTests.jtt_lang_Math_pow();
-                    break;
-                case 392:
-                    JavaTesterTests.jtt_lang_Object_clone01();
-                    break;
-                case 393:
-                    JavaTesterTests.jtt_lang_Object_clone02();
-                    break;
-                case 394:
-                    JavaTesterTests.jtt_lang_Object_equals01();
-                    break;
-                case 395:
-                    JavaTesterTests.jtt_lang_Object_getClass01();
-                    break;
-                case 396:
-                    JavaTesterTests.jtt_lang_Object_hashCode01();
-                    break;
-                case 397:
-                    JavaTesterTests.jtt_lang_Object_notify01();
-                    break;
-                case 398:
-                    JavaTesterTests.jtt_lang_Object_notify02();
-                    break;
-                case 399:
-                    JavaTesterTests.jtt_lang_Object_notifyAll01();
-                    break;
-                case 400:
-                    JavaTesterTests.jtt_lang_Object_notifyAll02();
-                    break;
-                case 401:
-                    JavaTesterTests.jtt_lang_Object_toString01();
-                    break;
-                case 402:
-                    JavaTesterTests.jtt_lang_Object_toString02();
-                    break;
-                case 403:
-                    JavaTesterTests.jtt_lang_Object_wait01();
-                    break;
-                case 404:
-                    JavaTesterTests.jtt_lang_Object_wait02();
-                    break;
-                case 405:
-                    JavaTesterTests.jtt_lang_Object_wait03();
-                    break;
-                case 406:
-                    JavaTesterTests.jtt_lang_StringCoding_Scale();
-                    break;
-                case 407:
-                    JavaTesterTests.jtt_lang_String_intern01();
-                    break;
-                case 408:
-                    JavaTesterTests.jtt_lang_String_intern02();
-                    break;
-                case 409:
-                    JavaTesterTests.jtt_lang_String_intern03();
-                    break;
-                case 410:
-                    JavaTesterTests.jtt_lang_String_valueOf01();
-                    break;
-                case 411:
-                    JavaTesterTests.jtt_lang_System_identityHashCode01();
-                    break;
-                case 412:
-                    JavaTesterTests.jtt_hotpath_HP_allocate01();
-                    break;
-                case 413:
-                    JavaTesterTests.jtt_hotpath_HP_allocate02();
-                    break;
-                case 414:
-                    JavaTesterTests.jtt_hotpath_HP_allocate03();
-                    break;
-                case 415:
-                    JavaTesterTests.jtt_hotpath_HP_array01();
-                    break;
-                case 416:
-                    JavaTesterTests.jtt_hotpath_HP_array02();
-                    break;
-                case 417:
-                    JavaTesterTests.jtt_hotpath_HP_array03();
-                    break;
-                case 418:
-                    JavaTesterTests.jtt_hotpath_HP_array04();
-                    break;
-                case 419:
-                    JavaTesterTests.jtt_hotpath_HP_control01();
-                    break;
-                case 420:
-                    JavaTesterTests.jtt_hotpath_HP_control02();
-                    break;
-                case 421:
-                    JavaTesterTests.jtt_hotpath_HP_convert01();
-                    break;
-                case 422:
-                    JavaTesterTests.jtt_hotpath_HP_count();
-                    break;
-                case 423:
-                    JavaTesterTests.jtt_hotpath_HP_dead01();
-                    break;
-                case 424:
-                    JavaTesterTests.jtt_hotpath_HP_demo01();
-                    break;
-                case 425:
-                    JavaTesterTests.jtt_hotpath_HP_field01();
-                    break;
-                case 426:
-                    JavaTesterTests.jtt_hotpath_HP_field02();
-                    break;
-                case 427:
-                    JavaTesterTests.jtt_hotpath_HP_field03();
-                    break;
-                case 428:
-                    JavaTesterTests.jtt_hotpath_HP_field04();
-                    break;
-                case 429:
-                    JavaTesterTests.jtt_hotpath_HP_idea();
-                    break;
-                case 430:
-                    JavaTesterTests.jtt_hotpath_HP_inline01();
-                    break;
-                case 431:
-                    JavaTesterTests.jtt_hotpath_HP_inline02();
-                    break;
-                case 432:
-                    JavaTesterTests.jtt_hotpath_HP_invoke01();
-                    break;
-                case 433:
-                    JavaTesterTests.jtt_hotpath_HP_life();
-                    break;
-                case 434:
-                    JavaTesterTests.jtt_hotpath_HP_nest01();
-                    break;
-                case 435:
-                    JavaTesterTests.jtt_hotpath_HP_nest02();
-                    break;
-                case 436:
-                    JavaTesterTests.jtt_hotpath_HP_scope01();
-                    break;
-                case 437:
-                    JavaTesterTests.jtt_hotpath_HP_scope02();
-                    break;
-                case 438:
-                    JavaTesterTests.jtt_hotpath_HP_series();
-                    break;
-                case 439:
-                    JavaTesterTests.jtt_hotpath_HP_trees01();
-                    break;
-                case 440:
-                    JavaTesterTests.jtt_reflect_Array_get01();
-                    break;
-                case 441:
-                    JavaTesterTests.jtt_reflect_Array_get02();
-                    break;
-                case 442:
-                    JavaTesterTests.jtt_reflect_Array_get03();
-                    break;
-                case 443:
-                    JavaTesterTests.jtt_reflect_Array_getBoolean01();
-                    break;
-                case 444:
-                    JavaTesterTests.jtt_reflect_Array_getByte01();
-                    break;
-                case 445:
-                    JavaTesterTests.jtt_reflect_Array_getChar01();
-                    break;
-                case 446:
-                    JavaTesterTests.jtt_reflect_Array_getDouble01();
-                    break;
-                case 447:
-                    JavaTesterTests.jtt_reflect_Array_getFloat01();
-                    break;
-                case 448:
-                    JavaTesterTests.jtt_reflect_Array_getInt01();
-                    break;
-                case 449:
-                    JavaTesterTests.jtt_reflect_Array_getLength01();
-                    break;
-                case 450:
-                    JavaTesterTests.jtt_reflect_Array_getLong01();
-                    break;
-                case 451:
-                    JavaTesterTests.jtt_reflect_Array_getShort01();
-                    break;
-                case 452:
-                    JavaTesterTests.jtt_reflect_Array_newInstance01();
-                    break;
-                case 453:
-                    JavaTesterTests.jtt_reflect_Array_newInstance02();
-                    break;
-                case 454:
-                    JavaTesterTests.jtt_reflect_Array_newInstance03();
-                    break;
-                case 455:
-                    JavaTesterTests.jtt_reflect_Array_newInstance04();
-                    break;
-                case 456:
-                    JavaTesterTests.jtt_reflect_Array_newInstance05();
-                    break;
-                case 457:
-                    JavaTesterTests.jtt_reflect_Array_newInstance06();
-                    break;
-                case 458:
-                    JavaTesterTests.jtt_reflect_Array_set01();
-                    break;
-                case 459:
-                    JavaTesterTests.jtt_reflect_Array_set02();
-                    break;
-                case 460:
-                    JavaTesterTests.jtt_reflect_Array_set03();
-                    break;
-                case 461:
-                    JavaTesterTests.jtt_reflect_Array_setBoolean01();
-                    break;
-                case 462:
-                    JavaTesterTests.jtt_reflect_Array_setByte01();
-                    break;
-                case 463:
-                    JavaTesterTests.jtt_reflect_Array_setChar01();
-                    break;
-                case 464:
-                    JavaTesterTests.jtt_reflect_Array_setDouble01();
-                    break;
-                case 465:
-                    JavaTesterTests.jtt_reflect_Array_setFloat01();
-                    break;
-                case 466:
-                    JavaTesterTests.jtt_reflect_Array_setInt01();
-                    break;
-                case 467:
-                    JavaTesterTests.jtt_reflect_Array_setLong01();
-                    break;
-                case 468:
-                    JavaTesterTests.jtt_reflect_Array_setShort01();
-                    break;
-                case 469:
-                    JavaTesterTests.jtt_reflect_Class_getDeclaredField01();
-                    break;
-                case 470:
-                    JavaTesterTests.jtt_reflect_Class_getDeclaredMethod01();
-                    break;
-                case 471:
-                    JavaTesterTests.jtt_reflect_Class_getField01();
-                    break;
-                case 472:
-                    JavaTesterTests.jtt_reflect_Class_getField02();
-                    break;
-                case 473:
-                    JavaTesterTests.jtt_reflect_Class_getMethod01();
-                    break;
-                case 474:
-                    JavaTesterTests.jtt_reflect_Class_getMethod02();
-                    break;
-                case 475:
-                    JavaTesterTests.jtt_reflect_Class_newInstance01();
-                    break;
-                case 476:
-                    JavaTesterTests.jtt_reflect_Class_newInstance02();
-                    break;
-                case 477:
-                    JavaTesterTests.jtt_reflect_Class_newInstance03();
-                    break;
-                case 478:
-                    JavaTesterTests.jtt_reflect_Class_newInstance06();
-                    break;
-                case 479:
-                    JavaTesterTests.jtt_reflect_Class_newInstance07();
-                    break;
-                case 480:
-                    JavaTesterTests.jtt_reflect_Field_get01();
-                    break;
-                case 481:
-                    JavaTesterTests.jtt_reflect_Field_get02();
-                    break;
-                case 482:
-                    JavaTesterTests.jtt_reflect_Field_get03();
-                    break;
-                case 483:
-                    JavaTesterTests.jtt_reflect_Field_get04();
-                    break;
-                case 484:
-                    JavaTesterTests.jtt_reflect_Field_getType01();
-                    break;
-                case 485:
-                    JavaTesterTests.jtt_reflect_Field_set01();
-                    break;
-                case 486:
-                    JavaTesterTests.jtt_reflect_Field_set02();
-                    break;
-                case 487:
-                    JavaTesterTests.jtt_reflect_Field_set03();
-                    break;
-                case 488:
-                    JavaTesterTests.jtt_reflect_Invoke_main01();
-                    break;
-                case 489:
-                    JavaTesterTests.jtt_reflect_Invoke_main02();
-                    break;
-                case 490:
-                    JavaTesterTests.jtt_reflect_Invoke_main03();
-                    break;
-                case 491:
-                    JavaTesterTests.jtt_reflect_Invoke_virtual01();
-                    break;
-                case 492:
-                    JavaTesterTests.jtt_reflect_Method_getParameterTypes01();
-                    break;
-                case 493:
-                    JavaTesterTests.jtt_reflect_Method_getReturnType01();
-                    break;
-                case 494:
-                    JavaTesterTests.jtt_reflect_Reflection_getCallerClass01();
-                    break;
-                case 495:
-                    JavaTesterTests.jtt_jdk_Class_getName();
-                    break;
-                case 496:
-                    JavaTesterTests.jtt_jdk_EnumMap01();
-                    break;
-                case 497:
-                    JavaTesterTests.jtt_jdk_EnumMap02();
-                    break;
-                case 498:
-                    JavaTesterTests.jtt_jdk_System_currentTimeMillis01();
-                    break;
-                case 499:
-                    JavaTesterTests.jtt_jdk_System_currentTimeMillis02();
-                    break;
-                case 500:
-                    JavaTesterTests.jtt_jdk_System_nanoTime01();
-                    break;
-                case 501:
-                    JavaTesterTests.jtt_jdk_System_nanoTime02();
-                    break;
-                case 502:
-                    JavaTesterTests.jtt_jdk_UnsafeAccess01();
-                    break;
-                case 503:
-                    JavaTesterTests.jtt_threads_Monitor_contended01();
-                    break;
-                case 504:
-                    JavaTesterTests.jtt_threads_Monitor_notowner01();
-                    break;
-                case 505:
-                    JavaTesterTests.jtt_threads_Monitorenter01();
-                    break;
-                case 506:
-                    JavaTesterTests.jtt_threads_Monitorenter02();
-                    break;
-                case 507:
-                    JavaTesterTests.jtt_threads_Object_wait01();
-                    break;
-                case 508:
-                    JavaTesterTests.jtt_threads_Object_wait02();
-                    break;
-                case 509:
-                    JavaTesterTests.jtt_threads_Object_wait03();
-                    break;
-                case 510:
-                    JavaTesterTests.jtt_threads_Object_wait04();
-                    break;
-                case 511:
-                    JavaTesterTests.jtt_threads_Thread_currentThread01();
-                    break;
-                case 512:
-                    JavaTesterTests.jtt_threads_Thread_getState01();
-                    break;
-                case 513:
-                    JavaTesterTests.jtt_threads_Thread_getState02();
-                    break;
-                case 514:
-                    JavaTesterTests.jtt_threads_Thread_holdsLock01();
-                    break;
-                case 515:
-                    JavaTesterTests.jtt_threads_Thread_isAlive01();
-                    break;
-                case 516:
-                    JavaTesterTests.jtt_threads_Thread_isInterrupted01();
-                    break;
-                case 517:
-                    JavaTesterTests.jtt_threads_Thread_isInterrupted02();
-                    break;
-                case 518:
-                    JavaTesterTests.jtt_threads_Thread_isInterrupted03();
-                    break;
-                case 519:
-                    JavaTesterTests.jtt_threads_Thread_isInterrupted04();
-                    break;
-                case 520:
-                    JavaTesterTests.jtt_threads_Thread_join01();
-                    break;
-                case 521:
-                    JavaTesterTests.jtt_threads_Thread_join02();
-                    break;
-                case 522:
-                    JavaTesterTests.jtt_threads_Thread_join03();
-                    break;
-                case 523:
-                    JavaTesterTests.jtt_threads_Thread_new01();
-                    break;
-                case 524:
-                    JavaTesterTests.jtt_threads_Thread_new02();
-                    break;
-                case 525:
-                    JavaTesterTests.jtt_threads_Thread_setPriority01();
-                    break;
-                case 526:
-                    JavaTesterTests.jtt_threads_Thread_sleep01();
-                    break;
-                case 527:
-                    JavaTesterTests.jtt_threads_Thread_start01();
-                    break;
-                case 528:
-                    JavaTesterTests.jtt_threads_Thread_yield01();
-                    break;
-                case 529:
-                    JavaTesterTests.jtt_micro_ArrayCompare01();
-                    break;
-                case 530:
-                    JavaTesterTests.jtt_micro_ArrayCompare02();
-                    break;
-                case 531:
-                    JavaTesterTests.jtt_micro_BC_invokevirtual2();
-                    break;
-                case 532:
-                    JavaTesterTests.jtt_micro_BigDoubleParams02();
-                    break;
-                case 533:
-                    JavaTesterTests.jtt_micro_BigFloatParams01();
-                    break;
-                case 534:
-                    JavaTesterTests.jtt_micro_BigFloatParams02();
-                    break;
-                case 535:
-                    JavaTesterTests.jtt_micro_BigIntParams01();
-                    break;
-                case 536:
-                    JavaTesterTests.jtt_micro_BigIntParams02();
-                    break;
-                case 537:
-                    JavaTesterTests.jtt_micro_BigLongParams02();
-                    break;
-                case 538:
-                    JavaTesterTests.jtt_micro_BigMixedParams01();
-                    break;
-                case 539:
-                    JavaTesterTests.jtt_micro_BigMixedParams02();
-                    break;
-                case 540:
-                    JavaTesterTests.jtt_micro_BigMixedParams03();
-                    break;
-                case 541:
-                    JavaTesterTests.jtt_micro_BigObjectParams01();
-                    break;
-                case 542:
-                    JavaTesterTests.jtt_micro_BigObjectParams02();
-                    break;
-                case 543:
-                    JavaTesterTests.jtt_micro_BigParamsAlignment();
-                    break;
-                case 544:
-                    JavaTesterTests.jtt_micro_Bubblesort();
-                    break;
-                case 545:
-                    JavaTesterTests.jtt_micro_Fibonacci();
-                    break;
-                case 546:
-                    JavaTesterTests.jtt_micro_InvokeVirtual_01();
-                    break;
-                case 547:
-                    JavaTesterTests.jtt_micro_InvokeVirtual_02();
-                    break;
-                case 548:
-                    JavaTesterTests.jtt_micro_Loop01();
-                    break;
-                case 549:
-                    JavaTesterTests.jtt_micro_Loop02();
-                    break;
-                case 550:
-                    JavaTesterTests.jtt_micro_Loop03();
-                    break;
-                case 551:
-                    JavaTesterTests.jtt_micro_Loop04();
-                    break;
-                case 552:
-                    JavaTesterTests.jtt_micro_Loop05();
-                    break;
-                case 553:
-                    JavaTesterTests.jtt_micro_Loop06();
-                    break;
-                case 554:
-                    JavaTesterTests.jtt_micro_LoopSwitch01();
-                    break;
-                case 555:
-                    JavaTesterTests.jtt_micro_StrangeFrames();
-                    break;
-                case 556:
-                    JavaTesterTests.jtt_micro_String_format01();
-                    break;
-                case 557:
-                    JavaTesterTests.jtt_micro_String_format02();
-                    break;
-                case 558:
-                    JavaTesterTests.jtt_micro_VarArgs_String01();
-                    break;
-                case 559:
-                    JavaTesterTests.jtt_micro_VarArgs_boolean01();
-                    break;
-                case 560:
-                    JavaTesterTests.jtt_micro_VarArgs_byte01();
-                    break;
-                case 561:
-                    JavaTesterTests.jtt_micro_VarArgs_char01();
-                    break;
-                case 562:
-                    JavaTesterTests.jtt_micro_VarArgs_double01();
-                    break;
-                case 563:
-                    JavaTesterTests.jtt_micro_VarArgs_float01();
-                    break;
-                case 564:
-                    JavaTesterTests.jtt_micro_VarArgs_int01();
-                    break;
-                case 565:
-                    JavaTesterTests.jtt_micro_VarArgs_long01();
-                    break;
-                case 566:
-                    JavaTesterTests.jtt_micro_VarArgs_short01();
-                    break;
-                case 567:
-                    JavaTesterTests.jtt_jvmni_JVM_ArrayCopy01();
-                    break;
-                case 568:
-                    JavaTesterTests.jtt_jvmni_JVM_GetClassContext01();
-                    break;
-                case 569:
-                    JavaTesterTests.jtt_jvmni_JVM_GetClassContext02();
-                    break;
-                case 570:
-                    JavaTesterTests.jtt_jvmni_JVM_GetFreeMemory01();
-                    break;
-                case 571:
-                    JavaTesterTests.jtt_jvmni_JVM_GetMaxMemory01();
-                    break;
-                case 572:
-                    JavaTesterTests.jtt_jvmni_JVM_GetTotalMemory01();
-                    break;
-                case 573:
-                    JavaTesterTests.jtt_jvmni_JVM_IsNaN01();
-                    break;
-                case 574:
-                    JavaTesterTests.jtt_jni_JNI_OverflowArguments();
->>>>>>> 5ee9bda7
             }
         }
         reportPassed(passed, total);
