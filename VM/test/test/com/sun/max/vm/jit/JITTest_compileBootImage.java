--- conflicted
+++ resolved
@@ -39,29 +39,24 @@
 public class JITTest_compileBootImage extends JitCompilerTestCase {
 
     public void test_compileAll() {
-        final LinkedList<CPSTargetMethod> toDo = new LinkedList<CPSTargetMethod>();
+        final LinkedList<TargetMethod> toDo = new LinkedList<TargetMethod>();
         MaxineVM.usingTarget(new Runnable() {
             public void run() {
                 final RuntimeCompilerScheme jit = MaxineVM.target().configuration.jitScheme();
 
                 final ClassActor classActor = ClassActor.fromJava(com.sun.max.vm.run.jitTest.JitTest.class);
 
-<<<<<<< HEAD
                 for (VirtualMethodActor virtualMethodActor : classActor.localVirtualMethodActors()) {
                     toDo.add(jit.compile(virtualMethodActor));
-=======
-                for (VirtualMethodActor dynamicMethodActor : classActor.localVirtualMethodActors()) {
-                    toDo.add((CPSTargetMethod) jit.compile(dynamicMethodActor));
->>>>>>> 2f625055
                 }
                 for (StaticMethodActor staticMethodActor : classActor.localStaticMethodActors()) {
-                    toDo.add((CPSTargetMethod) jit.compile(staticMethodActor));
+                    toDo.add(jit.compile(staticMethodActor));
                 }
             }
         });
-        for (CPSTargetMethod targetMethod : toDo) {
+        for (TargetMethod targetMethod : toDo) {
             Trace.line(1,  targetMethod.description());
-            traceBundleAndDisassemble(targetMethod);
+            traceBundleAndDisassemble((CPSTargetMethod) targetMethod);
         }
     }
 
