--- conflicted
+++ resolved
@@ -346,10 +346,7 @@
         Value top = curState.stackAt(curState.stackSize() - 1);
         if (top == null) {
             top = curState.stackAt(curState.stackSize() - 2);
-<<<<<<< HEAD
-=======
             assert top != null;
->>>>>>> 459855fc
             assert top.kind.isDoubleWord();
         }
         return top.kind;
