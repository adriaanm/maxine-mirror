/*
 * Copyright (c) 2009 Sun Microsystems, Inc.  All rights reserved.
 *
 * Sun Microsystems, Inc. has intellectual property rights relating to technology embodied in the product
 * that is described in this document. In particular, and without limitation, these intellectual property
 * rights may include one or more of the U.S. patents listed at http://www.sun.com/patents and one or
 * more additional patents or pending patent applications in the U.S. and in other countries.
 *
 * U.S. Government Rights - Commercial software. Government users are subject to the Sun
 * Microsystems, Inc. standard license agreement and applicable provisions of the FAR and its
 * supplements.
 *
 * Use is subject to license terms. Sun, Sun Microsystems, the Sun logo, Java and Solaris are trademarks or
 * registered trademarks of Sun Microsystems, Inc. in the U.S. and other countries. All SPARC trademarks
 * are used under license and are trademarks or registered trademarks of SPARC International, Inc. in the
 * U.S. and other countries.
 *
 * UNIX is a registered trademark in the U.S. and other countries, exclusively licensed through X/Open
 * Company, Ltd.
 */
package com.sun.c1x.graph;

import java.util.*;

import com.sun.c1x.*;
import com.sun.c1x.bytecode.*;
import com.sun.c1x.ci.*;
import com.sun.c1x.ir.*;
import com.sun.c1x.opt.*;
import com.sun.c1x.util.*;
import com.sun.c1x.value.*;

/**
 * The <code>GraphBuilder</code> class parses the bytecode of a method and builds the IR graph.
 * A number of optimizations may be performed during parsing of the bytecode, including value
 * numbering, inlining, constant folding, strength reduction, etc.
 *
 * @author Ben L. Titzer
 */
public class GraphBuilder {

    final IR ir;
    final C1XCompilation compilation;

    final ValueMap localValueMap;          // map of values for local value numbering
    final MemoryMap memoryMap;             // map of field values for local load elimination
    ScopeData scopeData;                   // Per-scope data; used for inlining
    BlockBegin curBlock;                   // the current block
    ValueStack curState;                   // the current execution state
    Instruction lastInstr;                 // the last instruction added
    int totalInstructions;                 // for bailing out in pathological jsr/ret cases

    ValueStack initialState;               // The state for the start block
    ValueStack exceptionState;             // state that will be used by handleException
    boolean skipBlock;                     // skip processing of the rest of this block
    private Instruction rootMethodSynchronizedObject;

    /**
     * Creates a new instance and builds the graph for a the specified IRScope.
     *
     * @param compilation the compilation
     * @param scope the top IRScope
     * @param ir the IR to build the graph into
     */
    public GraphBuilder(C1XCompilation compilation, IRScope scope, IR ir) {
        this.compilation = compilation;
        this.ir = ir;
        this.memoryMap = C1XOptions.EliminateFieldAccess ? new MemoryMap() : null;
        this.localValueMap = C1XOptions.UseLocalValueNumbering ? new ValueMap() : null;
        int osrBCI = compilation.osrBCI;
        BlockMap blockMap = compilation.getBlockMap(scope.method, osrBCI);
        BlockBegin start = blockMap.get(0);

        pushRootScope(scope, blockMap, start);

        this.initialState = stateAtEntry();
        start.merge(initialState);

        BlockBegin syncHandler = null;
        RiMethod method = method();
        if (method.isSynchronized()) {
            // setup and exception handler
            syncHandler = new BlockBegin(Instruction.SYNCHRONIZATION_ENTRY_BCI, ir.nextBlockNumber());
            syncHandler.setExceptionEntry();
            syncHandler.setBlockFlag(BlockBegin.BlockFlag.IsOnWorkList);
            syncHandler.setBlockFlag(BlockBegin.BlockFlag.DefaultExceptionHandler);

            RiExceptionHandler desc = newDefaultExceptionHandler(method);
            ExceptionHandler h = new ExceptionHandler(desc);
            h.setEntryBlock(syncHandler);
            scopeData.addExceptionHandler(h);
        }

        scope().computeLockStackSize();
        C1XIntrinsic intrinsic = C1XIntrinsic.getIntrinsic(method);
        if (intrinsic != null) {
            // the root method is an intrinsic; load the parameters onto the stack and try to inline it
            curState = initialState.copy();
            lastInstr = curBlock;
            if (C1XOptions.InlineIntrinsics) {
                // try to inline an Intrinsic node
                boolean isStatic = method.isStatic();
                int argsSize = method.signatureType().argumentSlots(!isStatic);
                Instruction[] args = new Instruction[argsSize];
                for (int i = 0; i < args.length; i++) {
                    args[i] = curState.localAt(i);
                }
                if (tryInlineIntrinsic(method, args, isStatic, intrinsic)) {
                    // intrinsic inlining succeeded, add the return node
                    BasicType rt = returnBasicType(method);
                    Instruction result = null;
                    if (rt != BasicType.Void) {
                        result = pop(rt);
                    }
                    genMethodReturn(result);
                    BlockEnd end = (BlockEnd) lastInstr;
                    curBlock.setEnd(end);
<<<<<<< HEAD
                    end.setStateAfter(curState);
=======
                    end.setStateAfter(curState.immutableCopy());
>>>>>>> febad6b3
                }  else {
                    // try intrinsic failed; do the normal parsing
                    scopeData.addToWorkList(start);
                    iterateAllBlocks();
                }
            } else {
                // do the normal parsing
                scopeData.addToWorkList(start);
                iterateAllBlocks();
            }
        } else {
            // do the normal parsing
            scopeData.addToWorkList(start);
            iterateAllBlocks();
        }

        if (syncHandler != null && syncHandler.stateBefore() != null) {
            Instruction lock = null;
            if (method.isSynchronized()) {
                curBlock = syncHandler;
                lastInstr = syncHandler;
<<<<<<< HEAD
                curState = syncHandler.state().copy();
                lock = rootMethodSynchronizedObject;
                syncHandler.state().unlock(); // pop the null off the stack
                syncHandler.state().lock(scope, lock);
=======
                curState = syncHandler.stateBefore().copy();
                lock = rootMethodSynchronizedObject;
                syncHandler.stateBefore().unlock(); // pop the null off the stack
                syncHandler.stateBefore().lock(scope, lock);
>>>>>>> febad6b3
            }
            fillSyncHandler(lock, syncHandler, true);
        }

        ir.startBlock = setupStartBlock(osrBCI, start, ir.osrEntryBlock, initialState);

        if (osrBCI >= 0) {
            BlockBegin osrBlock = blockMap.get(osrBCI);
            assert osrBlock.wasVisited();
            if (!osrBlock.stateBefore().stackEmpty()) {
                throw new Bailout("cannot OSR with non-empty stack");
            }
        }
    }

    private RiExceptionHandler newDefaultExceptionHandler(RiMethod method) {
        return constantPool().newExceptionHandler(0, method.codeSize(), -1, 0);
    }

    void pushRootScope(IRScope scope, BlockMap blockMap, BlockBegin start) {
        BytecodeStream stream = new BytecodeStream(scope.method.code());
        RiConstantPool constantPool = compilation.runtime.getConstantPool(scope.method);
        scopeData = new ScopeData(null, scope, blockMap, stream, constantPool);
        curBlock = start;
    }

    BlockBegin setupStartBlock(int osrBCI, BlockBegin stdEntry, BlockBegin osrEntry, ValueStack state) {
        BlockBegin start = new BlockBegin(0, ir.nextBlockNumber());

        BlockBegin newHeaderBlock;
        if (stdEntry.predecessors().size() == 0 && !C1XOptions.ProfileBranches) {
            newHeaderBlock = stdEntry;
        } else {
            newHeaderBlock = headerBlock(stdEntry, BlockBegin.BlockFlag.StandardEntry, state);
        }

        curBlock = start;
        lastInstr = start;
        curState = state;

<<<<<<< HEAD
        start.setState(state.copy());
=======
        start.setStateBefore(state.copy());
>>>>>>> febad6b3
        if (method().isSynchronized()) {
            rootMethodSynchronizedObject = synchronizedObject(initialState, method());
            genMonitorEnter(rootMethodSynchronizedObject, Instruction.SYNCHRONIZATION_ENTRY_BCI);
        }

        Base base = new Base(newHeaderBlock, osrEntry);
<<<<<<< HEAD
        appendWithBCI(base, 0, false);
=======
        appendWithoutOptimization(base, 0);
        base.setStateAfter(curState.immutableCopy());
>>>>>>> febad6b3
        start.setEnd(base);

        if (base.standardEntry().stateBefore() == null) {
            base.standardEntry().merge(state);
        }
        assert base.standardEntry().stateBefore() != null;
        return start;
    }

    BlockBegin headerBlock(BlockBegin entry, BlockBegin.BlockFlag f, ValueStack state) {
        assert entry.checkBlockFlag(f);
        // create header block
        BlockBegin h = new BlockBegin(entry.bci(), ir.nextBlockNumber());
        h.setDepthFirstNumber(0);

        Instruction l = h;
        RiMethodProfile methodProfile = method().methodData();
        if (C1XOptions.ProfileBranches && methodProfile != null) {
            // increment the invocation counter;
            // note that the normal append() won't work, so we do this manually
            Instruction m = new Constant(methodProfile.encoding());
            h.setNext(m, 0);
            Instruction p = new ProfileCounter(m, methodProfile.invocationCountOffset(), 1);
            m.setNext(p, 0);
            l = p;
        }

        BlockEnd g = new Goto(entry, null, false);
        l.setNext(g, entry.bci());
        h.setEnd(g);
        h.setBlockFlag(f);
        ValueStack s = state.copy();
        assert s.stackEmpty();
        g.setStateAfter(s);
        return h;
    }

    public boolean hasHandler() {
        return scopeData.hasHandler();
    }

    public IRScope scope() {
        return scopeData.scope;
    }

    public IRScope rootScope() {
        IRScope root = scope();
        while (root.caller != null) {
            root = root.caller;
        }
        return root;
    }

    public RiMethod method() {
        return scopeData.scope.method;
    }

    public BytecodeStream stream() {
        return scopeData.stream;
    }

    public int bci() {
        return scopeData.stream.currentBCI();
    }

    public int nextBCI() {
        return scopeData.stream.nextBCI();
    }

    void ipush(Instruction x) {
        curState.ipush(x);
    }

    void lpush(Instruction x) {
        curState.lpush(x);
    }

    void fpush(Instruction x) {
        curState.fpush(x);
    }

    void dpush(Instruction x) {
        curState.dpush(x);
    }

    void apush(Instruction x) {
        curState.apush(x);
    }

    void push(BasicType basicType, Instruction x) {
        curState.push(basicType, x);
    }

    void pushReturn(BasicType basicType, Instruction x) {
        if (basicType != BasicType.Void) {
            curState.push(basicType.stackType(), x);
        }
    }

    Instruction ipop() {
        return curState.ipop();
    }

    Instruction lpop() {
        return curState.lpop();
    }

    Instruction fpop() {
        return curState.fpop();
    }

    Instruction dpop() {
        return curState.dpop();
    }

    Instruction apop() {
        return curState.apop();
    }

    Instruction pop(BasicType basicType) {
        return curState.pop(basicType);
    }

    void loadLocal(int index, BasicType basicType) {
        push(basicType, curState.loadLocal(index));
    }

    void storeLocal(BasicType basicType, int index) {
        if (scopeData.parsingJsr()) {
            // We need to do additional tracking of the location of the return
            // address for jsrs since we don't handle arbitrary jsr/ret
            // constructs. Here we are figuring out in which circumstances we
            // need to bail out.
            if (basicType == BasicType.Object) {
                // might be storing the JSR return address
                Instruction x = curState.xpop();
                if (x.type().isJsr()) {
                    setJsrReturnAddressLocal(index);
                    curState.storeLocal(index, x);
                } else {
                    // nope, not storing the JSR return address
                    assert x.type().isObject();
                    curState.storeLocal(index, x);
                    overwriteJsrReturnAddressLocal(index);
                }
                return;
            } else {
                // not storing the JSR return address local, but might overwrite it
                overwriteJsrReturnAddressLocal(index);
            }
        }

        curState.storeLocal(index, roundFp(pop(basicType)));
    }

    private void overwriteJsrReturnAddressLocal(int index) {
        if (index == scopeData.jsrEntryReturnAddressLocal()) {
            scopeData.setJsrEntryReturnAddressLocal(-1);
        }
    }

    private void setJsrReturnAddressLocal(int index) {
        scopeData.setJsrEntryReturnAddressLocal(index);

        // Also check parent jsrs (if any) at this time to see whether
        // they are using this local. We don't handle skipping over a
        // ret.
        for (ScopeData cur = scopeData.parent; cur != null && cur.parsingJsr() && cur.scope == scope(); cur = cur.parent) {
            if (cur.jsrEntryReturnAddressLocal() == index) {
                throw new Bailout("subroutine overwrites return address from previous subroutine");
            }
        }
    }

    Instruction roundFp(Instruction x) {
        if (C1XOptions.RoundFPResults && C1XOptions.SSEVersion < 2) {
            if (x.type().isDouble() && !(x instanceof Constant) && !(x instanceof Local) && !(x instanceof RoundFP)) {
                return append(new RoundFP(x));
            }
        }
        return x;
    }

    List<ExceptionHandler> handleException(int bci) {
        if (!hasHandler()) {
            return Util.uncheckedCast(Collections.EMPTY_LIST);
        }

        List<ExceptionHandler> exceptionHandlers = new ArrayList<ExceptionHandler>();
        ScopeData curScopeData = scopeData;
        ValueStack s = exceptionState;
        int scopeCount = 0;

        assert s != null : "exception handler state must be set";
        do {
            assert curScopeData.scope == s.scope() : "scopes do not match";
            assert bci == Instruction.SYNCHRONIZATION_ENTRY_BCI || bci == curScopeData.stream.currentBCI() : "invalid bci";

            // join with all potential exception handlers
            List<ExceptionHandler> handlers = curScopeData.exceptionHandlers();
            if (handlers != null) {
                for (ExceptionHandler h : handlers) {
                    if (h.covers(bci)) {
                        // if the handler covers this bytecode index, add it to the list
                        if (addExceptionHandler(exceptionHandlers, h, curScopeData, s, scopeCount)) {
                            // if the handler was a default handler, we are done
                            return exceptionHandlers;
                        }
                    }
                }
            }
            // pop the scope to the next IRScope level
            // if parsing a JSR, skip scopes until the next IRScope level
            IRScope curScope = curScopeData.scope;
            while (curScopeData.parent != null && curScopeData.parent.scope == curScope) {
                curScopeData = curScopeData.parent;
            }
            if (curScopeData.parent == null) {
                // no more levels, done
                break;
            }
            // there is another level, pop
            s = s.popScope();
            bci = curScopeData.scope.callerBCI();
            curScopeData = curScopeData.parent;
            scopeCount++;

        } while (true);

        return exceptionHandlers;
    }

    private boolean addExceptionHandler(List<ExceptionHandler> exceptionHandlers, ExceptionHandler h, ScopeData curScopeData, ValueStack s, int scopeCount) {
        compilation.setHasExceptionHandlers();

        BlockBegin entry = h.entryBlock();
        if (entry == curBlock) {
            throw new Bailout("Exception handler covers itself");
        }
        assert entry.bci() == h.handler.handlerBCI();
        assert entry.bci() == -1 || entry == curScopeData.blockAt(entry.bci()) : "blocks must correspond";
        assert entry.stateBefore() == null || s.locksSize() == entry.stateBefore().locksSize() : "locks do not match";

        // exception handler starts with an empty expression stack
        s.truncateStack(curScopeData.callerStackSize());

        entry.merge(s);

        // add current state for correct handling of phi functions
        int phiOperand = entry.addExceptionState(s);

        // add entry to the list of exception handlers of this block
        curBlock.addExceptionHandler(entry);

        // add back-edge from exception handler entry to this block
        if (!entry.predecessors().contains(curBlock)) {
            entry.addPredecessor(curBlock);
        }

        // clone exception handler
        ExceptionHandler newHandler = new ExceptionHandler(h);
        newHandler.setPhiOperand(phiOperand);
        newHandler.setScopeCount(scopeCount);
        exceptionHandlers.add(newHandler);

        // fill in exception handler subgraph lazily
        assert !entry.wasVisited() : "entry must not be visited yet";
        curScopeData.addToWorkList(entry);

        // stop when reaching catch all
        return h.isCatchAll();
    }

    void genLoadConstant(char cpi) {
        ValueStack stateBefore = curState.copy();
        Object con = constantPool().lookupConstant(cpi);

        if (con instanceof RiType) {
            // this is a load of class constant which might be unresolved
            RiType ritype = (RiType) con;
            if (!ritype.isLoaded() || C1XOptions.TestPatching) {
<<<<<<< HEAD
                push(BasicType.Object, append(new ResolveClass(ritype, stateBefore, cpi, constantPool())));
=======
                push(BasicType.Object, append(new ResolveClass(ritype, RiType.Representation.JavaClass, stateBefore, cpi, constantPool())));
>>>>>>> febad6b3
            } else {
                push(BasicType.Object, append(Constant.forObject(ritype.javaClass())));
            }
        } else if (con instanceof CiConstant) {
            CiConstant constant = (CiConstant) con;
            push(constant.basicType.stackType(), appendConstant(constant));
        } else {
            throw new Error("lookupConstant returned an object of incorrect type");
        }
    }

    void genLoadIndexed(BasicType type) {
        ValueStack stateBefore = curState.immutableCopy();
        Instruction index = ipop();
        Instruction array = apop();
        Instruction length = null;
        if (cseArrayLength(array)) {
            length = append(new ArrayLength(array, stateBefore));
        }
        push(type.stackType(), append(new LoadIndexed(array, index, length, type, stateBefore)));
    }

    void genStoreIndexed(BasicType type) {
        ValueStack stateBefore = curState.immutableCopy();
        Instruction value = pop(type.stackType());
        Instruction index = ipop();
        Instruction array = apop();
        Instruction length = null;
        if (cseArrayLength(array)) {
            length = append(new ArrayLength(array, stateBefore));
        }
        StoreIndexed result = new StoreIndexed(array, index, length, type, value, stateBefore);
        append(result);
        if (memoryMap != null) {
            memoryMap.storeValue(value);
        }
    }

    void stackOp(int opcode) {
        switch (opcode) {
            case Bytecodes.POP: {
                curState.xpop();
                break;
            }
            case Bytecodes.POP2: {
                curState.xpop();
                curState.xpop();
                break;
            }
            case Bytecodes.DUP: {
                Instruction w = curState.xpop();
                curState.xpush(w);
                curState.xpush(w);
                break;
            }
            case Bytecodes.DUP_X1: {
                Instruction w1 = curState.xpop();
                Instruction w2 = curState.xpop();
                curState.xpush(w1);
                curState.xpush(w2);
                curState.xpush(w1);
                break;
            }
            case Bytecodes.DUP_X2: {
                Instruction w1 = curState.xpop();
                Instruction w2 = curState.xpop();
                Instruction w3 = curState.xpop();
                curState.xpush(w1);
                curState.xpush(w3);
                curState.xpush(w2);
                curState.xpush(w1);
                break;
            }
            case Bytecodes.DUP2: {
                Instruction w1 = curState.xpop();
                Instruction w2 = curState.xpop();
                curState.xpush(w2);
                curState.xpush(w1);
                curState.xpush(w2);
                curState.xpush(w1);
                break;
            }
            case Bytecodes.DUP2_X1: {
                Instruction w1 = curState.xpop();
                Instruction w2 = curState.xpop();
                Instruction w3 = curState.xpop();
                curState.xpush(w2);
                curState.xpush(w1);
                curState.xpush(w3);
                curState.xpush(w2);
                curState.xpush(w1);
                break;
            }
            case Bytecodes.DUP2_X2: {
                Instruction w1 = curState.xpop();
                Instruction w2 = curState.xpop();
                Instruction w3 = curState.xpop();
                Instruction w4 = curState.xpop();
                curState.xpush(w2);
                curState.xpush(w1);
                curState.xpush(w4);
                curState.xpush(w3);
                curState.xpush(w2);
                curState.xpush(w1);
                break;
            }
            case Bytecodes.SWAP: {
                Instruction w1 = curState.xpop();
                Instruction w2 = curState.xpop();
                curState.xpush(w1);
                curState.xpush(w2);
                break;
            }
            default:
                throw Util.shouldNotReachHere();
        }

    }

    void genArithmeticOp(BasicType basicType, int opcode) {
        genArithmeticOp(basicType, opcode, null);
    }

    void genArithmeticOp(BasicType basicType, int opcode, ValueStack stack) {
        Instruction y = pop(basicType);
        Instruction x = pop(basicType);
        Instruction result = append(new ArithmeticOp(opcode, x, y, method().isStrictFP(), stack));
        if (C1XOptions.RoundFPResults && scopeData.scope.method.isStrictFP()) {
            result = roundFp(result);
        }
        push(basicType, result);
    }

    void genNegateOp(BasicType basicType) {
        push(basicType, append(new NegateOp(pop(basicType))));
    }

    void genShiftOp(BasicType basicType, int opcode) {
        Instruction s = ipop();
        Instruction x = pop(basicType);
        // note that strength reduction of e << K >>> K is correctly handled in canonicalizer now
        push(basicType, append(new ShiftOp(opcode, x, s)));
    }

    void genLogicOp(BasicType basicType, int opcode) {
        Instruction y = pop(basicType);
        Instruction x = pop(basicType);
        push(basicType, append(new LogicOp(opcode, x, y)));
    }

    void genCompareOp(BasicType basicType, int opcode) {
        ValueStack stateBefore = curState.immutableCopy();
        Instruction y = pop(basicType);
        Instruction x = pop(basicType);
        ipush(append(new CompareOp(opcode, x, y, stateBefore)));
    }

    void genConvert(int opcode, BasicType from, BasicType to) {
        BasicType tt = to.stackType();
        push(tt.basicType, append(new Convert(opcode, pop(from.stackType()), tt)));
    }

    void genIncrement() {
        int index = stream().readLocalIndex();
        int delta = stream().readIncrement();
        Instruction x = curState.localAt(index);
        Instruction y = append(Constant.forInt(delta));
        curState.storeLocal(index, append(new ArithmeticOp(Bytecodes.IADD, x, y, method().isStrictFP(), null)));
    }

    void genGoto(int fromBCI, int toBCI) {
        profileBCI(fromBCI);
        append(new Goto(blockAt(toBCI), null, toBCI <= fromBCI)); // backwards branch => safepoint
    }

    void ifNode(Instruction x, Condition cond, Instruction y, ValueStack stateBefore) {
        BlockBegin tsucc = blockAt(stream().readBranchDest());
        BlockBegin fsucc = blockAt(stream().nextBCI());
        int bci = stream().currentBCI();
        boolean isBackwards = tsucc.bci() <= bci || fsucc.bci() <= bci;
        final Instruction instr = append(new If(x, cond, false, y, tsucc, fsucc, isBackwards ? stateBefore : null, isBackwards));
        if (instr instanceof If && C1XOptions.ProfileBranches) {
            ((If) instr).setProfile(method(), bci);
        }
    }

    void genIfZero(Condition cond) {
        ValueStack stateBefore = curState.immutableCopy();
        Instruction y = appendConstant(CiConstant.INT_0);
        Instruction x = ipop();
        ifNode(x, cond, y, stateBefore);
    }

    void genIfNull(Condition cond) {
        ValueStack stateBefore = curState.immutableCopy();
        Instruction y = appendConstant(CiConstant.NULL_OBJECT);
        Instruction x = apop();
        ifNode(x, cond, y, stateBefore);
    }

    void genIfSame(BasicType basicType, Condition cond) {
        ValueStack stateBefore = curState.immutableCopy();
        Instruction y = pop(basicType);
        Instruction x = pop(basicType);
        ifNode(x, cond, y, stateBefore);
    }

    void genThrow(int bci) {
        ValueStack stateBefore = curState.immutableCopy();
        Throw t = new Throw(apop(), stateBefore);
        appendWithoutOptimization(t, bci);
    }

    void genCheckCast() {
        ValueStack stateBefore = curState.immutableCopy();
        RiType type = constantPool().lookupType(stream().readCPI());
        CheckCast c = new CheckCast(type, apop(), stateBefore);
        apush(append(c));
        if (assumeLeafClass(type)) {
            c.setDirectCompare();
        }
        if (C1XOptions.ProfileCheckcasts) {
            c.setProfile(method(), bci());
        }
    }

    void genInstanceOf() {
        ValueStack stateBefore = curState.immutableCopy();
        RiType type = constantPool().lookupType(stream().readCPI());
        InstanceOf i = new InstanceOf(type, apop(), stateBefore);
        ipush(append(i));
        if (assumeLeafClass(type)) {
            i.setDirectCompare();
        }
    }

    void genNewInstance(char cpi) {
        ValueStack stateBefore = curState.immutableCopy();
        RiType type = constantPool().lookupType(cpi);
        NewInstance n = new NewInstance(type, cpi, constantPool(), stateBefore);
        if (memoryMap != null) {
            memoryMap.newInstance(n);
        }
        apush(append(n));
    }

    void genNewTypeArray(int typeCode) {
        ValueStack stateBefore = curState.immutableCopy();
        apush(append(new NewTypeArray(ipop(), BasicType.fromArrayTypeCode(typeCode), stateBefore)));
    }

    void genNewObjectArray(char cpi) {
        RiType type = constantPool().lookupType(cpi);
        ValueStack stateBefore = curState.immutableCopy();
        NewArray n = new NewObjectArray(type, ipop(), stateBefore, cpi, constantPool());
        apush(append(n));
    }

    void genNewMultiArray(char cpi) {
        RiType type = constantPool().lookupType(cpi);
        ValueStack stateBefore = curState.immutableCopy();
        int rank = stream().readUByte(stream().currentBCI() + 3);
        Instruction[] dims = new Instruction[rank];
        for (int i = rank - 1; i >= 0; i--) {
            dims[i] = ipop();
        }
        NewArray n = new NewMultiArray(type, dims, stateBefore, cpi, constantPool());
        apush(append(n));
    }

    void genGetField(char cpi) {
        ValueStack stateBefore = curState.immutableCopy();
        RiField field = constantPool().lookupGetField(cpi);
        boolean isLoaded = !C1XOptions.TestPatching && field.isLoaded();
        LoadField load = new LoadField(apop(), field, false, stateBefore, isLoaded);
        appendOptimizedLoadField(field.basicType(), load);
    }

    void genPutField(char cpi) {
        ValueStack stateBefore = curState.immutableCopy();
        RiField field = constantPool().lookupPutField(cpi);
        boolean isLoaded = !C1XOptions.TestPatching && field.isLoaded();
        Instruction value = pop(field.basicType().stackType());
        appendOptimizedStoreField(new StoreField(apop(), field, value, false, stateBefore, isLoaded));
    }

    void genGetStatic(char cpi) {
        ValueStack stateBefore = curState.immutableCopy();
        RiField field = constantPool().lookupGetStatic(cpi);
        RiType holder = field.holder();
        boolean isInitialized = !C1XOptions.TestPatching && field.isLoaded() && holder.isLoaded() && holder.isInitialized();
<<<<<<< HEAD
        Instruction holderConstant = getStaticContainer(holder, isInitialized);
        LoadField load = new LoadField(holderConstant, field, true, stateBefore, isInitialized);
=======
        Instruction container = genStaticFields(holder, isInitialized, cpi, stateBefore);
        LoadField load = new LoadField(container, field, true, stateBefore, isInitialized);
>>>>>>> febad6b3
        appendOptimizedLoadField(field.basicType(), load);
    }

    void genPutStatic(char cpi) {
        ValueStack stateBefore = curState.immutableCopy();
        RiField field = constantPool().lookupPutStatic(cpi);
        RiType holder = field.holder();
        boolean isInitialized = !C1XOptions.TestPatching && field.isLoaded() && holder.isLoaded() && holder.isInitialized();
<<<<<<< HEAD
        Instruction holderConstant = getStaticContainer(holder, isInitialized);
        Instruction value = pop(field.basicType().stackType());
        StoreField store = new StoreField(holderConstant, field, value, true, stateBefore, isInitialized);
=======
        Instruction container = genStaticFields(holder, isInitialized, cpi, stateBefore);
        Instruction value = pop(field.basicType().stackType());
        StoreField store = new StoreField(container, field, value, true, stateBefore, isInitialized);
>>>>>>> febad6b3
        appendOptimizedStoreField(store);
    }

    private Instruction genStaticFields(RiType holder, boolean initialized, char cpi, ValueStack stateBefore) {
        Instruction holderInstr;
        if (initialized) {
            holderInstr = appendConstant(holder.getEncoding(RiType.Representation.StaticFields));
        } else {
            holderInstr = append(new ResolveClass(holder, RiType.Representation.StaticFields, stateBefore, cpi, constantPool()));
        }
        return holderInstr;
    }

    private void appendOptimizedStoreField(StoreField store) {
        if (memoryMap != null) {
            StoreField previous = memoryMap.store(store);
            if (previous == null) {
                // the store is redundant, do not append
                return;
            }
        }
        append(store);
    }

    private void appendOptimizedLoadField(BasicType basicType, LoadField load) {
        if (memoryMap != null) {
            Instruction replacement = memoryMap.load(load);
            if (replacement != load) {
                // the memory buffer found a replacement for this load (no need to append)
                push(basicType.stackType(), replacement);
                return;
            }
        }
        // append the load to the instruction
        Instruction optimized = append(load);
        if (memoryMap != null && optimized != load) {
            // local optimization happened, replace its value in the memory map
            memoryMap.setResult(load, optimized);
        }
        push(basicType.stackType(), optimized);
    }

    void genInvokeStatic(RiMethod target, char cpi, RiConstantPool constantPool) {
        ValueStack stateBefore = curState.immutableCopy();
        Instruction[] args = curState.popArguments(target.signatureType().argumentSlots(false));
        if (!tryOptimizeCall(target, args, true)) {
            if (!tryInline(target, args, null, stateBefore)) {
                profileInvocation(target);
                appendInvoke(Bytecodes.INVOKESTATIC, target, args, true, cpi, constantPool, stateBefore);
            }
        }
    }

    void genInvokeInterface(RiMethod target, char cpi, RiConstantPool constantPool) {
        ValueStack stateBefore = curState.immutableCopy();
        Instruction[] args = curState.popArguments(target.signatureType().argumentSlots(true));
        if (!tryOptimizeCall(target, args, false)) {
            // XXX: attempt devirtualization / deinterfacification of INVOKEINTERFACE
            profileCall(args[0], null);
            appendInvoke(Bytecodes.INVOKEINTERFACE, target, args, false, cpi, constantPool, stateBefore);
        }
    }

    void genInvokeVirtual(RiMethod target, char cpi, RiConstantPool constantPool) {
        ValueStack stateBefore = curState.immutableCopy();
        Instruction[] args = curState.popArguments(target.signatureType().argumentSlots(true));
        if (!tryOptimizeCall(target, args, false)) {
            Instruction receiver = args[0];
            // attempt to devirtualize the call
            if (target.isLoaded() && target.holder().isLoaded()) {
                RiType klass = target.holder();
                // 0. check for trivial cases
                if (target.canBeStaticallyBound() && !target.isAbstract()) {
                    // check for trivial cases (e.g. final methods, nonvirtual methods)
                    invokeDirect(target, args, target.holder(), cpi, constantPool, stateBefore);
                    return;
                }
                // 1. check if the exact type of the receiver can be determined
                RiType exact = getExactType(klass, receiver);
                if (exact != null && exact.isLoaded()) {
                    // either the holder class is exact, or the receiver object has an exact type
                    invokeDirect(exact.resolveMethodImpl(target), args, exact, cpi, constantPool, stateBefore);
                    return;
                }
                // 2. check if an assumed leaf method can be found
                RiMethod leaf = getAssumedLeafMethod(target, receiver);
                if (leaf != null && leaf.isLoaded() && !leaf.isAbstract() && leaf.holder().isLoaded()) {
                    invokeDirect(leaf, args, null, cpi, constantPool, stateBefore);
                    return;
                }
                // 3. check if the either of the holder or declared type of receiver can be assumed to be a leaf
                exact = getAssumedLeafType(klass, receiver);
                if (exact != null && exact.isLoaded()) {
                    // either the holder class is exact, or the receiver object has an exact type
                    invokeDirect(exact.resolveMethodImpl(target), args, exact, cpi, constantPool, stateBefore);
                    return;
                }
            }
            // devirtualization failed, produce an actual invokevirtual
            profileCall(args[0], null);
            appendInvoke(Bytecodes.INVOKEVIRTUAL, target, args, false, cpi, constantPool, stateBefore);
        }
    }

    private BasicType returnBasicType(RiMethod target) {
        return target.signatureType().returnBasicType();
    }

    void genInvokeSpecial(RiMethod target, RiType knownHolder, char cpi, RiConstantPool constantPool) {
        ValueStack stateBefore = curState.immutableCopy();
        Instruction[] args = curState.popArguments(target.signatureType().argumentSlots(true));
        invokeDirect(target, args, knownHolder, cpi, constantPool, stateBefore);
    }

    private void invokeDirect(RiMethod target, Instruction[] args, RiType knownHolder, char cpi, RiConstantPool constantPool, ValueStack stateBefore) {
        if (!tryOptimizeCall(target, args, false)) {
            if (!tryInline(target, args, knownHolder, stateBefore)) {
                // could not optimize or inline the method call
                profileInvocation(target);
                profileCall(args[0], target.holder());
                appendInvoke(Bytecodes.INVOKESPECIAL, target, args, false, cpi, constantPool, stateBefore);
            }
        }
    }

    private void appendInvoke(int opcode, RiMethod target, Instruction[] args, boolean isStatic, char cpi, RiConstantPool constantPool, ValueStack stateBefore) {
        BasicType resultType = returnBasicType(target);
        Instruction result = append(new Invoke(opcode, resultType.stackType(), args, isStatic, target.vtableIndex(), target, cpi, constantPool, stateBefore));
        if (C1XOptions.RoundFPResults && scopeData.scope.method.isStrictFP()) {
            pushReturn(resultType, roundFp(result));
        } else {
            pushReturn(resultType, result);
        }
    }

    private RiType getExactType(RiType staticType, Instruction receiver) {
        RiType exact = staticType.exactType();
        if (exact == null) {
            exact = receiver.exactType();
            if (exact == null) {
                RiType declared = receiver.declaredType();
                exact = declared == null ? null : declared.exactType();
            }
        }
        return exact;
    }

    private RiType getAssumedLeafType(RiType staticType, Instruction receiver) {
        if (assumeLeafClass(staticType)) {
            return staticType;
        }
        RiType declared = receiver.declaredType();
        if (declared != null && assumeLeafClass(declared)) {
            return declared;
        }
        return null;
    }

    private RiMethod getAssumedLeafMethod(RiMethod target, Instruction receiver) {
        if (assumeLeafMethod(target)) {
            return target;
        }
        RiType declared = receiver.declaredType();
        if (declared != null && declared.isLoaded() && !declared.isInterface()) {
            RiMethod impl = declared.resolveMethodImpl(target);
            if (impl != null && assumeLeafClass(declared)) {
                return impl;
            }
        }
        return null;
    }

    Instruction getReceiver(RiMethod target) {
        return curState.stackAt(curState.stackSize() - target.signatureType().argumentSlots(false) - 1);
    }

    Instruction[] popArguments(RiMethod target) {
        return curState.popArguments(target.signatureType().argumentSlots(false));
    }

    void callRegisterFinalizer() {
        Instruction receiver = curState.loadLocal(0);
        RiType declaredType = receiver.declaredType();
        RiType receiverType = declaredType;
        RiType exactType = receiver.exactType();
        if (exactType == null && declaredType != null) {
            exactType = declaredType.exactType();
        }
        if (exactType == null && receiver instanceof Local && ((Local) receiver).javaIndex() == 0) {
            // the exact type isn't known, but the receiver is parameter 0 => use holder
            receiverType = compilation.method().holder();
            exactType = receiverType.exactType();
        }
        boolean needsCheck = true;
        if (exactType != null) {
            // we have an exact type
            needsCheck = exactType.hasFinalizer();
        } else {
            // if either the declared type of receiver or the holder can be assumed to have no finalizers
            if (declaredType != null && declaredType.hasFinalizableSubclass()) {
                if (compilation.recordNoFinalizableSubclassAssumption(declaredType)) {
                    needsCheck = false;
                }
            }

            if (receiverType != null && receiverType.hasFinalizableSubclass()) {
                if (compilation.recordNoFinalizableSubclassAssumption(receiverType)) {
                    needsCheck = false;
                }
            }
        }

        if (needsCheck) {
            // append a call to the registration intrinsic
            loadLocal(0, BasicType.Object);
            append(new Intrinsic(BasicType.Void, C1XIntrinsic.java_lang_Object$init,
                                          curState.popArguments(1), false, curState.immutableCopy(), true, true));
            C1XMetrics.InlinedFinalizerChecks++;
        }

    }

    void genMethodReturn(Instruction x) {
        if (C1XOptions.RegisterFinalizersAtInit) {
            C1XIntrinsic intrinsic = C1XIntrinsic.getIntrinsic(method());
            if (intrinsic == C1XIntrinsic.java_lang_Object$init) {
                callRegisterFinalizer();
            }
        }

        // If inlining, then returns become gotos to the continuation point.
        if (scopeData.continuation() != null) {
            if (method().isSynchronized()) {
                // if the inlined method is synchronized, then the monitor
                // must be released before jumping to the continuation point
                assert C1XOptions.InlineSynchronizedMethods;
                int i = curState.scope().callerState().locksSize();
                assert curState.locksSize() == i + 1;
                Instruction object = curState.lockAt(i);
                if (!object.isAppended()) {
<<<<<<< HEAD
                    appendWithBCI(object, Instruction.SYNCHRONIZATION_ENTRY_BCI, false);
=======
                    appendWithoutOptimization(object, Instruction.SYNCHRONIZATION_ENTRY_BCI);
>>>>>>> febad6b3
                }
                genMonitorExit(object, Instruction.SYNCHRONIZATION_ENTRY_BCI);
            }

            // trim back stack to the caller's stack size
            curState.truncateStack(scopeData.callerStackSize());
            if (x != null) {
                curState.push(x.type().basicType, x);
            }
            Goto gotoCallee = new Goto(scopeData.continuation(), null, false);

            // if this is the first return, store some of the state for a later return
            if (scopeData.numberOfReturns() == 0) {
                scopeData.setInlineCleanupInfo(curBlock, lastInstr, curState);
            }

            // State at end of inlined method is the state of the caller
            // without the method parameters on stack, including the
            // return value, if any, of the inlined method on operand stack.
            curState = scopeData.continuationState().copy();
            if (x != null) {
                curState.push(x.type().basicType, x);
            }

            // The current bci() is in the wrong scope, so use the bci() of
            // the continuation point.
            appendWithoutOptimization(gotoCallee, scopeData.continuation().bci());
            scopeData.incrementNumberOfReturns();
            return;
        }

        curState.truncateStack(0);
        if (method().isSynchronized()) {
            ValueStack stateBefore = curState.immutableCopy();
            // unlock before exiting the method
            append(new MonitorExit(synchronizedObject(initialState, method()), curState.unlock(), stateBefore));
        }
        append(new Return(x));
    }

    void genMonitorEnter(Instruction x, int bci) {
        ValueStack stateBefore = curState.immutableCopy();
<<<<<<< HEAD
        appendWithBCI(new MonitorEnter(x, curState.lock(scope(), x), stateBefore), bci, false);
=======
        appendWithoutOptimization(new MonitorEnter(x, curState.lock(scope(), x), stateBefore), bci);
>>>>>>> febad6b3
        killMemoryMap(); // prevent any optimizations across synchronization
    }

    void genMonitorExit(Instruction x, int bci) {
        if (curState.locksSize() < 1) {
            throw new Bailout("monitor stack underflow");
        }
        ValueStack stateBefore = curState.immutableCopy();
<<<<<<< HEAD
        appendWithBCI(new MonitorExit(x, curState.unlock(), stateBefore), bci, false);
=======
        appendWithoutOptimization(new MonitorExit(x, curState.unlock(), stateBefore), bci);
>>>>>>> febad6b3
        killMemoryMap(); // prevent any optimizations across synchronization
    }

    void genMonitorExit(int bci, ValueStack stateBefore) {
        if (curState.locksSize() < 1) {
            throw new Bailout("monitor stack underflow");
        }
<<<<<<< HEAD
        appendWithBCI(new MonitorExit(curState.apop(), curState.unlock(), stateBefore), bci, false);
=======
        appendWithoutOptimization(new MonitorExit(curState.apop(), curState.unlock(), stateBefore), bci);
>>>>>>> febad6b3
        killMemoryMap(); // prevent any optimizations across synchronization
    }

    void genJsr(int dest) {
        for (ScopeData cur = scopeData; cur != null && cur.parsingJsr() && cur.scope == scope(); cur = cur.parent) {
            if (cur.jsrEntryBCI() == dest) {
                // the jsr/ret pattern includes a recursive invocation
                throw new Bailout("recursive jsr/ret structure");
            }
        }
        push(BasicType.Jsr, append(Constant.forJsr(nextBCI())));
        tryInlineJsr(dest);
    }

    void genRet(int localIndex) {
        if (!scopeData.parsingJsr()) {
            throw new Bailout("ret encountered when not parsing subroutine");
        }

        if (localIndex != scopeData.jsrEntryReturnAddressLocal()) {
            throw new Bailout("jsr/ret structure is too complicated");
        }
        // rets become non-safepoint gotos
        append(new Goto(scopeData.jsrContinuation(), null, false));
    }

    void genTableswitch() {
        int bci = bci();
        BytecodeTableSwitch ts = new BytecodeTableSwitch(stream(), bci);
        int max = ts.numberOfCases();
        List<BlockBegin> list = new ArrayList<BlockBegin>(max + 1);
        boolean isBackwards = false;
        for (int i = 0; i < max; i++) {
            // add all successors to the successor list
            int offset = ts.offsetAt(i);
            list.add(blockAt(bci + offset));
            isBackwards |= offset < 0; // track if any of the successors are backwards
        }
        int offset = ts.defaultOffset();
        isBackwards |= offset < 0; // if the default successor is backwards
        list.add(blockAt(bci + offset));
        ValueStack stateBefore = isBackwards ? curState.copy() : null;
        append(new TableSwitch(ipop(), list, ts.lowKey(), stateBefore, isBackwards));
    }

    void genLookupswitch() {
        int bci = bci();
        BytecodeLookupSwitch ls = new BytecodeLookupSwitch(stream(), bci);
        int max = ls.numberOfCases();
        List<BlockBegin> list = new ArrayList<BlockBegin>(max + 1);
        int[] keys = new int[max];
        boolean isBackwards = false;
        for (int i = 0; i < max; i++) {
            // add all successors to the successor list
            int offset = ls.offsetAt(i);
            list.add(blockAt(bci + offset));
            keys[i] = ls.keyAt(i);
            isBackwards |= offset < 0; // track if any of the successors are backwards
        }
        int offset = ls.defaultOffset();
        isBackwards |= offset < 0; // if the default successor is backwards
        list.add(blockAt(bci + offset));
        ValueStack stateBefore = isBackwards ? curState.copy() : null;
        append(new LookupSwitch(ipop(), list, keys, stateBefore, isBackwards));
    }

    private boolean cseArrayLength(Instruction array) {
        // checks whether an array length access should be generated for CSE
        if (C1XOptions.AlwaysCSEArrayLength) {
            // always access the length for CSE
            return true;
        } else if (array.isConstant()) {
            // the array itself is a constant
            return true;
        } else if (array instanceof AccessField && ((AccessField) array).field().isConstant()) {
            // the length is derived from a constant array
            return true;
        } else if (array instanceof NewArray) {
            // the array is derived from an allocation
            final Instruction length = ((NewArray) array).length();
            return length != null && length.isConstant();
        }
        return false;
    }

    private void profileCall(Instruction receiver, RiType knownHolder) {
        if (C1XOptions.ProfileCalls) {
            append(new ProfileCall(method(), bci(), receiver, knownHolder));
        }
    }

    private void profileInvocation(RiMethod callee) {
        if (C1XOptions.ProfileCalls) {
            RiMethodProfile mdo = callee.methodData();
            if (mdo != null) {
                int offset = mdo.invocationCountOffset();
                if (offset >= 0) {
                    // if the method data object exists and it has an entry for the invocation count
                    Instruction m = append(new Constant(mdo.encoding()));
                    append(new ProfileCounter(m, offset, 1));
                }
            }
        }
    }

    private void profileBCI(int bci) {
        if (C1XOptions.ProfileBranches) {
            RiMethodProfile mdo = method().methodData();
            if (mdo != null) {
                int offset = mdo.bciCountOffset(bci);
                if (offset >= 0) {
                    // if the method data object exists and it has an entry for the bytecode index
                    Instruction m = append(new Constant(mdo.encoding()));
                    append(new ProfileCounter(m, offset, 1));
                }
            }
        }
    }

    private Instruction appendConstant(CiConstant type) {
        return appendWithBCI(new Constant(type), bci(), false);
    }

    private Instruction append(Instruction x) {
        return appendWithBCI(x, bci(), C1XOptions.CanonicalizeInstructions);
    }

    private Instruction appendWithoutOptimization(Instruction x, int bci) {
        return appendWithBCI(x, bci, false);
    }

    private Instruction appendWithBCI(Instruction x, int bci, boolean canonicalize) {
        if (canonicalize) {
            // attempt simple constant folding and strength reduction
            Canonicalizer canon = new Canonicalizer(x, bci);
            List<Instruction> extra = canon.extra();
            if (extra != null) {
                // the canonicalization introduced instructions that should be added before this
                for (Instruction i : extra) {
                    appendWithBCI(i, bci, false); // don't try to canonicalize the new instructions
                }
            }
            x = canon.canonical();
        }
        if (x.isAppended()) {
            // the instruction has already been added
            return x;
        }
        if (C1XOptions.UseLocalValueNumbering) {
            // look in the local value map
            Instruction r = localValueMap.findInsert(x);
            if (r != x) {
                C1XMetrics.LocalValueNumberHits++;
                assert r.isAppended() : "lvn result should already be appended";
                return r;
            }
        }

        if (!(x instanceof Phi || x instanceof Local)) {
            // add instructions to the basic block (if not a phi or a local)
            assert x.next() == null : "instruction should not have been appended yet";
            assert lastInstr.next() == null : "cannot append instruction to instruction which isn't end";
            lastInstr = lastInstr.setNext(x, bci);
            if (++totalInstructions >= C1XOptions.MaximumInstructionCount) {
                // bailout if we've exceeded the maximum inlining size
                throw new Bailout("Method and/or inlining is too large");
            }

            if (hasUncontrollableSideEffects(x)) {
                // conservatively kill all memory if there are unknown side effects
                if (memoryMap != null) {
                    memoryMap.kill();
                }
<<<<<<< HEAD
            }

            if (x instanceof BlockEnd) {
                ((BlockEnd) x).setStateAfter(curState.immutableCopy());
=======
>>>>>>> febad6b3
            }

            if (x.canTrap()) {
                // connect the instruction to any exception handlers
                assert exceptionState != null || !hasHandler() : "must have setup exception state";
                x.setExceptionHandlers(handleException(bci));
            }
        }

        return x;
    }

    private boolean hasUncontrollableSideEffects(Instruction x) {
        return x instanceof Invoke || x instanceof Intrinsic && !((Intrinsic) x).preservesState() || x instanceof ResolveClass;
    }

    private BlockBegin blockAt(int bci) {
        return scopeData.blockAt(bci);
    }

    boolean tryInlineJsr(int jsrStart) {
        // start a new continuation point.
        // all ret instructions will be replaced with gotos to this point
        BlockBegin cont = blockAt(nextBCI());
        assert cont != null : "continuation must exist";

        // push callee scope
        pushScopeForJsr(cont, jsrStart);

        BlockBegin jsrStartBlock = blockAt(jsrStart);
        assert jsrStartBlock != null;
        assert !jsrStartBlock.wasVisited();
        Goto gotoSub = new Goto(jsrStartBlock, null, false);
<<<<<<< HEAD
        gotoSub.setStateAfter(curState);
        assert jsrStartBlock.state() == null;
        jsrStartBlock.setState(curState.copy());
=======
        gotoSub.setStateAfter(curState.immutableCopy());
        assert jsrStartBlock.stateBefore() == null;
        jsrStartBlock.setStateBefore(curState.copy());
>>>>>>> febad6b3
        append(gotoSub);
        curBlock.setEnd(gotoSub);
        lastInstr = curBlock = jsrStartBlock;

        scopeData.addToWorkList(jsrStartBlock);

        iterateAllBlocks();

        if (cont.stateBefore() != null) {
            if (!cont.wasVisited()) {
                scopeData.parent.addToWorkList(cont);
            }
        }

        BlockBegin jsrCont = scopeData.jsrContinuation();
        assert jsrCont == cont && (!jsrCont.wasVisited() || jsrCont.isParserLoopHeader());
        assert lastInstr != null && lastInstr instanceof BlockEnd;

        // continuation is in work list, so end iteration of current block
        skipBlock = true;
        popScopeForJsr();
        return true;
    }

    void pushScopeForJsr(BlockBegin jsrCont, int jsrStart) {
        BytecodeStream stream = new BytecodeStream(scope().method.code());
        RiConstantPool constantPool = scopeData.constantPool;
        ScopeData data = new ScopeData(scopeData, scope(), scopeData.blockMap, stream, constantPool, jsrStart);
        BlockBegin continuation = scopeData.continuation();
        data.setContinuation(continuation);
        if (continuation != null) {
            assert scopeData.continuationState() != null;
            data.setContinuationState(scopeData.continuationState().copy());
        }
        data.setJsrContinuation(jsrCont);
        scopeData = data;
    }

    void pushScope(RiMethod target, BlockBegin continuation) {
        IRScope calleeScope = new IRScope(compilation, scope(), bci(), target, -1);
        scope().addCallee(calleeScope);
        BlockMap blockMap = compilation.getBlockMap(calleeScope.method, -1);

        calleeScope.setCallerState(curState);
        calleeScope.setStoresInLoops(blockMap.getStoresInLoops());
        curState = curState.pushScope(calleeScope);
        BytecodeStream stream = new BytecodeStream(target.code());
        RiConstantPool constantPool = compilation.runtime.getConstantPool(target);
        ScopeData data = new ScopeData(scopeData, calleeScope, blockMap, stream, constantPool);
        data.setContinuation(continuation);
        scopeData = data;
    }

    ValueStack stateAtEntry() {
        RiMethod method = method();
        ValueStack state = new ValueStack(scope(), method.maxLocals(), method.maxStackSize());
        int index = 0;
        if (!method.isStatic()) {
            // add the receiver and assume it is non null
            Local local = new Local(BasicType.Object, index);
            local.setFlag(Instruction.Flag.NonNull, true);
            local.setDeclaredType(method.holder());
            state.storeLocal(index, local);
            index = 1;
        }
        RiSignature sig = method.signatureType();
        int max = sig.argumentCount(false);
        for (int i = 0; i < max; i++) {
            RiType type = sig.argumentTypeAt(i);
            BasicType vt = type.basicType().stackType();
            Local local = new Local(vt, index);
            if (type.isLoaded()) {
                local.setDeclaredType(type);
            }
            state.storeLocal(index, local);
            index += vt.sizeInSlots();
        }

        if (method.isSynchronized()) {
            state.lock(scope(), null); // XXX: why do we lock null?
        }
        return state;
    }

    boolean tryOptimizeCall(RiMethod target, Instruction[] args, boolean isStatic) {
        if (target.isLoaded()) {
            if (C1XOptions.InlineIntrinsics) {
                // try to create an intrinsic node
                C1XIntrinsic intrinsic = C1XIntrinsic.getIntrinsic(target);
                if (intrinsic != null && tryInlineIntrinsic(target, args, isStatic, intrinsic)) {
                    // this method is not an intrinsic
                    return true;
                }
            }
            if (C1XOptions.CanonicalizeFoldableMethods) {
                // next try to fold the method call
                if (tryFoldable(target, args)) {
                    return true;
                }
            }
        }
        return false;
    }

    private boolean tryInlineIntrinsic(RiMethod target, Instruction[] args, boolean isStatic, C1XIntrinsic intrinsic) {
        boolean preservesState = true;
        boolean canTrap = false;

        // handle intrinsics differently
        switch (intrinsic) {
            // java.lang.Object
            case java_lang_Object$init:   // fall through
            case java_lang_Object$clone:  return false;
            // TODO: preservesState and canTrap for complex intrinsics
        }

        // get the arguments for the intrinsic
        BasicType resultType = returnBasicType(target);

        // create the intrinsic node
        Intrinsic result = new Intrinsic(resultType.stackType(), intrinsic, args, isStatic, curState.copy(), preservesState, canTrap);
        pushReturn(resultType, append(result));
        C1XMetrics.InlinedIntrinsics++;
        return true;
    }

    private boolean tryFoldable(RiMethod target, Instruction[] args) {
        CiConstant result = Canonicalizer.foldInvocation(target, args);
        if (result != null) {
            pushReturn(returnBasicType(target), new Constant(result));
            return true;
        }
        return false;
    }

    boolean tryInline(RiMethod target, Instruction[] args, RiType knownHolder, ValueStack stateBefore) {
        return checkInliningConditions(target) && tryInlineFull(target, args, knownHolder, stateBefore);
    }

    boolean checkInliningConditions(RiMethod target) {
        if (!C1XOptions.InlineMethods) {
            return false; // all inlining is turned off
        }
        if (!target.isLoaded()) {
            return cannotInline(target, "method is not resolved");
        }
        if (!target.holder().isInitialized()) {
            return cannotInline(target, "holder is not initialized");
        }
        if (recursiveInlineLevel(target) > C1XOptions.MaximumRecursiveInlineLevel) {
            return cannotInline(target, "recursive inlining too deep");
        }
        if (compilation.runtime.mustInline(target)) {
            C1XMetrics.InlineForcedMethods++;
            return true;
        }
        if (scopeData.scope.level > C1XOptions.MaximumInlineLevel) {
            return cannotInline(target, "inlining too deep");
        }
        if (totalInstructions > C1XOptions.MaximumDesiredSize) {
            return cannotInline(target, "compilation already too big " + "(" + compilation.totalInstructions() + " insts)");
        }
        if (compilation.runtime.mustNotInline(target)) {
            C1XMetrics.InlineForbiddenMethods++;
            return cannotInline(target, "inlining excluded by runtime");
        }
        if (compilation.runtime.mustNotCompile(target)) {
            return cannotInline(target, "compile excluded by runtime");
        }
        if (target.isAbstract()) {
            return cannotInline(target, "is abstract");
        }
        if (target.isNative()) {
            return cannotInline(target, "is native");
        }
        if (target.isSynchronized() && !C1XOptions.InlineSynchronizedMethods) {
            return cannotInline(target, "is synchronized");
        }
        if (target.hasExceptionHandlers() && !C1XOptions.InlineMethodsWithExceptionHandlers) {
            return cannotInline(target, "has exception handlers");
        }
        if (!target.hasBalancedMonitors()) {
            return cannotInline(target, "has unbalanced monitors");
        }
        if (C1XOptions.SSEVersion < 2 && target.isStrictFP() != method().isStrictFP()) {
            return cannotInline(target, "strictfp mismatch on x87");
        }
        if (target.codeSize() > scopeData.maxInlineSize()) {
            return cannotInline(target, "inlinee too large for this level");
        }
        if ("<init>".equals(target.name()) && target.holder().isSubtypeOf(compilation.throwableType())) {
            // don't inline constructors of throwable classes unless the inlining tree is
            // rooted in a throwable class
            if (!rootScope().method.holder().isSubtypeOf(compilation.throwableType())) {
                return cannotInline(target, "don't inline Throwable constructors");
            }
        }
        return true;
    }

    boolean cannotInline(RiMethod target, String reason) {
        compilation.recordInliningFailure(target, reason);
        return false;
    }

    boolean tryInlineFull(RiMethod target, Instruction[] args, RiType knownHolder, ValueStack stateBefore) {
        BlockBegin orig = curBlock;
        Instruction receiver = null;
        if (!target.isStatic()) {
            // the receiver object must be nullchecked for instance methods
            receiver = args[0];
            if (!receiver.isNonNull()) {
                append(new NullCheck(receiver, stateBefore));
            }
        }

        if (C1XOptions.ProfileInlinedCalls) {
            profileCall(receiver, knownHolder);
        }

        profileInvocation(target);

        // Introduce a new callee continuation point. If the target has
        // more than one return instruction or the return does not allow
        // fall-through of control flow, all return instructions will be
        // transformed to Goto's to the continuation
        BlockBegin continuationBlock = blockAt(nextBCI());
        boolean continuationExisted = true;
        if (continuationBlock == null) {
            // there was not already a block starting at the next BCI
            continuationBlock = new BlockBegin(nextBCI(), ir.nextBlockNumber());
            continuationBlock.setDepthFirstNumber(0);
            continuationExisted = false;
        }
        // record the number of predecessors before inlining, to determine
        // whether the the inlined method has added edges to the continuation
        int continuationPredecessors = continuationBlock.predecessors().size();

        // push the target scope
        pushScope(target, continuationBlock);

        // pass parameters into the callee state
        ValueStack calleeState = curState;
        for (int i = 0; i < args.length; i++) {
            Instruction arg = args[i];
            if (arg != null) {
                calleeState.storeLocal(i, roundFp(arg));
            }
        }

        // setup state that is used at returns from the inlined method.
        // this is essentially the state of the continuation block,
        // but without the return value on the stack.
        scopeData.setContinuationState(scope().callerState().copy());

        // compute the lock stack size for callee scope
        scope().computeLockStackSize();

        Instruction lock = null;
        BlockBegin syncHandler = null;
        // inline the locking code if the target method is synchronized
        if (target.isSynchronized()) {
            // lock the receiver object if it is an instance method, the class object otherwise
            lock = synchronizedObject(curState, target);
            syncHandler = new BlockBegin(Instruction.SYNCHRONIZATION_ENTRY_BCI, ir.nextBlockNumber());
            inlineSyncEntry(lock, syncHandler);
            scope().computeLockStackSize();
        }

        BlockBegin calleeStartBlock = blockAt(0);
        if (calleeStartBlock.isParserLoopHeader()) {
            // the block is a loop header, so we have to insert a goto
            Goto gotoCallee = new Goto(calleeStartBlock, null, false);
<<<<<<< HEAD
            gotoCallee.setStateAfter(curState);
            appendWithBCI(gotoCallee, 0, false);
=======
            gotoCallee.setStateAfter(curState.immutableCopy());
            appendWithoutOptimization(gotoCallee, 0);
>>>>>>> febad6b3
            curBlock.setEnd(gotoCallee);
            calleeStartBlock.merge(calleeState);
            lastInstr = curBlock = calleeStartBlock;
            scopeData.addToWorkList(calleeStartBlock);
            // now iterate over all the blocks
            iterateAllBlocks();
        } else {
            // ready to resume parsing inlined method into this block
            inlineIntoCurrentBlock();
            // now iterate over the rest of the blocks
            iterateAllBlocks();
        }

        assert continuationExisted || !continuationBlock.wasVisited() : "continuation should not have been parsed if we created it";

        // At this point we are almost ready to return and resume parsing of
        // the caller back in the GraphBuilder. The only thing we want to do
        // first is an optimization: during parsing of the callee we
        // generated at least one Goto to the continuation block. If we
        // generated exactly one, and if the inlined method spanned exactly
        // one block (and we didn't have to Goto its entry), then we snip
        // off the Goto to the continuation, allowing control to fall
        // through back into the caller block and effectively performing
        // block merging. This allows load elimination and CSE to take place
        // across multiple callee scopes if they are relatively simple, and
        // is currently essential to making inlining profitable.
        if (scopeData.numberOfReturns() == 1 && curBlock == orig && curBlock == scopeData.inlineCleanupBlock()) {
            lastInstr = scopeData.inlineCleanupReturnPrev();
            curState = scopeData.inlineCleanupState().popScope();
        } else if (continuationPredecessors == continuationBlock.predecessors().size()) {
            // Inlining caused that the instructions after the invoke in the
            // caller are not reachable any more. So skip filling this block
            // with instructions!
            assert continuationBlock == scopeData.continuation();
            assert lastInstr instanceof BlockEnd;
            skipBlock = true;
        } else {
            // Resume parsing in continuation block unless it was already parsed.
            // Note that if we don't change _last here, iteration in
            // iterateBytecodesForBlock will stop when we return.
            if (!scopeData.continuation().wasVisited()) {
                // add continuation to work list instead of parsing it immediately
                assert lastInstr instanceof BlockEnd;
                scopeData.parent.addToWorkList(scopeData.continuation());
                skipBlock = true;
            }
        }

        // fill the exception handler for synchronized methods with instructions
        if (target.isSynchronized()) {
            fillSyncHandler(lock, syncHandler, true);
        } else {
            popScope();
        }

        C1XMetrics.InlinedMethods++;
        return true;
    }

    private Instruction synchronizedObject(ValueStack state, RiMethod target) {
        if (target.isStatic()) {
            Constant classConstant = Constant.forObject(target.holder().javaClass());
<<<<<<< HEAD
            return appendWithBCI(classConstant, Instruction.SYNCHRONIZATION_ENTRY_BCI, false);
=======
            return appendWithoutOptimization(classConstant, Instruction.SYNCHRONIZATION_ENTRY_BCI);
>>>>>>> febad6b3
        } else {
            return state.localAt(0);
        }
    }

    void inlineSyncEntry(Instruction lock, BlockBegin syncHandler) {
        exceptionState = curState.copy();
        assert lock.isAppended();
        genMonitorEnter(lock, Instruction.SYNCHRONIZATION_ENTRY_BCI);
        lastInstr.setFlag(Instruction.Flag.NonNull, true);
        syncHandler.setExceptionEntry();
        syncHandler.setBlockFlag(BlockBegin.BlockFlag.IsOnWorkList);
        RiExceptionHandler handler = newDefaultExceptionHandler(method());
        ExceptionHandler h = new ExceptionHandler(handler);
        h.setEntryBlock(syncHandler);
        scopeData.addExceptionHandler(h);
    }

    void fillSyncHandler(Instruction lock, BlockBegin syncHandler, boolean defaultHandler) {
        BlockBegin origBlock = curBlock;
        ValueStack origState = curState;
        Instruction origLast = lastInstr;

        lastInstr = curBlock = syncHandler;
        while (lastInstr.next() != null) {
            // go forward to the end of the block
            lastInstr = lastInstr.next();
        }
<<<<<<< HEAD
        curState = syncHandler.state().copy();
=======
        curState = syncHandler.stateBefore().copy();
>>>>>>> febad6b3

        assert !syncHandler.wasVisited() : "synch handler already visited";

        curBlock.setWasVisited(true);
        Instruction exception = appendWithoutOptimization(new ExceptionObject(), Instruction.SYNCHRONIZATION_ENTRY_BCI);

        int bci = Instruction.SYNCHRONIZATION_ENTRY_BCI;
        if (lock != null) {
            assert curState.locksSize() > 0 && curState.lockAt(curState.locksSize() - 1) == lock;
            if (!lock.isAppended()) {
                lock = appendWithoutOptimization(lock, Instruction.SYNCHRONIZATION_ENTRY_BCI);
            }
            // exit the monitor
            genMonitorExit(lock, Instruction.SYNCHRONIZATION_ENTRY_BCI);

            // exit the context of the synchronized method
            if (!defaultHandler) {
                popScope();
                curState = curState.copy();
                bci = curState.scope().callerBCI();
                curState = curState.popScope().copy();
            }
        }

        apush(exception);
        exceptionState = curState.copy();
        genThrow(bci);
        BlockEnd end = (BlockEnd) lastInstr;
        curBlock.setEnd(end);
        end.setStateAfter(curState);

        curBlock = origBlock;
        curState = origState;
        lastInstr = origLast;
    }

    void inlineIntoCurrentBlock() {
        iterateBytecodesForBlock(0);
    }

    void iterateAllBlocks() {
        BlockBegin b;
        while ((b = scopeData.removeFromWorkList()) != null) {
            if (!b.wasVisited()) {
                if (b.isOsrEntry()) {
                    // this is the OSR entry block, set up edges accordingly
                    setupOsrEntryBlock();
                    // this is no longer the OSR entry block
                    b.setOsrEntry(false);
                }
                b.setWasVisited(true);
                // now parse the block
                killMemoryMap();
                curBlock = b;
                curState = b.stateBefore().copy();
                lastInstr = b;
                iterateBytecodesForBlock(b.bci());
            }
        }
    }

    void popScope() {
        int numberOfLocks = scope().numberOfLocks();
        scopeData = scopeData.parent;
        scope().setMinimumNumberOfLocks(numberOfLocks);
    }

    void popScopeForJsr() {
        scopeData = scopeData.parent;
    }

    void setupOsrEntryBlock() {
        assert compilation.isOsrCompilation();

        int osrBCI = compilation.osrBCI;
        BytecodeStream s = scopeData.stream;
        RiOsrFrame frame = compilation.getOsrFrame();
        s.setBCI(osrBCI);
        s.next(); // XXX: why go to next bytecode?

        // create a new block to contain the OSR setup code
        ir.osrEntryBlock = new BlockBegin(osrBCI, ir.nextBlockNumber());
        ir.osrEntryBlock.setOsrEntry(true);
        ir.osrEntryBlock.setDepthFirstNumber(0);

        // get the target block of the OSR
        BlockBegin target = scopeData.blockAt(osrBCI);
        assert target != null && target.isOsrEntry();

        ValueStack state = target.stateBefore().copy();
        ir.osrEntryBlock.setStateBefore(state);

        killMemoryMap();
        curBlock = ir.osrEntryBlock;
        curState = state.copy();
        lastInstr = ir.osrEntryBlock;

        // create the entry instruction which represents the OSR state buffer
        // input from interpreter / JIT
        Instruction e = new OsrEntry();
        e.setFlag(Instruction.Flag.NonNull, true);

        for (int i = 0; i < state.localsSize(); i++) {
            Instruction local = state.localAt(i);
            Instruction get;
            int offset = frame.getLocalOffset(i);
            if (local != null) {
                // this is a live local according to compiler
                if (local.type().isObject() && !frame.isLiveObject(i)) {
                    // the compiler thinks this is live, but not the interpreter
                    // pretend that it passed null
                    get = appendConstant(CiConstant.NULL_OBJECT);
                } else {
                    Instruction oc = appendConstant(CiConstant.forInt(offset));
                    get = append(new UnsafeGetRaw(local.type().basicType, e, oc, 0, true));
                }
                state.storeLocal(i, get);
            }
        }

        assert state.scope().callerState() == null;
        state.clearLocals();
        Goto g = new Goto(target, state.copy(), false);
        append(g);
        ir.osrEntryBlock.setEnd(g);
        target.merge(ir.osrEntryBlock.end().stateAfter());
    }

    BlockEnd iterateBytecodesForBlock(int bci) {

        // Temporary variable for constant pool index
        char cpi;

        skipBlock = false;
        assert curState != null;
        BytecodeStream s = scopeData.stream;
        s.setBCI(bci);

        BlockBegin block = curBlock;
        BlockEnd end = null;
        boolean pushException = block.isExceptionEntry() && block.next() == null;
        int prevBCI = bci;
        int endBCI = s.endBCI();
        while (bci < endBCI) {
            BlockBegin nextBlock = blockAt(bci);
            if (nextBlock != null && nextBlock != block) {
                // we fell through to the next block, add a goto and break
                end = new Goto(nextBlock, null, false);
                lastInstr = lastInstr.setNext(end, prevBCI);
                break;
            }
            // read the opcode
            int opcode = s.currentBC();

            // check whether the bytecode can cause an exception
            exceptionState = hasHandler() && Bytecodes.canTrap(opcode) ? curState.copy() : null;

            // check for active JSR during OSR compilation
            if (compilation.isOsrCompilation() && scope().isTopScope() && scopeData.parsingJsr() && s.currentBCI() == compilation.osrBCI) {
                throw new Bailout("OSR not supported while a JSR is active");
            }

            // push an exception object onto the stack if we are parsing an exception handler
            if (pushException) {
                apush(append(new ExceptionObject()));
                pushException = false;
            }

            // Checkstyle: stop
            switch (opcode) {
                case Bytecodes.NOP            : /* nothing to do */ break;
                case Bytecodes.ACONST_NULL    : apush(appendConstant(CiConstant.NULL_OBJECT)); break;
                case Bytecodes.ICONST_M1      : ipush(appendConstant(CiConstant.INT_MINUS_1)); break;
                case Bytecodes.ICONST_0       : ipush(appendConstant(CiConstant.INT_0)); break;
                case Bytecodes.ICONST_1       : ipush(appendConstant(CiConstant.INT_1)); break;
                case Bytecodes.ICONST_2       : ipush(appendConstant(CiConstant.INT_2)); break;
                case Bytecodes.ICONST_3       : ipush(appendConstant(CiConstant.INT_3)); break;
                case Bytecodes.ICONST_4       : ipush(appendConstant(CiConstant.INT_4)); break;
                case Bytecodes.ICONST_5       : ipush(appendConstant(CiConstant.INT_5)); break;
                case Bytecodes.LCONST_0       : lpush(appendConstant(CiConstant.LONG_0)); break;
                case Bytecodes.LCONST_1       : lpush(appendConstant(CiConstant.LONG_1)); break;
                case Bytecodes.FCONST_0       : fpush(appendConstant(CiConstant.FLOAT_0)); break;
                case Bytecodes.FCONST_1       : fpush(appendConstant(CiConstant.FLOAT_1)); break;
                case Bytecodes.FCONST_2       : fpush(appendConstant(CiConstant.FLOAT_2)); break;
                case Bytecodes.DCONST_0       : dpush(appendConstant(CiConstant.DOUBLE_0)); break;
                case Bytecodes.DCONST_1       : dpush(appendConstant(CiConstant.DOUBLE_1)); break;
                case Bytecodes.BIPUSH         : ipush(appendConstant(CiConstant.forInt(s.readByte()))); break;
                case Bytecodes.SIPUSH         : ipush(appendConstant(CiConstant.forInt(s.readShort()))); break;
                case Bytecodes.LDC            : // fall through
                case Bytecodes.LDC_W          : // fall through
                case Bytecodes.LDC2_W         : genLoadConstant(stream().readCPI()); break;
                case Bytecodes.ILOAD          : loadLocal(s.readLocalIndex(), BasicType.Int); break;
                case Bytecodes.LLOAD          : loadLocal(s.readLocalIndex(), BasicType.Long); break;
                case Bytecodes.FLOAD          : loadLocal(s.readLocalIndex(), BasicType.Float); break;
                case Bytecodes.DLOAD          : loadLocal(s.readLocalIndex(), BasicType.Double); break;
                case Bytecodes.ALOAD          : loadLocal(s.readLocalIndex(), BasicType.Object); break;
                case Bytecodes.ILOAD_0        : loadLocal(0, BasicType.Int); break;
                case Bytecodes.ILOAD_1        : loadLocal(1, BasicType.Int); break;
                case Bytecodes.ILOAD_2        : loadLocal(2, BasicType.Int); break;
                case Bytecodes.ILOAD_3        : loadLocal(3, BasicType.Int); break;
                case Bytecodes.LLOAD_0        : loadLocal(0, BasicType.Long); break;
                case Bytecodes.LLOAD_1        : loadLocal(1, BasicType.Long); break;
                case Bytecodes.LLOAD_2        : loadLocal(2, BasicType.Long); break;
                case Bytecodes.LLOAD_3        : loadLocal(3, BasicType.Long); break;
                case Bytecodes.FLOAD_0        : loadLocal(0, BasicType.Float); break;
                case Bytecodes.FLOAD_1        : loadLocal(1, BasicType.Float); break;
                case Bytecodes.FLOAD_2        : loadLocal(2, BasicType.Float); break;
                case Bytecodes.FLOAD_3        : loadLocal(3, BasicType.Float); break;
                case Bytecodes.DLOAD_0        : loadLocal(0, BasicType.Double); break;
                case Bytecodes.DLOAD_1        : loadLocal(1, BasicType.Double); break;
                case Bytecodes.DLOAD_2        : loadLocal(2, BasicType.Double); break;
                case Bytecodes.DLOAD_3        : loadLocal(3, BasicType.Double); break;
                case Bytecodes.ALOAD_0        : loadLocal(0, BasicType.Object); break;
                case Bytecodes.ALOAD_1        : loadLocal(1, BasicType.Object); break;
                case Bytecodes.ALOAD_2        : loadLocal(2, BasicType.Object); break;
                case Bytecodes.ALOAD_3        : loadLocal(3, BasicType.Object); break;
                case Bytecodes.IALOAD         : genLoadIndexed(BasicType.Int   ); break;
                case Bytecodes.LALOAD         : genLoadIndexed(BasicType.Long  ); break;
                case Bytecodes.FALOAD         : genLoadIndexed(BasicType.Float ); break;
                case Bytecodes.DALOAD         : genLoadIndexed(BasicType.Double); break;
                case Bytecodes.AALOAD         : genLoadIndexed(BasicType.Object); break;
                case Bytecodes.BALOAD         : genLoadIndexed(BasicType.Byte  ); break;
                case Bytecodes.CALOAD         : genLoadIndexed(BasicType.Char  ); break;
                case Bytecodes.SALOAD         : genLoadIndexed(BasicType.Short ); break;
                case Bytecodes.ISTORE         : storeLocal(BasicType.Int, s.readLocalIndex()); break;
                case Bytecodes.LSTORE         : storeLocal(BasicType.Long, s.readLocalIndex()); break;
                case Bytecodes.FSTORE         : storeLocal(BasicType.Float, s.readLocalIndex()); break;
                case Bytecodes.DSTORE         : storeLocal(BasicType.Double, s.readLocalIndex()); break;
                case Bytecodes.ASTORE         : storeLocal(BasicType.Object, s.readLocalIndex()); break;
                case Bytecodes.ISTORE_0       : storeLocal(BasicType.Int, 0); break;
                case Bytecodes.ISTORE_1       : storeLocal(BasicType.Int, 1); break;
                case Bytecodes.ISTORE_2       : storeLocal(BasicType.Int, 2); break;
                case Bytecodes.ISTORE_3       : storeLocal(BasicType.Int, 3); break;
                case Bytecodes.LSTORE_0       : storeLocal(BasicType.Long, 0); break;
                case Bytecodes.LSTORE_1       : storeLocal(BasicType.Long, 1); break;
                case Bytecodes.LSTORE_2       : storeLocal(BasicType.Long, 2); break;
                case Bytecodes.LSTORE_3       : storeLocal(BasicType.Long, 3); break;
                case Bytecodes.FSTORE_0       : storeLocal(BasicType.Float, 0); break;
                case Bytecodes.FSTORE_1       : storeLocal(BasicType.Float, 1); break;
                case Bytecodes.FSTORE_2       : storeLocal(BasicType.Float, 2); break;
                case Bytecodes.FSTORE_3       : storeLocal(BasicType.Float, 3); break;
                case Bytecodes.DSTORE_0       : storeLocal(BasicType.Double, 0); break;
                case Bytecodes.DSTORE_1       : storeLocal(BasicType.Double, 1); break;
                case Bytecodes.DSTORE_2       : storeLocal(BasicType.Double, 2); break;
                case Bytecodes.DSTORE_3       : storeLocal(BasicType.Double, 3); break;
                case Bytecodes.ASTORE_0       : storeLocal(BasicType.Object, 0); break;
                case Bytecodes.ASTORE_1       : storeLocal(BasicType.Object, 1); break;
                case Bytecodes.ASTORE_2       : storeLocal(BasicType.Object, 2); break;
                case Bytecodes.ASTORE_3       : storeLocal(BasicType.Object, 3); break;
                case Bytecodes.IASTORE        : genStoreIndexed(BasicType.Int   ); break;
                case Bytecodes.LASTORE        : genStoreIndexed(BasicType.Long  ); break;
                case Bytecodes.FASTORE        : genStoreIndexed(BasicType.Float ); break;
                case Bytecodes.DASTORE        : genStoreIndexed(BasicType.Double); break;
                case Bytecodes.AASTORE        : genStoreIndexed(BasicType.Object); break;
                case Bytecodes.BASTORE        : genStoreIndexed(BasicType.Byte  ); break;
                case Bytecodes.CASTORE        : genStoreIndexed(BasicType.Char  ); break;
                case Bytecodes.SASTORE        : genStoreIndexed(BasicType.Short ); break;
                case Bytecodes.POP            : // fall through
                case Bytecodes.POP2           : // fall through
                case Bytecodes.DUP            : // fall through
                case Bytecodes.DUP_X1         : // fall through
                case Bytecodes.DUP_X2         : // fall through
                case Bytecodes.DUP2           : // fall through
                case Bytecodes.DUP2_X1        : // fall through
                case Bytecodes.DUP2_X2        : // fall through
                case Bytecodes.SWAP           : stackOp(opcode); break;
                case Bytecodes.IADD           : // fall through
                case Bytecodes.ISUB           : // fall through
                case Bytecodes.IMUL           : genArithmeticOp(BasicType.Int, opcode); break;
                case Bytecodes.IDIV           : // fall through
                case Bytecodes.IREM           : genArithmeticOp(BasicType.Int, opcode, curState.copy()); break;
                case Bytecodes.LADD           : // fall through
                case Bytecodes.LSUB           : // fall through
                case Bytecodes.LMUL           : genArithmeticOp(BasicType.Long, opcode); break;
                case Bytecodes.LDIV           : // fall through
                case Bytecodes.LREM           : genArithmeticOp(BasicType.Long, opcode, curState.copy()); break;
                case Bytecodes.FADD           : // fall through
                case Bytecodes.FSUB           : // fall through
                case Bytecodes.FMUL           : // fall through
                case Bytecodes.FDIV           : // fall through
                case Bytecodes.FREM           : genArithmeticOp(BasicType.Float, opcode); break;
                case Bytecodes.DADD           : // fall through
                case Bytecodes.DSUB           : // fall through
                case Bytecodes.DMUL           : // fall through
                case Bytecodes.DDIV           : // fall through
                case Bytecodes.DREM           : genArithmeticOp(BasicType.Double, opcode); break;
                case Bytecodes.INEG           : genNegateOp(BasicType.Int); break;
                case Bytecodes.LNEG           : genNegateOp(BasicType.Long); break;
                case Bytecodes.FNEG           : genNegateOp(BasicType.Float); break;
                case Bytecodes.DNEG           : genNegateOp(BasicType.Double); break;
                case Bytecodes.ISHL           : // fall through
                case Bytecodes.ISHR           : // fall through
                case Bytecodes.IUSHR          : genShiftOp(BasicType.Int, opcode); break;
                case Bytecodes.IAND           : // fall through
                case Bytecodes.IOR            : // fall through
                case Bytecodes.IXOR           : genLogicOp(BasicType.Int, opcode); break;
                case Bytecodes.LSHL           : // fall through
                case Bytecodes.LSHR           : // fall through
                case Bytecodes.LUSHR          : genShiftOp(BasicType.Long, opcode); break;
                case Bytecodes.LAND           : // fall through
                case Bytecodes.LOR            : // fall through
                case Bytecodes.LXOR           : genLogicOp(BasicType.Long, opcode); break;
                case Bytecodes.IINC           : genIncrement(); break;
                case Bytecodes.I2L            : genConvert(opcode, BasicType.Int   , BasicType.Long  ); break;
                case Bytecodes.I2F            : genConvert(opcode, BasicType.Int   , BasicType.Float ); break;
                case Bytecodes.I2D            : genConvert(opcode, BasicType.Int   , BasicType.Double); break;
                case Bytecodes.L2I            : genConvert(opcode, BasicType.Long  , BasicType.Int   ); break;
                case Bytecodes.L2F            : genConvert(opcode, BasicType.Long  , BasicType.Float ); break;
                case Bytecodes.L2D            : genConvert(opcode, BasicType.Long  , BasicType.Double); break;
                case Bytecodes.F2I            : genConvert(opcode, BasicType.Float , BasicType.Int   ); break;
                case Bytecodes.F2L            : genConvert(opcode, BasicType.Float , BasicType.Long  ); break;
                case Bytecodes.F2D            : genConvert(opcode, BasicType.Float , BasicType.Double); break;
                case Bytecodes.D2I            : genConvert(opcode, BasicType.Double, BasicType.Int   ); break;
                case Bytecodes.D2L            : genConvert(opcode, BasicType.Double, BasicType.Long  ); break;
                case Bytecodes.D2F            : genConvert(opcode, BasicType.Double, BasicType.Float ); break;
                case Bytecodes.I2B            : genConvert(opcode, BasicType.Int   , BasicType.Byte  ); break;
                case Bytecodes.I2C            : genConvert(opcode, BasicType.Int   , BasicType.Char  ); break;
                case Bytecodes.I2S            : genConvert(opcode, BasicType.Int   , BasicType.Short ); break;
                case Bytecodes.LCMP           : genCompareOp(BasicType.Long, opcode); break;
                case Bytecodes.FCMPL          : genCompareOp(BasicType.Float, opcode); break;
                case Bytecodes.FCMPG          : genCompareOp(BasicType.Float, opcode); break;
                case Bytecodes.DCMPL          : genCompareOp(BasicType.Double, opcode); break;
                case Bytecodes.DCMPG          : genCompareOp(BasicType.Double, opcode); break;
                case Bytecodes.IFEQ           : genIfZero(Condition.eql); break;
                case Bytecodes.IFNE           : genIfZero(Condition.neq); break;
                case Bytecodes.IFLT           : genIfZero(Condition.lss); break;
                case Bytecodes.IFGE           : genIfZero(Condition.geq); break;
                case Bytecodes.IFGT           : genIfZero(Condition.gtr); break;
                case Bytecodes.IFLE           : genIfZero(Condition.leq); break;
                case Bytecodes.IF_ICMPEQ      : genIfSame(BasicType.Int, Condition.eql); break;
                case Bytecodes.IF_ICMPNE      : genIfSame(BasicType.Int, Condition.neq); break;
                case Bytecodes.IF_ICMPLT      : genIfSame(BasicType.Int, Condition.lss); break;
                case Bytecodes.IF_ICMPGE      : genIfSame(BasicType.Int, Condition.geq); break;
                case Bytecodes.IF_ICMPGT      : genIfSame(BasicType.Int, Condition.gtr); break;
                case Bytecodes.IF_ICMPLE      : genIfSame(BasicType.Int, Condition.leq); break;
                case Bytecodes.IF_ACMPEQ      : genIfSame(BasicType.Object, Condition.eql); break;
                case Bytecodes.IF_ACMPNE      : genIfSame(BasicType.Object, Condition.neq); break;
                case Bytecodes.GOTO           : genGoto(s.currentBCI(), s.readBranchDest()); break;
                case Bytecodes.JSR            : genJsr(s.readBranchDest()); break;
                case Bytecodes.RET            : genRet(s.readLocalIndex()); break;
                case Bytecodes.TABLESWITCH    : genTableswitch(); break;
                case Bytecodes.LOOKUPSWITCH   : genLookupswitch(); break;
                case Bytecodes.IRETURN        : genMethodReturn(ipop()); break;
                case Bytecodes.LRETURN        : genMethodReturn(lpop()); break;
                case Bytecodes.FRETURN        : genMethodReturn(fpop()); break;
                case Bytecodes.DRETURN        : genMethodReturn(dpop()); break;
                case Bytecodes.ARETURN        : genMethodReturn(apop()); break;
                case Bytecodes.RETURN         : genMethodReturn(null  ); break;
                case Bytecodes.GETSTATIC      : genGetStatic(stream().readCPI()); break;
                case Bytecodes.PUTSTATIC      : genPutStatic(stream().readCPI()); break;
                case Bytecodes.GETFIELD       : genGetField(stream().readCPI()); break;
                case Bytecodes.PUTFIELD       : genPutField(stream().readCPI()); break;
                case Bytecodes.INVOKEVIRTUAL  : cpi = s.readCPI(); genInvokeVirtual(constantPool().lookupInvokeVirtual(cpi), cpi, constantPool()); break;
                case Bytecodes.INVOKESPECIAL  : cpi = s.readCPI(); genInvokeSpecial(constantPool().lookupInvokeSpecial(cpi), null, cpi, constantPool()); break;
                case Bytecodes.INVOKESTATIC   : cpi = s.readCPI(); genInvokeStatic(constantPool().lookupInvokeStatic(cpi), cpi, constantPool()); break;
                case Bytecodes.INVOKEINTERFACE: cpi = s.readCPI(); genInvokeInterface(constantPool().lookupInvokeInterface(cpi), cpi, constantPool()); break;
                case Bytecodes.NEW            : genNewInstance(stream().readCPI()); break;
                case Bytecodes.NEWARRAY       : genNewTypeArray(stream().readLocalIndex()); break;
                case Bytecodes.ANEWARRAY      : genNewObjectArray(stream().readCPI()); break;
                case Bytecodes.ARRAYLENGTH    : genArrayLength(); break;
                case Bytecodes.ATHROW         : genThrow(s.currentBCI()); break;
                case Bytecodes.CHECKCAST      : genCheckCast(); break;
                case Bytecodes.INSTANCEOF     : genInstanceOf(); break;
                case Bytecodes.MONITORENTER   : genMonitorEnter(s.currentBCI(), curState.copy()); break;
                case Bytecodes.MONITOREXIT    : genMonitorExit(s.currentBCI(), curState.copy()); break;
                case Bytecodes.MULTIANEWARRAY : genNewMultiArray(stream().readCPI()); break;
                case Bytecodes.IFNULL         : genIfNull(Condition.eql); break;
                case Bytecodes.IFNONNULL      : genIfNull(Condition.neq); break;
                case Bytecodes.GOTO_W         : genGoto(s.currentBCI(), s.readFarBranchDest()); break;
                case Bytecodes.JSR_W          : genJsr(s.readFarBranchDest()); break;
                case Bytecodes.BREAKPOINT:
                    throw new Bailout("concurrent setting of breakpoint");
                default:
                    throw new Bailout("unknown bytecode " + opcode);
            }
            // Checkstyle: resume

            prevBCI = bci;
            s.next();

            if (lastInstr instanceof BlockEnd) {
                end = (BlockEnd) lastInstr;
                break;
            }
            bci = s.currentBCI();
        }

        // stop processing of this block
        if (skipBlock) {
            skipBlock = false;
            return (BlockEnd) lastInstr;
        }

        // if the method terminates, we don't need the stack anymore
        if (end instanceof Return) {
            curState.clearStack();
        } else if (end instanceof Throw) {
            // may have exception handlers in caller scopes
            curState.truncateStack(scope().lockStackSize());
        }

        // connect to begin and set state
        // NOTE that inlining may have changed the block we are parsing
        assert end != null : "end should exist after iterating over bytecodes";
        // assert curBlock.end() == null : "block already has an end";
        end.setStateAfter(curState.immutableCopy());
        curBlock.setEnd(end);
<<<<<<< HEAD
        end.setStateAfter(curState);
=======
>>>>>>> febad6b3
        // propagate the state
        for (BlockBegin succ : end.successors()) {
            assert succ.predecessors().contains(curBlock);
            succ.merge(end.stateAfter());
            scopeData.addToWorkList(succ);
        }
        return end;
    }

    private void genArrayLength() {
        ipush(append(new ArrayLength(apop(), curState.copy())));
    }

    private void genMonitorEnter(int bci, ValueStack stateBefore) {
        Instruction object = apop();
<<<<<<< HEAD
        appendWithBCI(new MonitorEnter(object, curState.lock(scope(), object), stateBefore), bci, false);
=======
        appendWithoutOptimization(new MonitorEnter(object, curState.lock(scope(), object), stateBefore), bci);
>>>>>>> febad6b3
        killMemoryMap(); // prevent any optimizations across synchronization
    }

    void killMemoryMap() {
        if (localValueMap != null) {
            localValueMap.killAll();
        }
        if (memoryMap != null) {
            memoryMap.kill();
        }
    }

    boolean assumeLeafClass(RiType type) {
        if (!C1XOptions.TestSlowPath && type.isLoaded()) {
            if (type.isFinal()) {
                return true;
            }
            if (C1XOptions.UseDeopt && C1XOptions.UseCHA) {
                if (!type.hasSubclass() && !type.isInterface()) {
                    return compilation.recordLeafTypeAssumption(type);
                }
            }
        }
        return false;
    }

    boolean assumeLeafMethod(RiMethod method) {
        if (!C1XOptions.TestSlowPath && method.isLoaded()) {
            if (method.isFinalMethod()) {
                return true;
            }
            if (C1XOptions.UseDeopt && C1XOptions.UseCHALeafMethods) {
                if (!method.isOverridden() && !method.holder().isInterface()) {
                    return compilation.recordLeafMethodAssumption(method);
                }
            }
        }
        return false;
    }

    int recursiveInlineLevel(RiMethod target) {
        int rec = 0;
        IRScope scope = scope();
        while (scope != null) {
            if (scope.method != target) {
                break;
            }
            scope = scope.caller;
            rec++;
        }
        return rec;
    }

    RiConstantPool constantPool() {
        return scopeData.constantPool;
    }

    /**
     * Returns the number of instructions parsed into this graph.
     *
     * @return the number of instructions parsed into the graph
     */
    public int totalInstructions() {
        return totalInstructions;
    }
}<|MERGE_RESOLUTION|>--- conflicted
+++ resolved
@@ -115,11 +115,7 @@
                     genMethodReturn(result);
                     BlockEnd end = (BlockEnd) lastInstr;
                     curBlock.setEnd(end);
-<<<<<<< HEAD
-                    end.setStateAfter(curState);
-=======
                     end.setStateAfter(curState.immutableCopy());
->>>>>>> febad6b3
                 }  else {
                     // try intrinsic failed; do the normal parsing
                     scopeData.addToWorkList(start);
@@ -141,17 +137,10 @@
             if (method.isSynchronized()) {
                 curBlock = syncHandler;
                 lastInstr = syncHandler;
-<<<<<<< HEAD
-                curState = syncHandler.state().copy();
-                lock = rootMethodSynchronizedObject;
-                syncHandler.state().unlock(); // pop the null off the stack
-                syncHandler.state().lock(scope, lock);
-=======
                 curState = syncHandler.stateBefore().copy();
                 lock = rootMethodSynchronizedObject;
                 syncHandler.stateBefore().unlock(); // pop the null off the stack
                 syncHandler.stateBefore().lock(scope, lock);
->>>>>>> febad6b3
             }
             fillSyncHandler(lock, syncHandler, true);
         }
@@ -192,23 +181,15 @@
         lastInstr = start;
         curState = state;
 
-<<<<<<< HEAD
-        start.setState(state.copy());
-=======
         start.setStateBefore(state.copy());
->>>>>>> febad6b3
         if (method().isSynchronized()) {
             rootMethodSynchronizedObject = synchronizedObject(initialState, method());
             genMonitorEnter(rootMethodSynchronizedObject, Instruction.SYNCHRONIZATION_ENTRY_BCI);
         }
 
         Base base = new Base(newHeaderBlock, osrEntry);
-<<<<<<< HEAD
-        appendWithBCI(base, 0, false);
-=======
         appendWithoutOptimization(base, 0);
         base.setStateAfter(curState.immutableCopy());
->>>>>>> febad6b3
         start.setEnd(base);
 
         if (base.standardEntry().stateBefore() == null) {
@@ -490,11 +471,7 @@
             // this is a load of class constant which might be unresolved
             RiType ritype = (RiType) con;
             if (!ritype.isLoaded() || C1XOptions.TestPatching) {
-<<<<<<< HEAD
-                push(BasicType.Object, append(new ResolveClass(ritype, stateBefore, cpi, constantPool())));
-=======
                 push(BasicType.Object, append(new ResolveClass(ritype, RiType.Representation.JavaClass, stateBefore, cpi, constantPool())));
->>>>>>> febad6b3
             } else {
                 push(BasicType.Object, append(Constant.forObject(ritype.javaClass())));
             }
@@ -786,13 +763,8 @@
         RiField field = constantPool().lookupGetStatic(cpi);
         RiType holder = field.holder();
         boolean isInitialized = !C1XOptions.TestPatching && field.isLoaded() && holder.isLoaded() && holder.isInitialized();
-<<<<<<< HEAD
-        Instruction holderConstant = getStaticContainer(holder, isInitialized);
-        LoadField load = new LoadField(holderConstant, field, true, stateBefore, isInitialized);
-=======
         Instruction container = genStaticFields(holder, isInitialized, cpi, stateBefore);
         LoadField load = new LoadField(container, field, true, stateBefore, isInitialized);
->>>>>>> febad6b3
         appendOptimizedLoadField(field.basicType(), load);
     }
 
@@ -801,15 +773,9 @@
         RiField field = constantPool().lookupPutStatic(cpi);
         RiType holder = field.holder();
         boolean isInitialized = !C1XOptions.TestPatching && field.isLoaded() && holder.isLoaded() && holder.isInitialized();
-<<<<<<< HEAD
-        Instruction holderConstant = getStaticContainer(holder, isInitialized);
-        Instruction value = pop(field.basicType().stackType());
-        StoreField store = new StoreField(holderConstant, field, value, true, stateBefore, isInitialized);
-=======
         Instruction container = genStaticFields(holder, isInitialized, cpi, stateBefore);
         Instruction value = pop(field.basicType().stackType());
         StoreField store = new StoreField(container, field, value, true, stateBefore, isInitialized);
->>>>>>> febad6b3
         appendOptimizedStoreField(store);
     }
 
@@ -1050,11 +1016,7 @@
                 assert curState.locksSize() == i + 1;
                 Instruction object = curState.lockAt(i);
                 if (!object.isAppended()) {
-<<<<<<< HEAD
-                    appendWithBCI(object, Instruction.SYNCHRONIZATION_ENTRY_BCI, false);
-=======
                     appendWithoutOptimization(object, Instruction.SYNCHRONIZATION_ENTRY_BCI);
->>>>>>> febad6b3
                 }
                 genMonitorExit(object, Instruction.SYNCHRONIZATION_ENTRY_BCI);
             }
@@ -1097,11 +1059,7 @@
 
     void genMonitorEnter(Instruction x, int bci) {
         ValueStack stateBefore = curState.immutableCopy();
-<<<<<<< HEAD
-        appendWithBCI(new MonitorEnter(x, curState.lock(scope(), x), stateBefore), bci, false);
-=======
         appendWithoutOptimization(new MonitorEnter(x, curState.lock(scope(), x), stateBefore), bci);
->>>>>>> febad6b3
         killMemoryMap(); // prevent any optimizations across synchronization
     }
 
@@ -1110,11 +1068,7 @@
             throw new Bailout("monitor stack underflow");
         }
         ValueStack stateBefore = curState.immutableCopy();
-<<<<<<< HEAD
-        appendWithBCI(new MonitorExit(x, curState.unlock(), stateBefore), bci, false);
-=======
         appendWithoutOptimization(new MonitorExit(x, curState.unlock(), stateBefore), bci);
->>>>>>> febad6b3
         killMemoryMap(); // prevent any optimizations across synchronization
     }
 
@@ -1122,11 +1076,7 @@
         if (curState.locksSize() < 1) {
             throw new Bailout("monitor stack underflow");
         }
-<<<<<<< HEAD
-        appendWithBCI(new MonitorExit(curState.apop(), curState.unlock(), stateBefore), bci, false);
-=======
         appendWithoutOptimization(new MonitorExit(curState.apop(), curState.unlock(), stateBefore), bci);
->>>>>>> febad6b3
         killMemoryMap(); // prevent any optimizations across synchronization
     }
 
@@ -1300,13 +1250,6 @@
                 if (memoryMap != null) {
                     memoryMap.kill();
                 }
-<<<<<<< HEAD
-            }
-
-            if (x instanceof BlockEnd) {
-                ((BlockEnd) x).setStateAfter(curState.immutableCopy());
-=======
->>>>>>> febad6b3
             }
 
             if (x.canTrap()) {
@@ -1340,15 +1283,9 @@
         assert jsrStartBlock != null;
         assert !jsrStartBlock.wasVisited();
         Goto gotoSub = new Goto(jsrStartBlock, null, false);
-<<<<<<< HEAD
-        gotoSub.setStateAfter(curState);
-        assert jsrStartBlock.state() == null;
-        jsrStartBlock.setState(curState.copy());
-=======
         gotoSub.setStateAfter(curState.immutableCopy());
         assert jsrStartBlock.stateBefore() == null;
         jsrStartBlock.setStateBefore(curState.copy());
->>>>>>> febad6b3
         append(gotoSub);
         curBlock.setEnd(gotoSub);
         lastInstr = curBlock = jsrStartBlock;
@@ -1622,13 +1559,8 @@
         if (calleeStartBlock.isParserLoopHeader()) {
             // the block is a loop header, so we have to insert a goto
             Goto gotoCallee = new Goto(calleeStartBlock, null, false);
-<<<<<<< HEAD
-            gotoCallee.setStateAfter(curState);
-            appendWithBCI(gotoCallee, 0, false);
-=======
             gotoCallee.setStateAfter(curState.immutableCopy());
             appendWithoutOptimization(gotoCallee, 0);
->>>>>>> febad6b3
             curBlock.setEnd(gotoCallee);
             calleeStartBlock.merge(calleeState);
             lastInstr = curBlock = calleeStartBlock;
@@ -1691,11 +1623,7 @@
     private Instruction synchronizedObject(ValueStack state, RiMethod target) {
         if (target.isStatic()) {
             Constant classConstant = Constant.forObject(target.holder().javaClass());
-<<<<<<< HEAD
-            return appendWithBCI(classConstant, Instruction.SYNCHRONIZATION_ENTRY_BCI, false);
-=======
             return appendWithoutOptimization(classConstant, Instruction.SYNCHRONIZATION_ENTRY_BCI);
->>>>>>> febad6b3
         } else {
             return state.localAt(0);
         }
@@ -1724,11 +1652,7 @@
             // go forward to the end of the block
             lastInstr = lastInstr.next();
         }
-<<<<<<< HEAD
-        curState = syncHandler.state().copy();
-=======
         curState = syncHandler.stateBefore().copy();
->>>>>>> febad6b3
 
         assert !syncHandler.wasVisited() : "synch handler already visited";
 
@@ -2136,10 +2060,6 @@
         // assert curBlock.end() == null : "block already has an end";
         end.setStateAfter(curState.immutableCopy());
         curBlock.setEnd(end);
-<<<<<<< HEAD
-        end.setStateAfter(curState);
-=======
->>>>>>> febad6b3
         // propagate the state
         for (BlockBegin succ : end.successors()) {
             assert succ.predecessors().contains(curBlock);
@@ -2155,11 +2075,7 @@
 
     private void genMonitorEnter(int bci, ValueStack stateBefore) {
         Instruction object = apop();
-<<<<<<< HEAD
-        appendWithBCI(new MonitorEnter(object, curState.lock(scope(), object), stateBefore), bci, false);
-=======
         appendWithoutOptimization(new MonitorEnter(object, curState.lock(scope(), object), stateBefore), bci);
->>>>>>> febad6b3
         killMemoryMap(); // prevent any optimizations across synchronization
     }
 
