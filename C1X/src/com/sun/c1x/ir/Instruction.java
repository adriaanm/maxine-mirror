/*
 * Copyright (c) 2009 Sun Microsystems, Inc.  All rights reserved.
 *
 * Sun Microsystems, Inc. has intellectual property rights relating to technology embodied in the product
 * that is described in this document. In particular, and without limitation, these intellectual property
 * rights may include one or more of the U.S. patents listed at http://www.sun.com/patents and one or
 * more additional patents or pending patent applications in the U.S. and in other countries.
 *
 * U.S. Government Rights - Commercial software. Government users are subject to the Sun
 * Microsystems, Inc. standard license agreement and applicable provisions of the FAR and its
 * supplements.
 *
 * Use is subject to license terms. Sun, Sun Microsystems, the Sun logo, Java and Solaris are trademarks or
 * registered trademarks of Sun Microsystems, Inc. in the U.S. and other countries. All SPARC trademarks
 * are used under license and are trademarks or registered trademarks of SPARC International, Inc. in the
 * U.S. and other countries.
 *
 * UNIX is a registered trademark in the U.S. and other countries, exclusively licensed through X/Open
 * Company, Ltd.
 */
package com.sun.c1x.ir;

import java.util.*;

import com.sun.c1x.*;
import com.sun.c1x.ci.*;
import com.sun.c1x.debug.*;
import com.sun.c1x.lir.*;
import com.sun.c1x.value.*;

/**
 * The <code>Instruction</code> class represents a node in the IR. Each instruction
 * has a <code>next</code> field, which connects it to the next instruction in its
 * basic block. Subclasses of instruction represent arithmetic and object operations,
 * control flow operators, phi statements, method calls, the start of basic blocks, and
 * the end of basic blocks.
 *
 * @author Ben L. Titzer
 */
public abstract class Instruction {
    public boolean isDeadPhi() {
        return checkFlag(Flag.PhiDead);
    }

    /**
     * An enumeration of flags on instructions.
     */
    public enum Flag {
        NonNull,            // produces non-null value
        NoNullCheck,        // does not require null check
        NoStoreCheck,       // does not require store check
        NoRangeCheck,       // does not require range (bounds) check
        NoWriteBarrier,     // does not require write barrier
        DirectCompare,
        IsLoaded,           // field or method is resolved and class is loaded and initialized
        IsStatic,           // field or method access is static
        IsSafepoint,        // branch is backward (safepoint)
        IsStrictFP,
        PreservesState,     // intrinsic preserves state
        UnorderedIsTrue,
        NeedsPatching,
        ThrowIncompatibleClassChangeError,
        LiveValue,          // live because value is used
        LiveDeopt,          // live for deoptimization
        LiveControl,        // live for control dependencies
        LiveSideEffect,     // live for possible side-effects only
        LiveStore,          // instruction is a store
<<<<<<< HEAD
        PhiDead,         // phi is illegal because local is dead
=======
        PhiDead,            // phi is illegal because local is dead
>>>>>>> febad6b3
        PhiCannotSimplify,  // phi cannot be simplified
        PhiVisited;         // phi has been visited during simplification

        public final int mask = 1 << ordinal();
    }

    private static final int BCI_NOT_APPENDED = -99;
    private static final int LIVE_FLAGS = Flag.LiveValue.mask |
                                          Flag.LiveDeopt.mask |
                                          Flag.LiveControl.mask |
                                          Flag.LiveSideEffect.mask;
    public static final int INVOCATION_ENTRY_BCI = -1;
    public static final int SYNCHRONIZATION_ENTRY_BCI = -1;

    public static int nextID;

    private final int id;
    protected final BasicType valueType;
    private int bci;
    private int flags;
    private Instruction next;
    private Instruction subst;

    private List<ExceptionHandler> exceptionHandlers = ExceptionHandler.ZERO_HANDLERS;

    private LIROperand lirOperand;

    /**
     * Constructs a new instruction with the specified value type.
     * @param type the value type for this instruction
     */
    public Instruction(BasicType type) {
        id = nextID++;
        bci = BCI_NOT_APPENDED;
        valueType = type;
        lirOperand = LIROperand.ILLEGAL;
    }

    /**
     * Gets the unique ID of this instruction.
     * @return the id of this instruction
     */
    public final int id() {
        return id;
    }

    /**
     * Gets the bytecode index of this instruction.
     * @return the bytecode index of this instruction
     */
    public final int bci() {
        return bci;
    }

    /**
     * Sets the bytecode index of this instruction.
     * @param bci the new bytecode index for this instruction
     */
    public final void setBCI(int bci) {
        // XXX: BCI field may not be needed at all
        assert bci >= 0 || bci == SYNCHRONIZATION_ENTRY_BCI;
        this.bci = bci;
    }

    /**
     * Checks whether this instruction has already been added to its basic block.
     * @return <code>true</code> if this instruction has been added to the basic block containing it
     */
    public final boolean isAppended() {
        return bci != BCI_NOT_APPENDED;
    }

    /**
     * Checks whether this instruction is live (i.e. code should be generated for it).
     * This is computed in a dedicated pass by {@link com.sun.c1x.opt.LivenessMarker}.
     * An instruction be live because its value is needed by another live instruction,
     * because its value is needed for deoptimization, or the program is control dependent
     * upon it.
     * @return {@code true} if this instruction should be considered live
     */
    public boolean isLive() {
        return C1XOptions.PinAllInstructions || (flags & LIVE_FLAGS) != 0;
    }

    /**
     * Clears all liveness flags.
     */
    public void clearLive() {
        flags = flags & ~LIVE_FLAGS;
    }

    /**
     * Gets the type of the value pushed to the stack by this instruction.
     * @return the value type of this instruction
     */
    public final BasicType type() {
        return valueType;
    }

    /**
     * Gets the next instruction after this one in the basic block, or <code>null</code>
     * if this instruction is the end of a basic block.
     * @return the next instruction after this one in the basic block
     */
    public final Instruction next() {
        return next;
    }

    /**
     * Sets the next instruction for this instruction. Note that it is illegal to
     * set the next field of a phi, block end, or local instruction.
     * @param next the next instruction
     * @param bci the bytecode index of the next instruction
     * @return the new next instruction
     */
    public final Instruction setNext(Instruction next, int bci) {
        if (next != null) {
            assert !(this instanceof Phi || this instanceof BlockEnd || this instanceof Local);
            this.next = next;
            next.setBCI(bci);
        }
        return next;
    }

    /**
     * Re-sets the next instruction for this instruction. Note that it is illegal to
     * set the next field of a phi, block end, or local instruction.
     * @param next the next instruction
     * @return the new next instruction
     */
    public final Instruction resetNext(Instruction next) {
        if (next != null) {
            assert !(this instanceof Phi || this instanceof BlockEnd || this instanceof Local);
            this.next = next;
        }
        return next;
    }

    /**
     * Gets the instruction that should be substituted for this one. Note that this
     * method is recursive; if the substituted instruction has a substitution, then
     * the final substituted instruction will be returned. If there is no substitution
     * for this instruction, <code>this</code> will be returned.
     * @return the substitution for this instruction
     */
    public final Instruction subst() {
        if (subst == null) {
            return this;
        }
        return subst.subst();
    }

    /**
     * Checks whether this instruction has a substitute.
     * @return <code>true</code> if this instruction has a substitution.
     */
    public final boolean hasSubst() {
        return subst != null;
    }

    /**
     * Sets the instruction that will be substituted for this instruction.
     * @param subst the instruction to substitute for this instruction
     */
    public final void setSubst(Instruction subst) {
        this.subst = subst;
    }

    /**
     * Gets the instruction preceding this instruction in the specified basic block.
     * Note that instructions do not directly refer to their previous instructions,
     * and therefore this operation much search from the beginning of the basic
     * block, thereby requiring time linear in the size of the basic block in the worst
     * case. Use with caution!
     * @param block the basic block that contains this instruction
     * @return the instruction before this instruction in the basic block
     */
    public final Instruction prev(BlockBegin block) {
        Instruction p = null;
        Instruction q = block;
        while (q != this) {
            assert q != null : "this instruction is not in the specified basic block";
            p = q;
            q = q.next();
        }
        return p;
    }

    public void clearNullCheck() {
        clearFlag(Flag.NoNullCheck);
    }

    /**
     * Check whether this instruction has the specified flag set.
     * @param flag the flag to test
     * @return <code>true</code> if this instruction has the flag
     */
    public final boolean checkFlag(Flag flag) {
        return (flags & flag.mask) != 0;
    }

    /**
     * Set a flag on this instruction.
     * @param flag the flag to set
     */
    public final void setFlag(Flag flag) {
        flags |= flag.mask;
    }

    /**
     * Set a flag on this instruction.
     * @param flag the flag to set
     */
    public final void clearFlag(Flag flag) {
        flags &= ~flag.mask;
    }

    /**
     * Set a flag on this instruction.
     * @param flag the flag to set
     * @param val if <code>true</code>, set the flag, otherwise clear it
     */
    public final void setFlag(Flag flag, boolean val) {
        if (val) {
            setFlag(flag);
        } else {
            clearFlag(flag);
        }
    }

    /**
     * Initialize a flag on this instruction.
     * @param flag the flag to set
     * @param val if <code>true</code>, set the flag, otherwise do nothing
     */
    public final void initFlag(Flag flag, boolean val) {
        if (val) {
            setFlag(flag);
        }
    }

    /**
     * Checks whether this instruction produces a value which is guaranteed to be non-null.
     * @return <code>true</code> if this instruction's value is not null
     */
    public final boolean isNonNull() {
        return checkFlag(Flag.NonNull);
    }

    /**
     * Checks whether this instruction needs a null check.
     * @return <code>true</code> if this instruction needs a null check
     */
    public final boolean needsNullCheck() {
        return !checkFlag(Flag.NoNullCheck);
    }

    public final boolean isConstant() {
        return this instanceof Constant;
    }

    /**
     * Checks whether this instruction "is illegal"--i.e. it represents a dead
     * phi or an instruction which does not produce a value.
     * @return {@code true} if this instruction is illegal as an input value to another instruction
     */
    public final boolean isIllegal() {
        return checkFlag(Flag.PhiDead);
    }

    public final CiConstant asConstant() {
        if (this instanceof Constant) {
            return ((Constant) this).value;
        }
        return null;
    }

    /**
     * Gets the LIR operand associated with this instruction.
     * @return the LIR operand for this instruction
     */
    public LIROperand operand() {
        return lirOperand;
    }

    /**
     * Sets the LIR operand associated with this instruction.
     * @param operand the operand to associate with this instruction
     */
    public void setOperand(LIROperand operand) {
        assert operand != LIROperand.ILLEGAL : "operand must exist";
        lirOperand = operand;
    }

    /**
     * Clears the LIR operand associated with this instruction.
     */
    public void clearOperand() {
        lirOperand = LIROperand.ILLEGAL;
    }

    /**
     * Gets the list of exception handlers associated with this instruction.
     * @return the list of exception handlers for this instruction
     */
    public List<ExceptionHandler> exceptionHandlers() {
        return exceptionHandlers;
    }

    /**
     * Sets the list of exception handlers for this instruction.
     * @param exceptionHandlers the exception handlers
     */
    public final void setExceptionHandlers(List<ExceptionHandler> exceptionHandlers) {
        this.exceptionHandlers = exceptionHandlers;
    }

    //========================== Value numbering support =================================

    /**
     * Compute the value number of this Instruction. Local and global value numbering
     * optimizations use a hash map, and the value number provides a hash code.
     * If the instruction cannot be value numbered, then this method should return
     * {@code 0}.
     * @return the hashcode of this instruction
     */
    public int valueNumber() {
        return 0;
    }

    /**
     * Checks that this instruction is equal to another instruction for the purposes
     * of value numbering.
     * @param i the other instruction
     * @return <code>true</code> if this instruction is equivalent to the specified
     * instruction w.r.t. value numbering
     */
    public boolean valueEqual(Instruction i) {
        return false;
    }

    /**
     * Gets the name of this instruction as a string.
     * @return the name of this instruction
     */
    public final String name() {
        return getClass().getSimpleName();
    }

    /**
     * This method supports the visitor pattern by accepting a visitor and calling the
     * appropriate <code>visit()</code> method.
     * @param v the visitor to accept
     */
    public abstract void accept(InstructionVisitor v);

    /**
     * Computes the exact type of the result of this instruction, if possible.
     * @return the exact type of the result of this instruction, if it is known; <code>null</code> otherwise
     */
    public RiType exactType() {
        return null;
    }

    /**
     * Computes the declared type of the result of this instruction, if possible.
     * @return the declared type of the result of this instruction, if it is known; <code>null</code> otherwise
     */
    public RiType declaredType() {
        return null;
    }

    /**
     * Tests whether this instruction can trap.
     * @return <code>true</code> if this instruction can cause a trap.
     */
    public boolean canTrap() {
        // XXX: what is the relationship to the CanTrap?
        return false;
    }

    /**
     * Apply the specified closure to all the input values of this instruction.
     * @param closure the closure to apply
     */
    public void inputValuesDo(InstructionClosure closure) {
        // default: do nothing.
    }

    /**
     * Apply the specified closure to all the values of this instruction, including
     * input values, state values, and other values.
     * @param closure the closure to apply
     */
    public void allValuesDo(InstructionClosure closure) {
        inputValuesDo(closure);
        ValueStack stateBefore = stateBefore();
        if (stateBefore != null) {
            stateBefore.valuesDo(closure);
        }
        ValueStack stateAfter = stateAfter();
        if (stateAfter != null) {
            stateAfter.valuesDo(closure);
        }
    }

    @Override
    public String toString() {
        StringBuilder builder = new StringBuilder();
        builder.append(getClass().getSimpleName());
        builder.append(" #");
        builder.append(id);
        builder.append(" @ ");
        builder.append(bci);
        builder.append(" [");
        boolean hasFlag = false;
        for (Flag f : Flag.values()) {
            if (checkFlag(f)) {
                if (hasFlag) {
                    builder.append(' ');
                }
                builder.append(f.name());
                hasFlag = true;
            }
        }
        builder.append("]");
        return builder.toString();
    }

    /**
     * Utility method to check that two instructions have the same basic type.
     * @param i the first instruction
     * @param other the second instruction
     * @return {@code true} if the instructions have the same basic type
     */
    public static boolean sameBasicType(Instruction i, Instruction other) {
        return i.type().basicType == other.type().basicType;
    }

    /**
     * Checks that two instructions are equivalent, optionally comparing constants.
     * @param x the first instruction
     * @param y the second instruction
     * @param compareConstants {@code true} if equivalent constants should be considered equivalent
     * @return {@code true} if the instructions are equivalent; {@code false} otherwise
     */
    public static boolean equivalent(Instruction x, Instruction y, boolean compareConstants) {
        if (x == y) {
            return true;
        }
        if (compareConstants && x != null && y != null) {
            if (x.isConstant() && x.asConstant().equivalent(y.asConstant())) {
                return true;
            }
        }
        return false;
    }

    /**
     * Converts a given instruction to a value string. The representation of an instruction as
     * a value is formed by concatenating the {@linkplain com.sun.c1x.value.BasicType#tchar() character} denoting its
     * {@linkplain com.sun.c1x.ir.Instruction#type() type} and its {@linkplain com.sun.c1x.ir.Instruction#id()}. For example,
     * "i13".
     *
     * @param value the instruction to convert to a value string. If {@code value == null}, then "null" is returned.
     * @return the instruction representation as a string
     */
    public static String valueString(Instruction value) {
        return value == null ? "null" : "" + value.type().tchar() + value.id();
    }

    /**
     * Gets the lock stack of the instruction if one exists.
     * @return the lock stack
     */
    public ValueStack stateBefore() {
        return null;
    }

    /**
     * Gets the lock stack of the instruction if one exists.
     * @return the lock stack
     */
    public ValueStack stateAfter() {
        return null;
    }

    public void printLine() {
        InstructionPrinter ip = new InstructionPrinter(TTY.out, true);
        ip.printInstructionListing(this);
    }
}<|MERGE_RESOLUTION|>--- conflicted
+++ resolved
@@ -65,11 +65,7 @@
         LiveControl,        // live for control dependencies
         LiveSideEffect,     // live for possible side-effects only
         LiveStore,          // instruction is a store
-<<<<<<< HEAD
-        PhiDead,         // phi is illegal because local is dead
-=======
         PhiDead,            // phi is illegal because local is dead
->>>>>>> febad6b3
         PhiCannotSimplify,  // phi cannot be simplified
         PhiVisited;         // phi has been visited during simplification
 
