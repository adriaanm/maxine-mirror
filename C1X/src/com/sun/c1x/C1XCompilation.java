/*
 * Copyright (c) 2009 Sun Microsystems, Inc. All rights reserved.
 *
 * Sun Microsystems, Inc. has intellectual property rights relating to technology embodied in the product that is
 * described in this document. In particular, and without limitation, these intellectual property rights may include one
 * or more of the U.S. patents listed at http://www.sun.com/patents and one or more additional patents or pending patent
 * applications in the U.S. and in other countries.
 *
 * U.S. Government Rights - Commercial software. Government users are subject to the Sun Microsystems, Inc. standard
 * license agreement and applicable provisions of the FAR and its supplements.
 *
 * Use is subject to license terms. Sun, Sun Microsystems, the Sun logo, Java and Solaris are trademarks or registered
 * trademarks of Sun Microsystems, Inc. in the U.S. and other countries. All SPARC trademarks are used under license and
 * are trademarks or registered trademarks of SPARC International, Inc. in the U.S. and other countries.
 *
 * UNIX is a registered trademark in the U.S. and other countries, exclusively licensed through X/Open Company, Ltd.
 */
package com.sun.c1x;

import java.io.*;
import java.util.*;

import com.sun.c1x.asm.*;
<<<<<<< HEAD
import com.sun.c1x.ci.*;
=======
import com.sun.c1x.ci.CiMethod;
import com.sun.c1x.ci.CiOsrFrame;
import com.sun.c1x.ci.CiRuntime;
import com.sun.c1x.ci.CiType;
import com.sun.c1x.gen.*;
>>>>>>> bbb07087
import com.sun.c1x.graph.BlockMap;
import com.sun.c1x.graph.GraphBuilder;
import com.sun.c1x.ir.*;
import com.sun.c1x.lir.*;
import com.sun.c1x.util.*;
import com.sun.c1x.target.Target;

/**
 * The <code>Compilation</code> class encapsulates global information about the compilation of a particular method,
 * including a reference to the runtime, statistics about the compiled code, etc.
 *
 * @author Ben L. Titzer
 */
public class C1XCompilation {

    public enum MethodCompilation {
        InvocationEntryBci(-1), InvalidOSREntryBci(-2), SynchronizationEntryBCI(-1);

        public final int value;

        MethodCompilation(int value) {
            this.value = value;
        }
    }

    public final Target target;
    public final CiRuntime runtime;
    public final CiMethod method;
    public final CiTargetMethod targetMethod;
    final int osrBCI;

    BlockBegin start;
    int maxSpills;
    boolean needsDebugInfo;
    boolean hasExceptionHandlers;
    boolean hasFpuCode;
    boolean hasUnsafeAccess;
    Bailout bailout;

    int totalBlocks = 1;
    int totalInstructions;
    private Instruction currentInstruction;
    private List<BlockBegin> orderedBlocks;

    private FrameMap frameMap;
    private AbstractAssembler assembler;
    private Map<Instruction, Integer> useCounts;

    /**
     * Creates a new compilation for the specified method and runtime.
<<<<<<< HEAD
     * @param target the target of the compilation, including architecture information
     * @param runtime the runtime implementation
     * @param method the method to be compiled
     * @param targetMethod the target method to accept the results
     * @param osrBCI the bytecode index for on-stack replacement, if requested
=======
     *
     * @param target
     *            the target of the compilation, including architecture information
     * @param runtime
     *            the runtime implementation
     * @param method
     *            the method to be compiled
     * @param osrBCI
     *            the bytecode index for on-stack replacement, if requested
>>>>>>> bbb07087
     */
    public C1XCompilation(Target target, CiRuntime runtime, CiMethod method, CiTargetMethod targetMethod, int osrBCI) {
        this.target = target;
        this.runtime = runtime;
        this.method = method;
        this.targetMethod = targetMethod;
        this.osrBCI = osrBCI;
    }

    /**
     * Creates a new compilation for the specified method and runtime.
<<<<<<< HEAD
     * @param target the target of the compilation, including architecture information
     * @param runtime the runtime implementation
     * @param method the method to be compiled
     * @param targetMethod the target method
=======
     *
     * @param target
     *            the target of the compilation, including architecture information
     * @param runtime
     *            the runtime implementation
     * @param method
     *            the method to be compiled
>>>>>>> bbb07087
     */
    public C1XCompilation(Target target, CiRuntime runtime, CiMethod method, CiTargetMethod targetMethod) {
        this.target = target;
        this.runtime = runtime;
        this.method = method;
        this.targetMethod = targetMethod;
        this.osrBCI = -1;
    }

    /**
     * Performs the compilation, producing the start block.
     */
    public BlockBegin startBlock() {
        try {
            if (start == null && bailout == null) {
                CFGPrinter cfgPrinter = null;
                if (C1XOptions.PrintCFGToFile) {
                    OutputStream cfgFileStream = CFGPrinter.cfgFileStream();
                    if (cfgFileStream != null) {
                        cfgPrinter = new CFGPrinter(cfgFileStream);
                        cfgPrinter.printCompilation(method());
                    }
                }

                final IRScope topScope = new IRScope(this, null, 0, method, osrBCI);
                final GraphBuilder builder = new GraphBuilder(this, topScope);
                start = builder.start();
                totalInstructions = builder.instructionCount();

                if (C1XOptions.PrintCFGToFile && cfgPrinter != null) {
                    cfgPrinter.printCFG(start, "After Generation of HIR", true, false);
                }

                ComputeLinearScanOrder computeLinearScanOrder = new ComputeLinearScanOrder(this, start);
                orderedBlocks = computeLinearScanOrder.linearScanOrder();
                computeLinearScanOrder.printBlocks();

                UseCountComputer useCountComputer = new UseCountComputer();
                this.iterateLinearScanOrder(useCountComputer);
                this.useCounts = useCountComputer.result();
            }
        } catch (Bailout b) {
            bailout = b;
        } /*catch (Throwable t) {
            bailout = new Bailout("Unexpected exception while compiling: " + this.method(), t);
        }*/
        return start;
    }

    /**
     * Gets the bailout condition if this compilation failed.
     *
     * @return the bailout condition
     */
    public Bailout bailout() {
        return bailout;
    }

    /**
     * Gets the root method being compiled.
     *
     * @return the method being compiled
     */
    public CiMethod method() {
        return method;
    }

    /**
     * Records that this compilation has exception handlers.
     */
    public void setHasExceptionHandlers() {
        hasExceptionHandlers = true;
    }

    /**
     * Checks whether this compilation is for an on-stack replacement.
     *
     * @return <code>true</code> if this compilation is for an on-stack replacement
     */
    public boolean isOsrCompilation() {
        return osrBCI >= 0;
    }

    /**
     * Gets the bytecode index for on-stack replacement, if this compilation is for an OSR.
     *
     * @return the bytecode index
     */
    public int osrBCI() {
        return osrBCI;
    }

    /**
     * Gets the frame which describes the layout of the OSR interpreter frame for this method.
     *
     * @return the OSR frame
     */
    public CiOsrFrame getOsrFrame() {
        return runtime.getOsrFrame(method, osrBCI);
    }

    /**
     * Records an assumption made by this compilation that the specified type is a leaf class.
     *
     * @param type
     *            the type that is assumed to be a leaf class
     * @return <code>true</code> if the assumption was recorded and can be assumed; <code>false</code> otherwise
     */
    public boolean recordLeafTypeAssumption(CiType type) {
        return false;
    }

    /**
     * Records an assumption made by this compilation that the specified method is a leaf method.
     *
     * @param method
     *            the method that is assumed to be a leaf method
     * @return <code>true</code> if the assumption was recorded and can be assumed; <code>false</code> otherwise
     */
    public boolean recordLeafMethodAssumption(CiMethod method) {
        return false;
    }

    /**
     * Records an assumption that the specified type has no finalizable subclasses.
     *
     * @param receiverType
     *            the type that is assumed to have no finalizable subclasses
     * @return <code>true</code> if the assumption was recorded and can be assumed; <code>false</code> otherwise
     */
    public boolean recordNoFinalizableSubclassAssumption(CiType receiverType) {
        return false;
    }

    /**
     * Gets the <code>CiType</code> corresponding to <code>java.lang.Throwable</code>.
     *
     * @return the compiler interface type for Throwable
     */
    public CiType throwableType() {
        return runtime.resolveType("java.lang.Throwable");
    }

    /**
     * Records an inlining decision not to inline an inlinable method.
     *
     * @param target
     *            the method that was not inlined
     * @param reason
     *            a description of the reason why the method was not inlined
     */
    public void recordInliningFailure(CiMethod target, String reason) {
        // TODO: record inlining failure
    }

    /**
     * Converts this compilation to a string.
     *
     * @return a string representation of this compilation
     */
    @Override
    public String toString() {
        if (isOsrCompilation()) {
            return "osr-compile @ " + osrBCI + ": " + method;
        }
        return "compile: " + method;
    }

    /**
     * Builds the block map for the specified method.
     *
     * @param method
     *            the method for which to build the block map
     * @param osrBCI
     *            the OSR bytecode index; <code>-1</code> if this is not an OSR
     * @return the block map for the specified method
     */
    public BlockMap getBlockMap(CiMethod method, int osrBCI) {
        // XXX: cache the block map for methods that are compiled or inlined often
        BlockMap map = new BlockMap(method, totalBlocks);
        boolean isOsrCompilation = false;
        if (osrBCI >= 0) {
            map.addEntrypoint(osrBCI, BlockBegin.BlockFlag.OsrEntry);
            isOsrCompilation = true;
        }
        if (!map.build(!isOsrCompilation && C1XOptions.ComputeStoresInLoops)) {
            throw new Bailout("build of BlockMap failed for " + method);
        } else {
            if (C1XOptions.PrintCFGToFile) {
                OutputStream cfgFileStream = CFGPrinter.cfgFileStream();
                if (cfgFileStream != null) {
                    CFGPrinter cfgPrinter = new CFGPrinter(cfgFileStream);
                    cfgPrinter.printCFG(map, method.codeSize(), "BlockListBuilder " + Util.format("%f %r %H.%n(%p)", method, true), false, false);
                }
            }
        }
        map.cleanup();
        totalBlocks += map.numberOfBlocks();
        return map;
    }

    /**
     * Returns the number of bytecodes inlined into the compilation.
     *
     * @return the number of bytecodes
     */
    public int totalInstructions() {
        return totalInstructions;
    }

    public int nextBlockNumber() {
        return totalBlocks++;
    }

    /**
     * Updates the current instruction to a new value and returns the old one.
     *
     * @param instr
     *            the new current instruction
     * @return the old current instruction
     */
    public Instruction setCurrentInstruction(Instruction instr) {
        final Instruction previous = currentInstruction;
        currentInstruction = instr;
        return previous;
    }

    /**
     * Returns the current processed instruction. This method is used during HIR to LIR transformations.
     *
     * @return the current instruction
     */
    public Instruction currentInstruction() {
        return currentInstruction;
    }

    /**
     * Returns the frame map of this compilation.
     *
     * @return the frame map
     */
    public FrameMap frameMap() {
        return frameMap;
    }

    public void maybePrintCurrentInstruction() {
        // TODO Auto-generated method stub

    }

    public void bailout(String msg) {
        // TODO Auto-generated method stub

    }

    public CodeOffsets offsets() {
        // TODO Auto-generated method stub
        return null;
    }

    public AbstractAssembler masm() {
        return assembler;
    }

    public void addExceptionHandlersForPco(int pcOffset, List<ExceptionHandler> exceptionHandlers) {
        // TODO Auto-generated method stub

    }

    public DebugInformationRecorder debugInfoRecorder() {
        // TODO Auto-generated method stub
        return new DebugInformationRecorder();
    }

    public boolean hasExceptionHandlers() {
        // TODO Auto-generated method stub
        return false;
    }

    public BlockBegin osrEntry() {
        // TODO Auto-generated method stub
        return null;
    }

    public boolean hasFpuCode() {
        // TODO Auto-generated method stub
        return false;
    }

    private void iterateLinearScanOrder(BlockClosure closure) {
        assert orderedBlocks != null;
        for (BlockBegin begin : this.orderedBlocks) {
            closure.apply(begin);
        }
    }

    public void emitLIR() {
        frameMap = target.backend.newFrameMap(method, numberOfLocks(), maxStack());
        final LIRGenerator lirGenerator = target.backend.newLIRGenerator(this);
        this.iterateLinearScanOrder(lirGenerator);
    }

    public void emitCode() {
        CodeBuffer tmp = new CodeBuffer();
        assembler = target.backend.newAssembler(this, tmp);
        final LIRAssembler lirAssembler = target.backend.newLIRAssembler(this);
        lirAssembler.emitCode(this.orderedBlocks);
    }

    private int numberOfLocks() {
        // TODO Auto-generated method stub
        return 0;
    }

    private int maxStack() {
        // TODO Auto-generated method stub
        return 10;
    }

    public int numberOfBlocks() {
        return totalBlocks;
    }

    public int useCount(Instruction instr) {
        if (!this.useCounts.containsKey(instr)) {
            return 0;
        } else {
            return this.useCounts.get(instr);
        }
    }

    public boolean hasUses(Instruction instr) {
        return useCount(instr) > 0;
    }
}<|MERGE_RESOLUTION|>--- conflicted
+++ resolved
@@ -21,15 +21,8 @@
 import java.util.*;
 
 import com.sun.c1x.asm.*;
-<<<<<<< HEAD
+import com.sun.c1x.gen.*;
 import com.sun.c1x.ci.*;
-=======
-import com.sun.c1x.ci.CiMethod;
-import com.sun.c1x.ci.CiOsrFrame;
-import com.sun.c1x.ci.CiRuntime;
-import com.sun.c1x.ci.CiType;
-import com.sun.c1x.gen.*;
->>>>>>> bbb07087
 import com.sun.c1x.graph.BlockMap;
 import com.sun.c1x.graph.GraphBuilder;
 import com.sun.c1x.ir.*;
@@ -80,23 +73,11 @@
 
     /**
      * Creates a new compilation for the specified method and runtime.
-<<<<<<< HEAD
      * @param target the target of the compilation, including architecture information
      * @param runtime the runtime implementation
      * @param method the method to be compiled
      * @param targetMethod the target method to accept the results
      * @param osrBCI the bytecode index for on-stack replacement, if requested
-=======
-     *
-     * @param target
-     *            the target of the compilation, including architecture information
-     * @param runtime
-     *            the runtime implementation
-     * @param method
-     *            the method to be compiled
-     * @param osrBCI
-     *            the bytecode index for on-stack replacement, if requested
->>>>>>> bbb07087
      */
     public C1XCompilation(Target target, CiRuntime runtime, CiMethod method, CiTargetMethod targetMethod, int osrBCI) {
         this.target = target;
@@ -108,20 +89,10 @@
 
     /**
      * Creates a new compilation for the specified method and runtime.
-<<<<<<< HEAD
      * @param target the target of the compilation, including architecture information
      * @param runtime the runtime implementation
      * @param method the method to be compiled
      * @param targetMethod the target method
-=======
-     *
-     * @param target
-     *            the target of the compilation, including architecture information
-     * @param runtime
-     *            the runtime implementation
-     * @param method
-     *            the method to be compiled
->>>>>>> bbb07087
      */
     public C1XCompilation(Target target, CiRuntime runtime, CiMethod method, CiTargetMethod targetMethod) {
         this.target = target;
