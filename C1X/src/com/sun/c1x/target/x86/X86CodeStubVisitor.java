--- conflicted
+++ resolved
@@ -168,31 +168,7 @@
         masm.jmp(stub.continuation);
     }
 
-<<<<<<< HEAD
-    @Override
-    public void visitNewInstanceStub(NewInstanceStub stub) {
-        masm.bind(stub.entry);
-        ce.verifyOopMap(stub.info);
-        int infoPos = masm.callRuntimeCalleeSaved(CiRuntimeCall.NewInstance, stub.info, stub.result().asRegister(), stub.klassReg().asRegister());
-        compilation.addCallInfo(infoPos, stub.info);
-        masm.jmp(stub.continuation);
-    }
-
-    @Override
-    public void visitNewObjectArrayStub(NewObjectArrayStub stub) {
-        masm.bind(stub.entry);
-        assert stub.length().asRegister() == X86.rbx : "length must in X86Register.rbx : ";
-        assert stub.klassReg().asRegister() == X86.rdx : "klassReg must in X86Register.rdx";
-        int infoPos = masm.callRuntimeCalleeSaved(CiRuntimeCall.NewArray, stub.info, X86.rax, X86.rdx, X86.rbx);
-        compilation.addCallInfo(infoPos, stub.info);
-        ce.verifyOopMap(stub.info);
-        assert stub.result().asRegister() == X86.rax : "result must in X86Register.rax : ";
-        masm.jmp(stub.continuation);
-    }
-
-    @Override
-=======
->>>>>>> 28797b82
+    @Override
     public void visitNewTypeArrayStub(NewTypeArrayStub stub) {
         masm.bind(stub.entry);
         assert stub.length().asRegister() == X86.rbx : "length must in X86Register.rbx : ";
