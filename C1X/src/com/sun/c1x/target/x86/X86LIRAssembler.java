/*
 * Copyright (c) 2009 Sun Microsystems, Inc.  All rights reserved.
 *
 * Sun Microsystems, Inc. has intellectual property rights relating to technology embodied in the product
 * that is described in this document. In particular, and without limitation, these intellectual property
 * rights may include one or more of the U.S. patents listed at http://www.sun.com/patents and one or
 * more additional patents or pending patent applications in the U.S. and in other countries.
 *
 * U.S. Government Rights - Commercial software. Government users are subject to the Sun
 * Microsystems, Inc. standard license agreement and applicable provisions of the FAR and its
 * supplements.
 *
 * Use is subject to license terms. Sun, Sun Microsystems, the Sun logo, Java and Solaris are trademarks or
 * registered trademarks of Sun Microsystems, Inc. in the U.S. and other countries. All SPARC trademarks
 * are used under license and are trademarks or registered trademarks of SPARC International, Inc. in the
 * U.S. and other countries.
 *
 * UNIX is a registered trademark in the U.S. and other countries, exclusively licensed through X/Open
 * Company, Ltd.
 */
package com.sun.c1x.target.x86;

import java.util.*;

import com.sun.c1x.*;
import com.sun.c1x.asm.*;
import com.sun.c1x.asm.Address.*;
import com.sun.c1x.bytecode.*;
import com.sun.c1x.ci.*;
import com.sun.c1x.ir.*;
import com.sun.c1x.lir.*;
import com.sun.c1x.stub.*;
import com.sun.c1x.target.*;
import com.sun.c1x.util.*;
import com.sun.c1x.value.*;

public class X86LIRAssembler extends LIRAssembler {

    private static final long NULLWORD = 0;
    private static final Register ICKlass = X86Register.rax;
    private static final Register SYNCHeader = X86Register.rax;
    private static final Register SHIFTCount = X86Register.rcx;
    private X86MacroAssembler masm;

    private final int callStubSize;
    private final int exceptionHandlerSize;
    final int deoptHandlerSize;
    private final int wordSize;
    private final int referenceSize;
    private final Register rscratch1;

    public X86LIRAssembler(C1XCompilation compilation) {
        super(compilation);

        assert (compilation.masm() instanceof X86MacroAssembler);
        masm = (X86MacroAssembler) compilation.masm();

        wordSize = compilation.target.arch.wordSize;
        referenceSize = compilation.target.referenceSize;
        exceptionHandlerSize = 175;
        rscratch1 = X86FrameMap.rscratch1(compilation.target.arch);
        if (compilation.target.arch.is64bit()) {
            callStubSize = 28;
            deoptHandlerSize = 17;
        } else {
            callStubSize = 15;
            deoptHandlerSize = 10;
        }
    }

    private X86MacroAssembler masm() {
        return masm;
    }

    @Override
    protected void set_24bitFPU() {

        masm().fldcw(new ExternalAddress(compilation.runtime.getRuntimeEntry(CiRuntimeCall.FpuCntrlWrd_24)));

    }

    @Override
    protected void resetFPU() {
        masm().fldcw(new ExternalAddress(compilation.runtime.getRuntimeEntry(CiRuntimeCall.FpuCntrlWrdStd)));
    }

    @Override
    protected void fpop() {
        masm().fpop();
    }

    @Override
    protected void fxch(int i) {
        masm().fxch(i);
    }

    @Override
    protected void fld(int i) {
        masm().fldS(i);
    }

    @Override
    protected void ffree(int i) {
        masm().ffree(i);
    }

    @Override
    protected void breakpoint() {
        masm().int3();
    }

    protected static Register asRegister(LIROperand opr) {
        return opr.asRegister();
    }

    @Override
    protected void push(LIROperand opr) {
        if (opr.isSingleCpu()) {
            masm().pushReg(asRegister(opr));
        } else if (opr.isDoubleCpu()) {
            if (!compilation.target.arch.is64bit()) {
                masm().pushReg(opr.asRegisterHi());
            }
            masm().pushReg(opr.asRegisterLo());
        } else if (opr.isStack()) {
            masm().pushAddr(frameMap().addressForSlot(opr.singleStackIx()));
        } else if (opr.isConstant()) {
            LIRConstant constOpr = opr.asConstantPtr();
            if (constOpr.type() == BasicType.Object) {
                masm().pushOop(constOpr.asJobject());
            } else if (constOpr.type() == BasicType.Int) {
                masm().pushJint(constOpr.asInt());
            } else {
                throw Util.shouldNotReachHere();
            }

        } else {
            throw Util.shouldNotReachHere();
        }
    }

    @Override
    protected void pop(LIROperand opr) {
        if (opr.isSingleCpu()) {
            masm().popReg(opr.asRegister());
        } else {
            throw Util.shouldNotReachHere();
        }
    }

    private boolean isLiteralAddress(LIRAddress addr) {
        return addr.base().isIllegal() && addr.index().isIllegal();
    }

    private Address asAddress(LIRAddress addr) {
        return asAddress(addr, X86FrameMap.rscratch1(compilation.target.arch));
    }

    private Address asAddress(LIRAddress addr, Register tmp) {
        if (addr.base().isIllegal()) {
            assert addr.index().isIllegal() : "must be illegal too";
            AddressLiteral laddr = new AddressLiteral(addr.displacement(), RelocInfo.Type.none);
            if (!masm().reachable(laddr)) {
                masm().movptr(tmp, laddr.addr());
                Address res = new Address(tmp, 0);
                return res;
            } else {
                return masm().asAddress(laddr);
            }
        }

        Register base = addr.base().asPointerRegister(compilation.target.arch);

        if (addr.index().isIllegal()) {
            return new Address(base, addr.displacement());
        } else if (addr.index().isCpuRegister()) {
            Register index = addr.index().asPointerRegister(compilation.target.arch);
            return new Address(base, index, Address.ScaleFactor.fromInt(addr.scale().ordinal()), addr.displacement());
        } else if (addr.index().isConstant()) {
            long addrOffset = (addr.index().asConstantPtr().asInt() << addr.scale().ordinal()) + addr.displacement();
            assert X86Assembler.isSimm32(addrOffset) : "must be";

            return new Address(base, addrOffset);
        } else {
            throw Util.shouldNotReachHere();
        }
    }

    LIROperand receiverOpr() {
        return X86FrameMap.asPointerOpr(compilation.runtime.javaCallingConventionReceiverRegister(), compilation.target.arch);
    }

    LIROperand incomingReceiverOpr() {
        return receiverOpr();
    }

    private LIROperand osrBufferPointer() {
        return X86FrameMap.asPointerOpr(receiverOpr().asRegister(), compilation.target.arch);
    }

    @Override
    protected void emitLabel(LIRLabel op) {
        masm.bind(op.label());
    }

    @Override
    protected void osrEntry() {
        offsets().setValue(CodeOffsets.Entries.OSREntry, codeOffset());
        BlockBegin osrEntry = compilation().osrEntry();
        ValueStack entryState = osrEntry.state();
        int numberOfLocks = entryState.locksSize();

        // we jump here if osr happens with the interpreter
        // state set up to continue at the beginning of the
        // loop that triggered osr - in particular, we have
        // the following registers setup:
        //
        // rcx: osr buffer
        //

        // build frame
        masm().buildFrame(initialFrameSizeInBytes());

        // OSR buffer is
        //
        // locals[nlocals-1..0]
        // monitors[0..numberOfLocks]
        //
        // locals is a direct copy of the interpreter frame so in the osr buffer
        // so first slot in the local array is the last local from the interpreter
        // and last slot is local[0] (receiver) from the interpreter
        //
        // Similarly with locks. The first lock slot in the osr buffer is the nth lock
        // from the interpreter frame, the nth lock slot in the osr buffer is 0th lock
        // in the interpreter frame (the method lock if a sync method)

        // Initialize monitors in the compiled activation.
        // rcx: pointer to osr buffer
        //
        // All other registers are dead at this point and the locals will be
        // copied into place by code emitted in the IR.

        Register osrBuf = osrBufferPointer().asPointerRegister(compilation.target.arch);

        assert compilation.runtime.interpreterFrameMonitorSize() == compilation.runtime.basicObjectLockSize() : "adjust code below";
        int monitorOffset = Util.safeToInt(compilation.target.arch.wordSize * method().maxLocals() + (compilation.runtime.basicObjectLockSize() * compilation.target.arch.wordSize) *
                        (numberOfLocks - 1));
        for (int i = 0; i < numberOfLocks; i++) {
            int slotOffset = Util.safeToInt(monitorOffset - ((i * compilation.runtime.basicObjectLockSize()) * compilation.target.arch.wordSize));

            if (C1XOptions.GenerateAssertionCode) {
                Label l = new Label();
                masm().cmpptr(new Address(osrBuf, slotOffset + compilation.runtime.basicObjectLockOffsetInBytes()), (int) NULLWORD);
                masm().jcc(X86Assembler.Condition.notZero, l);
                masm().stop("locked object is null");
                masm().bind(l);
            }
            masm().movptr(X86Register.rbx, new Address(osrBuf, slotOffset + compilation.runtime.basicObjectLockOffsetInBytes()));
            masm().movptr(frameMap().addressForMonitorLock(i), X86Register.rbx);
            masm().movptr(X86Register.rbx, new Address(osrBuf, slotOffset + compilation.runtime.basicObjectObjOffsetInBytes()));
            masm().movptr(frameMap().addressForMonitorObject(i), X86Register.rbx);
        }
    }

    @Override
    protected int checkIcache() {
        Register receiver = this.receiverOpr().asRegister();
        int icCmpSize = 9;
        if (compilation.target.arch.is64bit()) {
            icCmpSize = 10;
        }

        if (!C1XOptions.VerifyOops) {
            // insert some nops so that the verified entry point is aligned on CodeEntryAlignment
            while ((masm().offset() + icCmpSize) % C1XOptions.CodeEntryAlignment != 0) {
                masm().nop();
            }
        }
        int offset = masm().offset();
        masm().inlineCacheCheck(receiver, ICKlass);
        assert masm().offset() % C1XOptions.CodeEntryAlignment == 0 || C1XOptions.VerifyOops : "alignment must be correct";
        if (C1XOptions.VerifyOops) {
            // force alignment after the cache check.
            // It's been verified to be aligned if !VerifyOops
            masm().align(C1XOptions.CodeEntryAlignment);
        }
        return offset;
    }

    private void monitorexit(LIROperand objOpr, LIROperand lockOpr, Register newHdr, int monitorNo, Register exception) {
        if (exception.isValid()) {
            // preserve exception
            // note: the monitorExit runtime call is a leaf routine
            // and cannot block => no GC can happen
            // The slow case (MonitorAccessStub) uses the first two stack slots
            // ([esp+0] and [esp+4]), therefore we store the exception at [esp+8]
            masm().movptr(new Address(X86Register.rsp, 2 * compilation.target.arch.wordSize), exception);
        }

        Register objReg = objOpr.asRegister();
        Register lockReg = lockOpr.asRegister();

        // setup registers (lockReg must be rax, for lockObject)
        assert objReg != SYNCHeader && lockReg != SYNCHeader : "rax :  must be available here";
        Register hdr = lockReg;
        assert newHdr == SYNCHeader : "wrong register";
        lockReg = newHdr;
        // compute pointer to BasicLock
        Address lockAddr = frameMap().addressForMonitorLock(monitorNo);
        masm().lea(lockReg, lockAddr);
        // unlock object
        MonitorAccessStub slowCase = new MonitorExitStub(lockOpr, true, monitorNo);
        // slowCaseStubs.append(slowCase);
        // temporary fix: must be created after exceptionhandler, therefore as call stub
        slowCaseStubs.add(slowCase);
        if (C1XOptions.UseFastLocking) {
            // try inlined fast unlocking first, revert to slow locking if it fails
            // note: lockReg points to the displaced header since the displaced header offset is 0!
            assert compilation.runtime.basicLockDisplacedHeaderOffsetInBytes() == 0 : "lockReg must point to the displaced header";
            masm().unlockObject(hdr, objReg, lockReg, slowCase.entry());
        } else {
            // always do slow unlocking
            // note: the slow unlocking code could be inlined here, however if we use
            // slow unlocking, speed doesn't matter anyway and this solution is
            // simpler and requires less duplicated code - additionally, the
            // slow unlocking code is the same in either case which simplifies
            // debugging
            masm().jmp(slowCase.entry());
        }
        // done
        masm().bind(slowCase.continuation());

        if (exception.isValid()) {
            // restore exception
            masm().movptr(exception, new Address(X86Register.rsp, 2 * compilation.target.arch.wordSize));
        }
    }

    @Override
    protected int initialFrameSizeInBytes() {
        // if rounding, must let FrameMap know!

        // The frameMap records size in slots (32bit word)

        // subtract two words to account for return address and link
<<<<<<< HEAD
        return (frameMap().framesize() - (2 * CiLocation.slotsPerWord(wordSize))) * CiLocation.stackSlotSize;
=======
        return (frameMap().framesize() - (2 * (wordSize / FrameMap.spillSlotSizeInBytes))) * FrameMap.spillSlotSizeInBytes;
>>>>>>> e29a1786
    }

    @Override
    public void emitExceptionHandler() {
        // if the last instruction is a call (typically to do a throw which
        // is coming at the end after block reordering) the return address
        // must still point into the code area in order to avoid assert on
        // failures when searching for the corresponding bci => add a nop
        // (was bug 5/14/1999 - gri)

        masm().nop();

        // generate code for exception handler
        // TODO: Check with what to replace this!
//        Pointer handlerBase = masm().startAStub(exceptionHandlerSize);
//        if (handlerBase == null) {
//            // not enough space left for the handler
//            throw new Bailout("exception handler overflow");
//        }

        int offset = codeOffset();

        compilation().offsets().setValue(CodeOffsets.Entries.Exceptions, codeOffset());

        // if the method does not have an exception handler : then there is
        // no reason to search for one
        if (compilation().hasExceptionHandlers() || compilation.runtime.jvmtiCanPostExceptions()) {
            // the exception oop and pc are in rax : and rdx
            // no other registers need to be preserved : so invalidate them
            masm().invalidateRegisters(false, true, true, false, true, true);

            // check that there is really an exception
            masm().verifyNotNullOop(X86Register.rax);

            // search an exception handler (rax: exception oop, rdx: throwing pc)
            masm().call(new RuntimeAddress(compilation.runtime.getRuntimeEntry(CiRuntimeCall.HandleExceptionNofpu)));

            // if the call returns here : then the exception handler for particular
            // exception doesn't exist . unwind activation and forward exception to caller
        }

        // the exception oop is in rax :
        // no other registers need to be preserved : so invalidate them
        masm().invalidateRegisters(false, true, true, true, true, true);

        // check that there is really an exception
        masm().verifyNotNullOop(X86Register.rax);

        // unlock the receiver/klass if necessary
        // rax : : exception
        CiMethod method = compilation().method();
        if (method.isSynchronized() && C1XOptions.GenerateSynchronizationCode) {
            monitorexit(X86FrameMap.rbxOopOpr, X86FrameMap.rcxOpr, SYNCHeader, 0, X86Register.rax);
        }

        // unwind activation and forward exception to caller
        // rax : : exception
        masm().jump(new RuntimeAddress(compilation.runtime.getRuntimeEntry(CiRuntimeCall.UnwindException)));

        assert codeOffset() - offset <= exceptionHandlerSize : "overflow";

       // masm().endAStub();
    }

    // TODO: Check if emit_string_compare is used somewhere?

    @Override
    protected void returnOp(LIROperand result) {

        assert result.isIllegal() || !result.isSingleCpu() || result.asRegister() == X86Register.rax : "word returns are in rax : ";
        if (!result.isIllegal() && result.isFloatKind() && !result.isXmmRegister()) {
            assert result.fpu() == 0 : "result must already be on TOS";
        }

        // Pop the stack before the safepoint code
        masm().leave();

        // TODO: Add Safepoint polling at return!
        // Note: we do not need to round double result; float result has the right precision
        // the poll sets the condition code, but no data registers
        // AddressLiteral pollingPage = new AddressLiteral(compilation.runtime.getPollingPage() +
        // (C1XOptions.SafepointPollOffset % compilation.runtime.vmPageSize()), RelocInfo.Type.pollReturnType);

        // NOTE: the requires that the polling page be reachable else the reloc
        // goes to the movq that loads the address and not the faulting instruction
        // which breaks the signal handler code

        // lir().test32(X86Register.rax, pollingPage);

        masm().ret(0);
    }

    // TODO: Check why return type is int?
    @Override
    protected int safepointPoll(LIROperand tmp, CodeEmitInfo info) {
        AddressLiteral pollingPage = new AddressLiteral(compilation.runtime.getPollingPage() + (C1XOptions.SafepointPollOffset % compilation.runtime.vmPageSize()), RelocInfo.Type.pollType);

        if (info != null) {
            addDebugInfoForBranch(info);
        } else {
            throw Util.shouldNotReachHere();
        }

        int offset = masm().offset();

        // NOTE: the requires that the polling page be reachable else the reloc
        // goes to the movq that loads the address and not the faulting instruction
        // which breaks the signal handler code

        masm().test32(X86Register.rax, pollingPage);
        return offset;
    }

    private void moveRegs(Register fromReg, Register toReg) {
        if (fromReg != toReg) {
            masm().mov(toReg, fromReg);
        }
    }

    private void swapReg(Register a, Register b) {
        masm().xchgptr(a, b);
    }

    private void jobject2regWithPatching(Register reg, CodeEmitInfo info) {
        Object o = null;
        PatchingStub patch = new PatchingStub(masm, PatchingStub.PatchID.LoadKlassId);
        masm().movoop(reg, o);
        patchingEpilog(patch, LIRPatchCode.PatchNormal, reg, info);
    }

    @Override
    protected void const2reg(LIROperand src, LIROperand dest, LIRPatchCode patchCode, CodeEmitInfo info) {
        assert src.isConstant() : "should not call otherwise";
        assert dest.isRegister() : "should not call otherwise";
        LIRConstant c = src.asConstantPtr();

        switch (c.type()) {
            case Int: {
                assert patchCode == LIRPatchCode.PatchNone : "no patching handled here";
                masm().movl(dest.asRegister(), c.asInt());
                break;
            }

            case Long: {
                assert patchCode == LIRPatchCode.PatchNone : "no patching handled here";
                if (compilation.target.arch.is64bit()) {
                    masm().movptr(dest.asRegisterLo(), c.asLong());
                } else {

                    masm().movptr(dest.asRegisterLo(), c.asIntLo());
                    masm().movptr(dest.asRegisterHi(), c.asIntHi());
                }
                break;
            }

            case Object: {
                if (patchCode != LIRPatchCode.PatchNone) {
                    jobject2regWithPatching(dest.asRegister(), info);
                } else {
                    masm().movoop(dest.asRegister(), c.asJobject());
                }
                break;
            }

            case Float: {
                if (dest.isSingleXmm()) {
                    if (c.isZeroFloat()) {
                        masm().xorps(asXmmFloatReg(dest), asXmmFloatReg(dest));
                    } else {
                        masm().movflt(asXmmFloatReg(dest), new InternalAddress(masm().floatConstant(c.asJfloat())));
                    }
                } else {
                    assert dest.isSingleFpu() : "must be";
                    assert dest.fpuRegnr() == 0 : "dest must be TOS";
                    if (c.isZeroFloat()) {
                        masm().fldz();
                    } else if (c.isOneFloat()) {
                        masm().fld1();
                    } else {
                        masm().fldS(new InternalAddress(masm().floatConstant(c.asJfloat())));
                    }
                }
                break;
            }

            case Double: {
                if (dest.isDoubleXmm()) {
                    if (c.isZeroDouble()) {
                        masm().xorpd(asXmmDoubleReg(dest), asXmmDoubleReg(dest));
                    } else {
                        masm().movdbl(asXmmDoubleReg(dest), new InternalAddress(masm().doubleConstant(c.asJdouble())));
                    }
                } else {
                    assert dest.isDoubleFpu() : "must be";
                    assert dest.fpuRegnrLo() == 0 : "dest must be TOS";
                    if (c.isZeroDouble()) {
                        masm().fldz();
                    } else if (c.isOneDouble()) {
                        masm().fld1();
                    } else {
                        masm().fldD(new InternalAddress(masm().doubleConstant(c.asJdouble())));
                    }
                }
                break;
            }

            default:
                throw Util.shouldNotReachHere();
        }
    }

    @Override
    protected void const2stack(LIROperand src, LIROperand dest) {
        assert src.isConstant() : "should not call otherwise";
        assert dest.isStack() : "should not call otherwise";
        LIRConstant c = src.asConstantPtr();

        switch (c.type()) {
            case Int: // fall through
            case Float:
                masm().movl(frameMap().addressForSlot(dest.singleStackIx()), c.asIntBits());
                break;

            case Object:
                masm().movoop(frameMap().addressForSlot(dest.singleStackIx()), c.asJobject());
                break;

            case Long: // fall through
            case Double:

                if (compilation.target.arch.is64bit()) {
                    masm().movptr(frameMap().addressForSlot(dest.doubleStackIx(), compilation.target.arch.loWordOffsetInBytes), c.asLongBits());
                } else {
                    masm().movptr(frameMap().addressForSlot(dest.doubleStackIx(), compilation.target.arch.loWordOffsetInBytes), c.asIntLoBits());
                    masm().movptr(frameMap().addressForSlot(dest.doubleStackIx(), compilation.target.arch.hiWordOffsetInBytes), c.asIntHiBits());
                }
                break;

            default:
                throw Util.shouldNotReachHere();
        }
    }

    @Override
    protected void const2mem(LIROperand src, LIROperand dest, BasicType type, CodeEmitInfo info) {
        assert src.isConstant() : "should not call otherwise";
        assert dest.isAddress() : "should not call otherwise";
        LIRConstant c = src.asConstantPtr();
        LIRAddress addr = dest.asAddressPtr();

        int nullCheckHere = codeOffset();
        switch (type) {
            case Int: // fall through
            case Float:
                masm().movl(asAddress(addr), c.asIntBits());
                break;

            case Object: // fall through
                if (c.asJobject() == null) {
                    masm().movptr(asAddress(addr), NULLWORD);
                } else {
                    if (isLiteralAddress(addr)) {
                        masm().movoop(asAddress(addr, Register.noreg), c.asJobject());
                        throw Util.shouldNotReachHere();
                    } else {
                        masm().movoop(asAddress(addr), c.asJobject());
                    }
                }
                break;

            case Long: // fall through
            case Double:

                if (compilation.target.arch.is64bit()) {
                    if (isLiteralAddress(addr)) {
                        masm().movptr(asAddress(addr, X86FrameMap.r15thread), c.asLongBits());
                        throw Util.shouldNotReachHere();
                    } else {
                        masm().movptr(X86Register.r10, c.asLongBits());
                        nullCheckHere = codeOffset();
                        masm().movptr(asAddressLo(addr), X86Register.r10);
                    }
                } else {
                    // Always reachable in 32bit so this doesn't produce useless move literal
                    masm().movptr(asAddressHi(addr), c.asIntHiBits());
                    masm().movptr(asAddressLo(addr), c.asIntLoBits());
                }
                break;

            case Boolean: // fall through
            case Byte:
                masm().movb(asAddress(addr), c.asInt() & 0xFF);
                break;

            case Char: // fall through
            case Short:
                masm().movw(asAddress(addr), c.asInt() & 0xFFFF);
                break;

            default:
                throw Util.shouldNotReachHere();
        }

        if (info != null) {
            addDebugInfoForNullCheck(nullCheckHere, info);
        }
    }

    Address asAddressHi(LIRAddress addr) {
        Address base = asAddress(addr);
        return new Address(base.base, base.index, base.scale, base.disp + wordSize);
    }

    Address asAddressLo(LIRAddress addr) {
        return asAddress(addr);
    }

    @Override
    protected void reg2reg(LIROperand src, LIROperand dest) {
        assert src.isRegister() : "should not call otherwise";
        assert dest.isRegister() : "should not call otherwise";

        // move between cpu-registers
        if (dest.isSingleCpu()) {

            if (compilation.target.arch.is64bit()) {
                if (src.type() == BasicType.Long) {
                    // Can do LONG . OBJECT
                    moveRegs(src.asRegisterLo(), dest.asRegister());
                    return;
                }
            }
            assert src.isSingleCpu() : "must match";
            if (src.type() == BasicType.Object) {
                masm().verifyOop(src.asRegister());
            }
            moveRegs(src.asRegister(), dest.asRegister());

        } else if (dest.isDoubleCpu()) {
            if (compilation.target.arch.is64bit()) {
                if (src.type() == BasicType.Object) {
                    // Surprising to me but we can see move of a long to tObject
                    masm().verifyOop(src.asRegister());
                    moveRegs(src.asRegister(), dest.asRegisterLo());
                    return;
                }
            }
            assert src.isDoubleCpu() : "must match";
            Register fLo = src.asRegisterLo();
            Register fHi = src.asRegisterHi();
            Register tLo = dest.asRegisterLo();
            Register tHi = dest.asRegisterHi();
            if (compilation.target.arch.is64bit()) {
                assert fHi == fLo : "must be same";
                assert tHi == tLo : "must be same";
                moveRegs(fLo, tLo);
            } else {
                assert fLo != fHi && tLo != tHi : "invalid register allocation";

                if (fLo == tHi && fHi == tLo) {
                    swapReg(fLo, fHi);
                } else if (fHi == tLo) {
                    assert fLo != tHi : "overwriting register";
                    moveRegs(fHi, tHi);
                    moveRegs(fLo, tLo);
                } else {
                    assert fHi != tLo : "overwriting register";
                    moveRegs(fLo, tLo);
                    moveRegs(fHi, tHi);
                }
            }

            // special moves from fpu-register to xmm-register
            // necessary for method results
        } else if (src.isSingleXmm() && !dest.isSingleXmm()) {
            masm().movflt(new Address(X86Register.rsp, 0), asXmmFloatReg(src));
            masm().fldS(new Address(X86Register.rsp, 0));
        } else if (src.isDoubleXmm() && !dest.isDoubleXmm()) {
            masm().movdbl(new Address(X86Register.rsp, 0), asXmmDoubleReg(src));
            masm().fldD(new Address(X86Register.rsp, 0));
        } else if (dest.isSingleXmm() && !src.isSingleXmm()) {
            masm().fstpS(new Address(X86Register.rsp, 0));
            masm().movflt(asXmmFloatReg(dest), new Address(X86Register.rsp, 0));
        } else if (dest.isDoubleXmm() && !src.isDoubleXmm()) {
            masm().fstpD(new Address(X86Register.rsp, 0));
            masm().movdbl(asXmmDoubleReg(dest), new Address(X86Register.rsp, 0));

            // move between xmm-registers
        } else if (dest.isSingleXmm()) {
            assert src.isSingleXmm() : "must match";
            masm().movflt(asXmmFloatReg(dest), asXmmFloatReg(src));
        } else if (dest.isDoubleXmm()) {
            assert src.isDoubleXmm() : "must match";
            masm().movdbl(asXmmDoubleReg(dest), asXmmDoubleReg(src));

            // move between fpu-registers (no instruction necessary because of fpu-stack)
        } else if (dest.isSingleFpu() || dest.isDoubleFpu()) {
            assert src.isSingleFpu() || src.isDoubleFpu() : "must match";
            assert src.fpu() == dest.fpu() : "currently should be nothing to do";
        } else {
            throw Util.shouldNotReachHere();
        }
    }

    @Override
    protected void reg2stack(LIROperand src, LIROperand dest, BasicType type, boolean popFpuStack) {
        assert src.isRegister() : "should not call otherwise";
        assert dest.isStack() : "should not call otherwise";

        if (src.isSingleCpu()) {
            Address dst = frameMap().addressForSlot(dest.singleStackIx());
            if (type == BasicType.Object) {
                masm().verifyOop(src.asRegister());
                masm().movptr(dst, src.asRegister());
            } else {
                masm().movl(dst, src.asRegister());
            }

        } else if (src.isDoubleCpu()) {
            Address dstLO = frameMap().addressForSlot(dest.doubleStackIx(), compilation.target.arch.loWordOffsetInBytes);
            Address dstHI = frameMap().addressForSlot(dest.doubleStackIx(), compilation.target.arch.hiWordOffsetInBytes);
            masm().movptr(dstLO, src.asRegisterLo());
            if (!compilation.target.arch.is64bit()) {
                masm().movptr(dstHI, src.asRegisterHi());
            }

        } else if (src.isSingleXmm()) {
            Address dstAddr = frameMap().addressForSlot(dest.singleStackIx());
            masm().movflt(dstAddr, asXmmFloatReg(src));

        } else if (src.isDoubleXmm()) {
            Address dstAddr = frameMap().addressForSlot(dest.doubleStackIx());
            masm().movdbl(dstAddr, asXmmDoubleReg(src));

        } else if (src.isSingleFpu()) {
            assert src.fpuRegnr() == 0 : "argument must be on TOS";
            Address dstAddr = frameMap().addressForSlot(dest.singleStackIx());
            if (popFpuStack) {
                masm().fstpS(dstAddr);
            } else {
                masm().fstS(dstAddr);
            }

        } else if (src.isDoubleFpu()) {
            assert src.fpuRegnrLo() == 0 : "argument must be on TOS";
            Address dstAddr = frameMap().addressForSlot(dest.doubleStackIx());
            if (popFpuStack) {
                masm().fstpD(dstAddr);
            } else {
                masm().fstD(dstAddr);
            }

        } else {
            throw Util.shouldNotReachHere();
        }
    }

    @Override
    protected void reg2mem(LIROperand src, LIROperand dest, BasicType type, LIRPatchCode patchCode, CodeEmitInfo info, boolean popFpuStack, boolean unaligned) {
        LIRAddress toAddr = dest.asAddressPtr();
        PatchingStub patch = null;

        if (type == BasicType.Object) {
            masm().verifyOop(src.asRegister());
        }
        if (patchCode != LIRPatchCode.PatchNone) {
            patch = new PatchingStub(masm, PatchingStub.PatchID.AccessFieldId);
            Address toa = asAddress(toAddr);
            assert toa.disp != 0 : "must have";
        }
        if (info != null) {
            addDebugInfoForNullCheckHere(info);
        }

        switch (type) {
            case Float: {
                if (src.isSingleXmm()) {
                    masm().movflt(asAddress(toAddr), asXmmFloatReg(src));
                } else {
                    assert src.isSingleFpu() : "must be";
                    assert src.fpuRegnr() == 0 : "argument must be on TOS";
                    if (popFpuStack) {
                        masm().fstpS(asAddress(toAddr));
                    } else {
                        masm().fstS(asAddress(toAddr));
                    }
                }
                break;
            }

            case Double: {
                if (src.isDoubleXmm()) {
                    masm().movdbl(asAddress(toAddr), asXmmDoubleReg(src));
                } else {
                    assert src.isDoubleFpu() : "must be";
                    assert src.fpuRegnrLo() == 0 : "argument must be on TOS";
                    if (popFpuStack) {
                        masm().fstpD(asAddress(toAddr));
                    } else {
                        masm().fstD(asAddress(toAddr));
                    }
                }
                break;
            }

            case Jsr: // fall through
            case Object: // fall through
                if (compilation.target.arch.is64bit()) {
                    masm().movptr(asAddress(toAddr), src.asRegister());
                } else {
                    masm().movl(asAddress(toAddr), src.asRegister());

                }
                break;
            case Int:
                masm().movl(asAddress(toAddr), src.asRegister());
                break;

            case Long: {
                Register fromLo = src.asRegisterLo();
                Register fromHi = src.asRegisterHi();
                if (compilation.target.arch.is64bit()) {
                    masm().movptr(asAddressLo(toAddr), fromLo);
                } else {
                    Register base = toAddr.base().asRegister();
                    Register index = Register.noreg;
                    if (toAddr.index().isRegister()) {
                        index = toAddr.index().asRegister();
                    }
                    if (base == fromLo || index == fromLo) {
                        assert base != fromHi : "can't be";
                        assert index == Register.noreg || (index != base && index != fromHi) : "can't handle this";
                        masm().movl(asAddressHi(toAddr), fromHi);
                        if (patch != null) {
                            patchingEpilog(patch, LIRPatchCode.PatchHigh, base, info);
                            patch = new PatchingStub(masm, PatchingStub.PatchID.AccessFieldId);
                            patchCode = LIRPatchCode.PatchLow;
                        }
                        masm().movl(asAddressLo(toAddr), fromLo);
                    } else {
                        assert index == Register.noreg || (index != base && index != fromLo) : "can't handle this";
                        masm().movl(asAddressLo(toAddr), fromLo);
                        if (patch != null) {
                            patchingEpilog(patch, LIRPatchCode.PatchLow, base, info);
                            patch = new PatchingStub(masm, PatchingStub.PatchID.AccessFieldId);
                            patchCode = LIRPatchCode.PatchHigh;
                        }
                        masm().movl(asAddressHi(toAddr), fromHi);
                    }
                }
                break;
            }

            case Byte: // fall through
            case Boolean: {
                Register srcReg = src.asRegister();
                Address dstAddr = asAddress(toAddr);
                assert compilation.target.isP6() || srcReg.isByte() : "must use byte registers if not P6";
                masm().movb(dstAddr, srcReg);
                break;
            }

            case Char: // fall through
            case Short:
                masm().movw(asAddress(toAddr), src.asRegister());
                break;

            default:
                throw Util.shouldNotReachHere();
        }

        if (patchCode != LIRPatchCode.PatchNone) {
            patchingEpilog(patch, patchCode, toAddr.base().asRegister(), info);
        }
    }

    private static Register asXmmFloatReg(LIROperand src) {
        assert src.isXmmRegister();
        return src.asRegister();
    }

    @Override
    protected void stack2reg(LIROperand src, LIROperand dest, BasicType type) {
        assert src.isStack() : "should not call otherwise";
        assert dest.isRegister() : "should not call otherwise";

        if (dest.isSingleCpu()) {
            if (type == BasicType.Object) {
                masm().movptr(dest.asRegister(), frameMap().addressForSlot(src.singleStackIx()));
                masm().verifyOop(dest.asRegister());
            } else {
                masm().movl(dest.asRegister(), frameMap().addressForSlot(src.singleStackIx()));
            }

        } else if (dest.isDoubleCpu()) {
            Address srcAddrLO = frameMap().addressForSlot(src.doubleStackIx(), compilation.target.arch.loWordOffsetInBytes);
            Address srcAddrHI = frameMap().addressForSlot(src.doubleStackIx(), compilation.target.arch.hiWordOffsetInBytes);
            masm().movptr(dest.asRegisterLo(), srcAddrLO);
            if (!compilation.target.arch.is64bit()) {
                masm().movptr(dest.asRegisterHi(), srcAddrHI);
            }

        } else if (dest.isSingleXmm()) {
            Address srcAddr = frameMap().addressForSlot(src.singleStackIx());
            masm().movflt(asXmmFloatReg(dest), srcAddr);

        } else if (dest.isDoubleXmm()) {
            Address srcAddr = frameMap().addressForSlot(src.doubleStackIx());
            masm().movdbl(asXmmDoubleReg(dest), srcAddr);

        } else if (dest.isSingleFpu()) {
            assert dest.fpuRegnr() == 0 : "dest must be TOS";
            Address srcAddr = frameMap().addressForSlot(src.singleStackIx());
            masm().fldS(srcAddr);

        } else if (dest.isDoubleFpu()) {
            assert dest.fpuRegnrLo() == 0 : "dest must be TOS";
            Address srcAddr = frameMap().addressForSlot(src.doubleStackIx());
            masm().fldD(srcAddr);

        } else {
            throw Util.shouldNotReachHere();
        }
    }

    @Override
    protected void stack2stack(LIROperand src, LIROperand dest, BasicType type) {
        if (src.isSingleStack()) {
            if (type == BasicType.Object) {
                masm().pushptr(frameMap().addressForSlot(src.singleStackIx()));
                masm().popptr(frameMap().addressForSlot(dest.singleStackIx()));
            } else {
                masm().pushl(frameMap().addressForSlot(src.singleStackIx()));
                masm().popl(frameMap().addressForSlot(dest.singleStackIx()));
            }

        } else if (src.isDoubleStack()) {
            if (compilation.target.arch.is64bit()) {
                masm().pushptr(frameMap().addressForSlot(src.doubleStackIx()));
                masm().popptr(frameMap().addressForSlot(dest.doubleStackIx()));
            } else {
                masm().pushl(frameMap().addressForSlot(src.doubleStackIx(), 0));
                // push and pop the part at src + wordSize, adding wordSize for the previous push
                masm().pushl(frameMap().addressForSlot(src.doubleStackIx(), 2 * compilation.target.arch.wordSize));
                masm().popl(frameMap().addressForSlot(dest.doubleStackIx(), 2 * compilation.target.arch.wordSize));
                masm().popl(frameMap().addressForSlot(dest.doubleStackIx(), 0));
            }
        } else {
            throw Util.shouldNotReachHere();
        }
    }

    @Override
    protected boolean assertFrameSize() {
        assert !compilation.target.arch.isX86() || masm.rspOffset() == 0 : "frame size should be fixed";
        return true;
    }

    @Override
    protected void mem2reg(LIROperand src, LIROperand dest, BasicType type, LIRPatchCode patchCode, CodeEmitInfo info, boolean unaligned) {
        assert src.isAddress() : "should not call otherwise";
        assert dest.isRegister() : "should not call otherwise";

        LIRAddress addr = src.asAddressPtr();
        Address fromAddr = asAddress(addr);

        switch (type) {
            case Boolean: // fall through
            case Byte: // fall through
            case Char: // fall through
            case Short:
                if (!compilation.target.isP6() && !fromAddr.uses(dest.asRegister())) {
                    // on pre P6 processors we may get partial register stalls
                    // so blow away the value of toRinfo before loading a
                    // partial word into it. Do it here so that it precedes
                    // the potential patch point below.
                    masm().xorptr(dest.asRegister(), dest.asRegister());
                }
                break;
        }

        PatchingStub patch = null;
        if (patchCode != LIRPatchCode.PatchNone) {
            patch = new PatchingStub(masm, PatchingStub.PatchID.AccessFieldId);
            assert fromAddr.disp != 0 : "must have";
        }
        if (info != null) {
            addDebugInfoForNullCheckHere(info);
        }

        switch (type) {
            case Float: {
                if (dest.isSingleXmm()) {
                    masm().movflt(asXmmFloatReg(dest), fromAddr);
                } else {
                    assert dest.isSingleFpu() : "must be";
                    assert dest.fpuRegnr() == 0 : "dest must be TOS";
                    masm().fldS(fromAddr);
                }
                break;
            }

            case Double: {
                if (dest.isDoubleXmm()) {
                    masm().movdbl(asXmmDoubleReg(dest), fromAddr);
                } else {
                    assert dest.isDoubleFpu() : "must be";
                    assert dest.fpuRegnrLo() == 0 : "dest must be TOS";
                    masm().fldD(fromAddr);
                }
                break;
            }

            case Jsr: // fall through
            case Object: // fall through
                if (compilation.target.arch.is64bit()) {
                    masm().movptr(dest.asRegister(), fromAddr);
                } else {
                    masm().movl2ptr(dest.asRegister(), fromAddr);

                }
                break;
            case Int:
                // %%% could this be a movl? this is safer but longer instruction
                masm().movl2ptr(dest.asRegister(), fromAddr);
                break;

            case Long: {
                Register toLo = dest.asRegisterLo();
                Register toHi = dest.asRegisterHi();

                if (compilation.target.arch.is64bit()) {
                    masm().movptr(toLo, asAddressLo(addr));
                } else {
                    Register base = addr.base().asRegister();
                    Register index = Register.noreg;
                    if (addr.index().isRegister()) {
                        index = addr.index().asRegister();
                    }
                    if ((base == toLo && index == toHi) || (base == toHi && index == toLo)) {
                        // addresses with 2 registers are only formed as a result of
                        // array access so this code will never have to deal with
                        // patches or null checks.
                        assert info == null && patch == null : "must be";
                        masm().lea(toHi, asAddress(addr));
                        masm().movl(toLo, new Address(toHi, 0));
                        masm().movl(toHi, new Address(toHi, wordSize));
                    } else if (base == toLo || index == toLo) {
                        assert base != toHi : "can't be";
                        assert index == Register.noreg || (index != base && index != toHi) : "can't handle this";
                        masm().movl(toHi, asAddressHi(addr));
                        if (patch != null) {
                            patchingEpilog(patch, LIRPatchCode.PatchHigh, base, info);
                            patch = new PatchingStub(masm, PatchingStub.PatchID.AccessFieldId);
                            patchCode = LIRPatchCode.PatchLow;
                        }
                        masm().movl(toLo, asAddressLo(addr));
                    } else {
                        assert index == Register.noreg || (index != base && index != toLo) : "can't handle this";
                        masm().movl(toLo, asAddressLo(addr));
                        if (patch != null) {
                            patchingEpilog(patch, LIRPatchCode.PatchLow, base, info);
                            patch = new PatchingStub(masm, PatchingStub.PatchID.AccessFieldId);
                            patchCode = LIRPatchCode.PatchHigh;
                        }
                        masm().movl(toHi, asAddressHi(addr));
                    }
                }
                break;
            }

            case Boolean: // fall through
            case Byte: {
                Register destReg = dest.asRegister();
                assert compilation.target.isP6() || destReg.isByte() : "must use byte registers if not P6";
                if (compilation.target.isP6() || fromAddr.uses(destReg)) {
                    masm().movsbl(destReg, fromAddr);
                } else {
                    masm().movb(destReg, fromAddr);
                    masm().shll(destReg, 24);
                    masm().sarl(destReg, 24);
                }
                // These are unsigned so the zero extension on 64bit is just what we need
                break;
            }

            case Char: {
                Register destReg = dest.asRegister();
                assert compilation.target.isP6() || destReg.isByte() : "must use byte registers if not P6";
                if (compilation.target.isP6() || fromAddr.uses(destReg)) {
                    masm().movzwl(destReg, fromAddr);
                } else {
                    masm().movw(destReg, fromAddr);
                }
                // This is unsigned so the zero extension on 64bit is just what we need
                // lir(). movl2ptr(destReg, destReg);
                break;
            }

            case Short: {
                Register destReg = dest.asRegister();
                if (compilation.target.isP6() || fromAddr.uses(destReg)) {
                    masm().movswl(destReg, fromAddr);
                } else {
                    masm().movw(destReg, fromAddr);
                    masm().shll(destReg, 16);
                    masm().sarl(destReg, 16);
                }
                // Might not be needed in 64bit but certainly doesn't hurt (except for code size)
                masm().movl2ptr(destReg, destReg);
                break;
            }

            default:
                throw Util.shouldNotReachHere();
        }

        if (patch != null) {
            patchingEpilog(patch, patchCode, addr.base().asRegister(), info);
        }

        if (type == BasicType.Object) {
            masm().verifyOop(dest.asRegister());
        }
    }

    @Override
    protected void prefetchr(LIROperand src) {
        LIRAddress addr = src.asAddressPtr();
        Address fromAddr = asAddress(addr);

        if (compilation.target.supportsSSE()) {
            switch (C1XOptions.ReadPrefetchInstr) {
                case 0:
                    masm().prefetchnta(fromAddr);
                    break;
                case 1:
                    masm().prefetcht0(fromAddr);
                    break;
                case 2:
                    masm().prefetcht2(fromAddr);
                    break;
                default:
                    throw Util.shouldNotReachHere();
            }
        } else if (compilation.target.supports3DNOW()) {
            masm().prefetchr(fromAddr);
        }
    }

    // TODO: Who uses this?
    public void prefetchw(LIROperand src) {
        LIRAddress addr = src.asAddressPtr();
        Address fromAddr = asAddress(addr);

        if (compilation.target.supportsSSE()) {
            switch (C1XOptions.AllocatePrefetchInstr) {
                case 0:
                    masm().prefetchnta(fromAddr);
                    break;
                case 1:
                    masm().prefetcht0(fromAddr);
                    break;
                case 2:
                    masm().prefetcht2(fromAddr);
                    break;
                case 3:
                    masm().prefetchw(fromAddr);
                    break;
                default:
                    throw Util.shouldNotReachHere();
            }
        } else if (compilation.target.supports3DNOW()) {
            masm().prefetchw(fromAddr);
        }
    }

    @Override
    protected void emitOp3(LIROp3 op) {
        switch (op.code()) {
            case Idiv:
            case Irem:
                arithmeticIdiv(op.code(), op.opr1(), op.opr2(), op.opr3(), op.result(), op.info());
                break;
            default:
                throw Util.shouldNotReachHere();
        }
    }

    private boolean assertEmitBranch(LIRBranch op) {
        assert op.block() == null || op.block().label() == op.label() : "wrong label";
        if (op.block() != null) {
            branchTargetBlocks.add(op.block());
        }
        if (op.ublock() != null) {
            branchTargetBlocks.add(op.ublock());
        }
        return true;
    }

    @Override
    protected void emitBranch(LIRBranch op) {

        assert assertEmitBranch(op);

        if (op.cond() == LIRCondition.Always) {
            if (op.info() != null) {
                addDebugInfoForBranch(op.info());
            }
            masm().jmp(op.label());
        } else {
            X86Assembler.Condition acond = X86Assembler.Condition.zero;
            if (op.code() == LIROpcode.CondFloatBranch) {
                assert op.ublock() != null : "must have unordered successor";
                masm().jcc(X86Assembler.Condition.parity, op.ublock().label());
                switch (op.cond()) {
                    case Equal:
                        acond = X86Assembler.Condition.equal;
                        break;
                    case NotEqual:
                        acond = X86Assembler.Condition.notEqual;
                        break;
                    case Less:
                        acond = X86Assembler.Condition.below;
                        break;
                    case LessEqual:
                        acond = X86Assembler.Condition.belowEqual;
                        break;
                    case GreaterEqual:
                        acond = X86Assembler.Condition.aboveEqual;
                        break;
                    case Greater:
                        acond = X86Assembler.Condition.above;
                        break;
                    default:
                        throw Util.shouldNotReachHere();
                }
            } else {
                switch (op.cond()) {
                    case Equal:
                        acond = X86Assembler.Condition.equal;
                        break;
                    case NotEqual:
                        acond = X86Assembler.Condition.notEqual;
                        break;
                    case Less:
                        acond = X86Assembler.Condition.less;
                        break;
                    case LessEqual:
                        acond = X86Assembler.Condition.lessEqual;
                        break;
                    case GreaterEqual:
                        acond = X86Assembler.Condition.greaterEqual;
                        break;
                    case Greater:
                        acond = X86Assembler.Condition.greater;
                        break;
                    case BelowEqual:
                        acond = X86Assembler.Condition.belowEqual;
                        break;
                    case AboveEqual:
                        acond = X86Assembler.Condition.aboveEqual;
                        break;
                    default:
                        throw Util.shouldNotReachHere();
                }
            }
            masm().jcc(acond, (op.label()));
        }
    }

    @Override
    protected void emitConvert(LIRConvert op) {
        LIROperand src = op.inOpr();
        LIROperand dest = op.resultOpr();

        switch (op.bytecode()) {
            case Bytecodes.I2L:
                if (compilation.target.arch.is64bit()) {
                    masm().movl2ptr(dest.asRegisterLo(), src.asRegister());
                } else {
                    moveRegs(src.asRegister(), dest.asRegisterLo());
                    moveRegs(src.asRegister(), dest.asRegisterHi());
                    masm().sarl(dest.asRegisterHi(), 31);
                }
                break;

            case Bytecodes.L2I:
                moveRegs(src.asRegisterLo(), dest.asRegister());
                break;

            case Bytecodes.I2B:
                moveRegs(src.asRegister(), dest.asRegister());
                masm().signExtendByte(dest.asRegister());
                break;

            case Bytecodes.I2C:
                moveRegs(src.asRegister(), dest.asRegister());
                masm().andl(dest.asRegister(), 0xFFFF);
                break;

            case Bytecodes.I2S:
                moveRegs(src.asRegister(), dest.asRegister());
                masm().signExtendShort(dest.asRegister());
                break;

            case Bytecodes.F2D:
            case Bytecodes.D2F:
                if (dest.isSingleXmm()) {
                    masm().cvtsd2ss(asXmmFloatReg(dest), asXmmDoubleReg(src));
                } else if (dest.isDoubleXmm()) {
                    masm().cvtss2sd(asXmmDoubleReg(dest), asXmmFloatReg(src));
                } else {
                    assert src.fpu() == dest.fpu() : "register must be equal";
                    // do nothing (float result is rounded later through spilling)
                }
                break;

            case Bytecodes.I2F:
            case Bytecodes.I2D:
                if (dest.isSingleXmm()) {
                    masm().cvtsi2ssl(asXmmFloatReg(dest), src.asRegister());
                } else if (dest.isDoubleXmm()) {
                    masm().cvtsi2sdl(asXmmDoubleReg(dest), src.asRegister());
                } else {
                    assert dest.fpu() == 0 : "result must be on TOS";
                    masm().movl(new Address(X86Register.rsp, 0), src.asRegister());
                    masm().fildS(new Address(X86Register.rsp, 0));
                }
                break;

            case Bytecodes.F2I:
            case Bytecodes.D2I:
                if (src.isSingleXmm()) {
                    masm().cvttss2sil(dest.asRegister(), asXmmFloatReg(src));
                } else if (src.isDoubleXmm()) {
                    masm().cvttsd2sil(dest.asRegister(), asXmmDoubleReg(src));
                } else {
                    assert src.fpu() == 0 : "input must be on TOS";
                    masm().fldcw(new ExternalAddress(compilation.runtime.getRuntimeEntry(CiRuntimeCall.FpuCntrlWrdTrunc)));
                    masm().fistS(new Address(X86Register.rsp, 0));
                    masm().movl(dest.asRegister(), new Address(X86Register.rsp, 0));
                    masm().fldcw(new ExternalAddress(compilation.runtime.getRuntimeEntry(CiRuntimeCall.FpuCntrlWrdStd)));
                }

                // IA32 conversion instructions do not match JLS for overflow, underflow and NaN . fixup in stub
                assert op.stub() != null : "stub required";
                masm().cmpl(dest.asRegister(), 0x80000000);
                masm().jcc(X86Assembler.Condition.equal, op.stub().entry());
                masm().bind(op.stub().continuation());
                break;

            case Bytecodes.L2F:
            case Bytecodes.L2D:
                assert !dest.isXmmRegister() : "result in xmm register not supported (no SSE instruction present)";
                assert dest.fpu() == 0 : "result must be on TOS";

                masm().movptr(new Address(X86Register.rsp, 0), src.asRegisterLo());
                if (!compilation.target.arch.is64bit()) {
                    masm().movl(new Address(X86Register.rsp, wordSize), src.asRegisterHi());
                }
                masm().fildD(new Address(X86Register.rsp, 0));
                // float result is rounded later through spilling
                break;

            case Bytecodes.F2L:
            case Bytecodes.D2L:
                assert !src.isXmmRegister() : "input in xmm register not supported (no SSE instruction present)";
                assert src.fpu() == 0 : "input must be on TOS";
                assert dest == X86FrameMap.long0Opr(compilation.target.arch) : "runtime stub places result in these registers";

                // instruction sequence too long to inline it here
                masm().call(new RuntimeAddress(compilation.runtime.getRuntimeEntry(CiRuntimeCall.Fpu2longStub)));
                break;

            default:
                throw Util.shouldNotReachHere();
        }
    }

    @Override
    protected void emitAllocObj(LIRAllocObj op) {
        if (op.isInitCheck()) {
            masm().cmpl(new Address(op.klass().asRegister(), compilation.runtime.initStateOffsetInBytes()), compilation.runtime.instanceKlassFullyInitialized());
            addDebugInfoForNullCheckHere(op.stub().info());
            masm().jcc(X86Assembler.Condition.notEqual, op.stub().entry());
        }
        masm().allocateObject(op.obj().asRegister(), op.tmp1().asRegister(), op.tmp2().asRegister(), op.headerSize(), op.obectSize(), op.klass().asRegister(), op.stub().entry());
        masm().bind(op.stub().continuation());
    }

    @Override
    protected void emitAllocArray(LIRAllocArray op) {
        if (C1XOptions.UseSlowPath || (!C1XOptions.UseFastNewObjectArray && op.type() == BasicType.Object) || (!C1XOptions.UseFastNewTypeArray && op.type() != BasicType.Object)) {
            masm().jmp(op.stub().entry());
        } else {
            Register len = op.length().asRegister();
            Register tmp1 = op.tmp1().asRegister();
            Register tmp2 = op.tmp2().asRegister();
            Register tmp3 = op.tmp3().asRegister();
            if (len == tmp1) {
                tmp1 = tmp3;
            } else if (len == tmp2) {
                tmp2 = tmp3;
            } else if (len == tmp3) {
                // everything is ok
            } else {
                masm().mov(tmp3, len);
            }
            masm().allocateArray(op.obj().asRegister(), len, tmp1, tmp2, compilation.runtime.arrayOopDescHeaderSize(op.type()), Address.ScaleFactor.fromInt(compilation.runtime.arrayElementSize(op.type())),
                            op.klass().asRegister(), op.stub().entry());
        }
        masm().bind(op.stub().continuation());
    }

    static void selectDifferentRegisters(Register preserve, Register extra, Register[] tmp1, Register[] tmp2) {
        if (tmp1[0] == preserve) {
            assert Register.assertDifferentRegisters(tmp1[0], tmp2[0], extra);
            tmp1[0] = extra;
        } else if (tmp2[0] == preserve) {
            Register.assertDifferentRegisters(tmp1[0], tmp2[0], extra);
            tmp2[0] = extra;
        }
        Register.assertDifferentRegisters(preserve, tmp1[0], tmp2[0]);
    }

    static void selectDifferentRegisters(Register preserve, Register extra, Register[] tmp1, Register[] tmp2, Register[] tmp3) {
        if (tmp1[0] == preserve) {
            Register.assertDifferentRegisters(tmp1[0], tmp2[0], tmp3[0], extra);
            tmp1[0] = extra;
        } else if (tmp2[0] == preserve) {
            Register.assertDifferentRegisters(tmp1[0], tmp2[0], tmp3[0], extra);
            tmp2[0] = extra;
        } else if (tmp3[0] == preserve) {
            Register.assertDifferentRegisters(tmp1[0], tmp2[0], tmp3[0], extra);
            tmp3[0] = extra;
        }
        Register.assertDifferentRegisters(preserve, tmp1[0], tmp2[0], tmp3[0]);
    }

    @Override
    protected void emitTypeCheck(LIRTypeCheck op) {
        LIROpcode code = op.code();
        if (code == LIROpcode.StoreCheck) {
            Register value = op.object().asRegister();
            Register array = op.array().asRegister();
            Register kRInfo = op.tmp1().asRegister();
            Register klassRInfo = op.tmp2().asRegister();
            Register rtmp1 = op.tmp3().asRegister();

            CodeStub stub = op.stub();
            Label done = new Label();
            masm().cmpptr(value, (int) NULLWORD);
            masm().jcc(X86Assembler.Condition.equal, done);
            addDebugInfoForNullCheckHere(op.infoForException());
            masm().movptr(kRInfo, new Address(array, compilation.runtime.klassOffsetInBytes()));
            masm().movptr(klassRInfo, new Address(value, compilation.runtime.klassOffsetInBytes()));

            // get instance klass
            masm().movptr(kRInfo, new Address(kRInfo, compilation.runtime.elementKlassOffsetInBytes()));
            // perform the fast part of the checking logic
            masm().checkKlassSubtypeFastPath(klassRInfo, kRInfo, rtmp1, done, stub.entry(), null, new RegisterOrConstant(-1));
            // call out-of-line instance of lir(). checkKlassSubtypeSlowPath(...):
            masm().push(klassRInfo);
            masm().push(kRInfo);
            masm().call(new RuntimeAddress(compilation.runtime.getRuntimeEntry(CiRuntimeCall.SlowSubtypeCheck)));
            masm().pop(klassRInfo);
            masm().pop(kRInfo);
            // result is a boolean
            masm().cmpl(kRInfo, 0);
            masm().jcc(X86Assembler.Condition.equal, stub.entry());
            masm().bind(done);
        } else if (op.code() == LIROpcode.CheckCast) {
            // we always need a stub for the failure case.
            CodeStub stub = op.stub();
            Register obj = op.object().asRegister();
            Register kRInfo = op.tmp1().asRegister();
            Register klassRInfo = op.tmp2().asRegister();
            Register dst = op.result().asRegister();
            CiType k = op.klass();
            Register rtmp1 = Register.noreg;

            Label done = new Label();
            if (obj == kRInfo) {
                kRInfo = dst;
            } else if (obj == klassRInfo) {
                klassRInfo = dst;
            }
            if (k.isLoaded()) {
                // TODO: out params?!
                Register[] tmp1 = new Register[] {kRInfo};
                Register[] tmp2 = new Register[] {klassRInfo};
                selectDifferentRegisters(obj, dst, tmp1, tmp2);
                kRInfo = tmp1[0];
                klassRInfo = tmp2[0];
            } else {
                rtmp1 = op.tmp3().asRegister();
                Register[] tmp1 = new Register[] {kRInfo};
                Register[] tmp2 = new Register[] {klassRInfo};
                Register[] tmp3 = new Register[] {rtmp1};
                selectDifferentRegisters(obj, dst, tmp1, tmp2, tmp3);
                kRInfo = tmp1[0];
                klassRInfo = tmp2[0];
                rtmp1 = tmp3[0];
            }

            assert Register.assertDifferentRegisters(obj, kRInfo, klassRInfo);
            if (!k.isLoaded()) {
                jobject2regWithPatching(kRInfo, op.infoForPatch());
            } else {

                if (compilation.target.arch.is64bit()) {
                    masm().movoop(kRInfo, k);
                } else {
                    kRInfo = Register.noreg;
                }
            }
            assert obj != kRInfo : "must be different";
            masm().cmpptr(obj, (int) NULLWORD);
            if (op.profiledMethod() != null) {
                CiMethod method = op.profiledMethod();
                int bci = op.profiledBci();

                Label profileDone = new Label();
                masm().jcc(X86Assembler.Condition.notEqual, profileDone);
                // Object is null; update methodDataOop
                CiMethodData md = method.methodData();
                if (md == null) {
                    throw new Bailout("out of memory building methodDataOop");
                }
                // ciProfileData data = md.bciToData(bci);
                // assert data != null : "need data for checkcast";
                // assert data.isBitData() : "need BitData for checkcast";
                Register mdo = klassRInfo;
                masm().movoop(mdo, md);
                Address dataAddr = new Address(mdo, md.headerOffset(bci));
                int headerBits = compilation.runtime.methodDataNullSeenByteConstant(); // TODO: Check what this really
                // means!
                // DataLayout.flagMaskToHeaderMask(BitData.nullSeenByteConstant());
                masm().orl(dataAddr, headerBits);
                masm().jmp(done);
                masm().bind(profileDone);
            } else {
                masm().jcc(X86Assembler.Condition.equal, done);
            }
            masm().verifyOop(obj);

            if (op.isFastCheck()) {
                // get object classo
                // not a safepoint as obj null check happens earlier
                if (k.isLoaded()) {

                    if (compilation.target.arch.is64bit()) {
                        masm().cmpptr(kRInfo, new Address(obj, compilation.runtime.klassOffsetInBytes()));
                    } else {
                        masm().cmpoop(new Address(obj, compilation.runtime.klassOffsetInBytes()), k);
                    }
                } else {
                    masm().cmpptr(kRInfo, new Address(obj, compilation.runtime.klassOffsetInBytes()));

                }
                masm().jcc(X86Assembler.Condition.notEqual, stub.entry());
                masm().bind(done);
            } else {
                // get object class
                // not a safepoint as obj null check happens earlier
                masm().movptr(klassRInfo, new Address(obj, compilation.runtime.klassOffsetInBytes()));
                if (k.isLoaded()) {
                    // See if we get an immediate positive hit
                    if (compilation.target.arch.is64bit()) {
                        masm().cmpptr(kRInfo, new Address(klassRInfo, k.superCheckOffset()));
                    } else {
                        masm().cmpoop(new Address(klassRInfo, k.superCheckOffset()), k);
                    }
                    if (Util.sizeofOopDesc() + compilation.runtime.secondarySuperCacheOffsetInBytes() != k.superCheckOffset()) {
                        masm().jcc(X86Assembler.Condition.notEqual, stub.entry());
                    } else {
                        // See if we get an immediate positive hit
                        masm().jcc(X86Assembler.Condition.equal, done);
                        // check for self
                        if (compilation.target.arch.is64bit()) {
                            masm().cmpptr(klassRInfo, kRInfo);
                        } else {
                            masm().cmpoop(klassRInfo, k);
                        }
                        masm().jcc(X86Assembler.Condition.equal, done);

                        masm().push(klassRInfo);
                        if (compilation.target.arch.is64bit()) {
                            masm().push(kRInfo);
                        } else {
                            masm().pushoop(k);
                        }
                        masm().call(new RuntimeAddress(compilation.runtime.getRuntimeEntry(CiRuntimeCall.SlowSubtypeCheck)));
                        masm().pop(klassRInfo);
                        masm().pop(klassRInfo);
                        // result is a boolean
                        masm().cmpl(klassRInfo, 0);
                        masm().jcc(X86Assembler.Condition.equal, stub.entry());
                    }
                    masm().bind(done);
                } else {
                    // perform the fast part of the checking logic
                    masm().checkKlassSubtypeFastPath(klassRInfo, kRInfo, rtmp1, done, stub.entry(), null, new RegisterOrConstant(-1));
                    // call out-of-line instance of lir(). checkKlassSubtypeSlowPath(...):
                    masm().push(klassRInfo);
                    masm().push(kRInfo);
                    masm().call(new RuntimeAddress(compilation.runtime.getRuntimeEntry(CiRuntimeCall.SlowSubtypeCheck)));
                    masm().pop(klassRInfo);
                    masm().pop(kRInfo);
                    // result is a boolean
                    masm().cmpl(kRInfo, 0);
                    masm().jcc(X86Assembler.Condition.equal, stub.entry());
                    masm().bind(done);
                }

            }
            if (dst != obj) {
                masm().mov(dst, obj);
            }
        } else if (code == LIROpcode.InstanceOf) {
            Register obj = op.object().asRegister();
            Register kRInfo = op.tmp1().asRegister();
            Register klassRInfo = op.tmp2().asRegister();
            Register dst = op.result().asRegister();
            CiType k = op.klass();

            Label done = new Label();
            Label zero = new Label();
            Label one = new Label();
            if (obj == kRInfo) {
                kRInfo = klassRInfo;
                klassRInfo = obj;
            }
            // patching may screw with our temporaries on sparc :
            // so let's do it before loading the class
            if (!k.isLoaded()) {
                jobject2regWithPatching(kRInfo, op.infoForPatch());
            } else {
                if (compilation.target.arch.is64bit()) {
                    masm().movoop(kRInfo, k);
                }
            }
            assert obj != kRInfo : "must be different";

            masm().verifyOop(obj);
            if (op.isFastCheck()) {
                masm().cmpptr(obj, (int) NULLWORD);
                masm().jcc(X86Assembler.Condition.equal, zero);
                // get object class
                // not a safepoint as obj null check happens earlier
                if (!compilation.target.arch.is64bit() && k.isLoaded()) {
                    masm().cmpoop(new Address(obj, compilation.runtime.klassOffsetInBytes()), k);
                    kRInfo = Register.noreg;
                } else {
                    masm().cmpptr(kRInfo, new Address(obj, compilation.runtime.klassOffsetInBytes()));

                }
                masm().jcc(X86Assembler.Condition.equal, one);
            } else {
                // get object class
                // not a safepoint as obj null check happens earlier
                masm().cmpptr(obj, (int) NULLWORD);
                masm().jcc(X86Assembler.Condition.equal, zero);
                masm().movptr(klassRInfo, new Address(obj, compilation.runtime.klassOffsetInBytes()));
                if (!compilation.target.arch.is64bit() && k.isLoaded()) {
                    // See if we get an immediate positive hit
                    masm().cmpoop(new Address(klassRInfo, k.superCheckOffset()), k);
                    masm().jcc(X86Assembler.Condition.equal, one);
                    if (Util.sizeofOopDesc() + compilation.runtime.secondarySuperCacheOffsetInBytes() == k.superCheckOffset()) {
                        // check for self
                        masm().cmpoop(klassRInfo, k);
                        masm().jcc(X86Assembler.Condition.equal, one);
                        masm().push(klassRInfo);
                        masm().pushoop(k);
                        masm().call(new RuntimeAddress(compilation.runtime.getRuntimeEntry(CiRuntimeCall.SlowSubtypeCheck)));
                        masm().pop(klassRInfo);
                        masm().pop(dst);
                        masm().jmp(done);
                    }
                } else {
                    // next block is unconditional if LP64:
                    assert dst != klassRInfo && dst != kRInfo : "need 3 registers";

                    // perform the fast part of the checking logic
                    masm().checkKlassSubtypeFastPath(klassRInfo, kRInfo, dst, one, zero, null, new RegisterOrConstant(-1));
                    // call out-of-line instance of lir(). checkKlassSubtypeSlowPath(...):
                    masm().push(klassRInfo);
                    masm().push(kRInfo);
                    masm().call(new RuntimeAddress(compilation.runtime.getRuntimeEntry(CiRuntimeCall.SlowSubtypeCheck)));
                    masm().pop(klassRInfo);
                    masm().pop(dst);
                    masm().jmp(done);
                }
            }
            masm().bind(zero);
            masm().xorptr(dst, dst);
            masm().jmp(done);
            masm().bind(one);
            masm().movptr(dst, 1);
            masm().bind(done);
        } else {
            throw Util.shouldNotReachHere();
        }
    }

    @Override
    protected void emitCompareAndSwap(LIRCompareAndSwap op) {
        if (!compilation.target.arch.is64bit() && op.code() == LIROpcode.CasLong && compilation.target.supportsCx8()) {
            assert op.cmpValue().asRegisterLo() == X86Register.rax : "wrong register";
            assert op.cmpValue().asRegisterHi() == X86Register.rdx : "wrong register";
            assert op.newValue().asRegisterLo() == X86Register.rbx : "wrong register";
            assert op.newValue().asRegisterHi() == X86Register.rcx : "wrong register";
            Register addr = op.address().asRegister();
            if (compilation.runtime.isMP()) {
                masm().lock();
            }
            masm().cmpxchg8(new Address(addr, 0));

        } else if (op.code() == LIROpcode.CasInt || op.code() == LIROpcode.CasObj) {
            assert compilation.target.arch.is64bit() || op.address().isSingleCpu() : "must be single";
            Register addr = ((op.address().isSingleCpu() ? op.address().asRegister() : op.address().asRegisterLo()));
            Register newval = op.newValue().asRegister();
            Register cmpval = op.cmpValue().asRegister();
            assert cmpval == X86Register.rax : "wrong register";
            assert newval != null : "new val must be register";
            assert cmpval != newval : "cmp and new values must be in different registers";
            assert cmpval != addr : "cmp and addr must be in different registers";
            assert newval != addr : "new value and addr must be in different registers";
            if (compilation.runtime.isMP()) {
                masm().lock();
            }
            if (op.code() == LIROpcode.CasObj) {
                masm().cmpxchgptr(newval, new Address(addr, 0));
            } else if (op.code() == LIROpcode.CasInt) {
                masm().cmpxchgl(newval, new Address(addr, 0));
            } else if (compilation.target.arch.is64bit()) {
                masm().cmpxchgq(newval, new Address(addr, 0));
            }
        } else if (compilation.target.arch.is64bit() && op.code() == LIROpcode.CasLong) {
            Register addr = (op.address().isSingleCpu() ? op.address().asRegister() : op.address().asRegisterLo());
            Register newval = op.newValue().asRegisterLo();
            Register cmpval = op.cmpValue().asRegisterLo();
            assert cmpval == X86Register.rax : "wrong register";
            assert newval != null : "new val must be register";
            assert cmpval != newval : "cmp and new values must be in different registers";
            assert cmpval != addr : "cmp and addr must be in different registers";
            assert newval != addr : "new value and addr must be in different registers";
            if (compilation.runtime.isMP()) {
                masm().lock();
            }
            masm().cmpxchgq(newval, new Address(addr, 0));
        } else {
            throw Util.shouldNotReachHere();
        }
    }

    @Override
    protected void cmove(LIRCondition condition, LIROperand opr1, LIROperand opr2, LIROperand result) {
        X86Assembler.Condition acond;
        X86Assembler.Condition ncond;
        switch (condition) {
            case Equal:
                acond = X86Assembler.Condition.equal;
                ncond = X86Assembler.Condition.notEqual;
                break;
            case NotEqual:
                acond = X86Assembler.Condition.notEqual;
                ncond = X86Assembler.Condition.equal;
                break;
            case Less:
                acond = X86Assembler.Condition.less;
                ncond = X86Assembler.Condition.greaterEqual;
                break;
            case LessEqual:
                acond = X86Assembler.Condition.lessEqual;
                ncond = X86Assembler.Condition.greater;
                break;
            case GreaterEqual:
                acond = X86Assembler.Condition.greaterEqual;
                ncond = X86Assembler.Condition.less;
                break;
            case Greater:
                acond = X86Assembler.Condition.greater;
                ncond = X86Assembler.Condition.lessEqual;
                break;
            case BelowEqual:
                acond = X86Assembler.Condition.belowEqual;
                ncond = X86Assembler.Condition.above;
                break;
            case AboveEqual:
                acond = X86Assembler.Condition.aboveEqual;
                ncond = X86Assembler.Condition.below;
                break;
            default:
                throw Util.shouldNotReachHere();
        }

        if (opr1.isCpuRegister()) {
            reg2reg(opr1, result);
        } else if (opr1.isStack()) {
            stack2reg(opr1, result, result.type());
        } else if (opr1.isConstant()) {
            const2reg(opr1, result, LIRPatchCode.PatchNone, null);
        } else {
            throw Util.shouldNotReachHere();
        }

        if (compilation.target.supportsCmov() && !opr2.isConstant()) {
            // optimized version that does not require a branch
            if (opr2.isSingleCpu()) {
                assert opr2.asRegister() != result.asRegister() : "opr2 already overwritten by previous move";
                masm().cmov(ncond, result.asRegister(), opr2.asRegister());
            } else if (opr2.isDoubleCpu()) {
                assert opr2.cpuRegnrLo() != result.cpuRegnrLo() && opr2.cpuRegnrLo() != result.cpuRegnrHi() : "opr2 already overwritten by previous move";
                assert opr2.cpuRegnrHi() != result.cpuRegnrLo() && opr2.cpuRegnrHi() != result.cpuRegnrHi() : "opr2 already overwritten by previous move";
                masm().cmovptr(ncond, result.asRegisterLo(), opr2.asRegisterLo());
                if (!compilation.target.arch.is64bit()) {
                    masm().cmovptr(ncond, result.asRegisterHi(), opr2.asRegisterHi());
                }
            } else if (opr2.isSingleStack()) {
                masm().cmovl(ncond, result.asRegister(), frameMap().addressForSlot(opr2.singleStackIx()));
            } else if (opr2.isDoubleStack()) {
                masm().cmovptr(ncond, result.asRegisterLo(), frameMap().addressForSlot(opr2.doubleStackIx(), compilation.target.arch.loWordOffsetInBytes));
                if (!compilation.target.arch.is64bit()) {
                    masm().cmovptr(ncond, result.asRegisterHi(), frameMap().addressForSlot(opr2.doubleStackIx(), compilation.target.arch.hiWordOffsetInBytes));
                }
            } else {
                throw Util.shouldNotReachHere();
            }

        } else {
            Label skip = new Label();
            masm().jcc(acond, skip);
            if (opr2.isCpuRegister()) {
                reg2reg(opr2, result);
            } else if (opr2.isStack()) {
                stack2reg(opr2, result, result.type());
            } else if (opr2.isConstant()) {
                const2reg(opr2, result, LIRPatchCode.PatchNone, null);
            } else {
                throw Util.shouldNotReachHere();
            }
            masm().bind(skip);
        }
    }

    @Override
    protected void arithOp(LIROpcode code, LIROperand left, LIROperand right, LIROperand dest, CodeEmitInfo info, boolean popFpuStack) {
        assert info == null : "should never be used :  idiv/irem and ldiv/lrem not handled by this method";

        if (left.isSingleCpu()) {
            assert left.equals(dest) : "left and dest must be equal";
            Register lreg = left.asRegister();

            if (right.isSingleCpu()) {
                // cpu register - cpu register
                Register rreg = right.asRegister();
                switch (code) {
                    case Add:
                        masm().addl(lreg, rreg);
                        break;
                    case Sub:
                        masm().subl(lreg, rreg);
                        break;
                    case Mul:
                        masm().imull(lreg, rreg);
                        break;
                    default:
                        throw Util.shouldNotReachHere();
                }

            } else if (right.isStack()) {
                // cpu register - stack
                Address raddr = frameMap().addressForSlot(right.singleStackIx());
                switch (code) {
                    case Add:
                        masm().addl(lreg, raddr);
                        break;
                    case Sub:
                        masm().subl(lreg, raddr);
                        break;
                    default:
                        throw Util.shouldNotReachHere();
                }

            } else if (right.isConstant()) {
                // cpu register - constant
                int c = right.asConstantPtr().asInt();
                switch (code) {
                    case Add: {
                        masm().increment(lreg, c);
                        break;
                    }
                    case Sub: {
                        masm().decrement(lreg, c);
                        break;
                    }
                    default:
                        throw Util.shouldNotReachHere();
                }

            } else {
                throw Util.shouldNotReachHere();
            }

        } else if (left.isDoubleCpu()) {
            assert left == dest : "left and dest must be equal";
            Register lregLo = left.asRegisterLo();
            Register lregHi = left.asRegisterHi();

            if (right.isDoubleCpu()) {
                // cpu register - cpu register
                Register rregLo = right.asRegisterLo();
                Register rregHi = right.asRegisterHi();
                assert compilation.target.arch.is64bit() || Register.assertDifferentRegisters(lregLo, lregHi, rregLo, rregHi);
                assert !compilation.target.arch.is64bit() || Register.assertDifferentRegisters(lregLo, rregLo);
                switch (code) {
                    case Add:
                        masm().addptr(lregLo, rregLo);
                        if (!compilation.target.arch.is64bit()) {
                            masm().adcl(lregHi, rregHi);
                        }
                        break;
                    case Sub:
                        masm().subptr(lregLo, rregLo);
                        if (!compilation.target.arch.is64bit()) {
                            masm().sbbl(lregHi, rregHi);
                        }
                        break;
                    case Mul:
                        if (compilation.target.arch.is64bit()) {
                            masm().imulq(lregLo, rregLo);
                        } else {
                            assert lregLo == X86Register.rax && lregHi == X86Register.rdx : "must be";
                            masm().imull(lregHi, rregLo);
                            masm().imull(rregHi, lregLo);
                            masm().addl(rregHi, lregHi);
                            masm().mull(rregLo);
                            masm().addl(lregHi, rregHi);
                        }
                        break;
                    default:
                        throw Util.shouldNotReachHere();
                }

            } else if (right.isConstant()) {
                // cpu register - constant
                if (compilation.target.arch.is64bit()) {
                    long c = right.asConstantPtr().asLongBits();
                    masm().movptr(X86Register.r10, c);
                    switch (code) {
                        case Add:
                            masm().addptr(lregLo, X86Register.r10);
                            break;
                        case Sub:
                            masm().subptr(lregLo, X86Register.r10);
                            break;
                        default:
                            throw Util.shouldNotReachHere();
                    }
                } else {
                    int cLo = right.asConstantPtr().asIntLo();
                    int cHi = right.asConstantPtr().asIntHi();
                    switch (code) {
                        case Add:
                            masm().addptr(lregLo, cLo);
                            masm().adcl(lregHi, cHi);
                            break;
                        case Sub:
                            masm().subptr(lregLo, cLo);
                            masm().sbbl(lregHi, cHi);
                            break;
                        default:
                            throw Util.shouldNotReachHere();
                    }
                }

            } else {
                throw Util.shouldNotReachHere();
            }

        } else if (left.isSingleXmm()) {
            assert left == dest : "left and dest must be equal";
            Register lreg = asXmmFloatReg(left);
            assert lreg.isXMM();

            if (right.isSingleXmm()) {
                Register rreg = asXmmFloatReg(right);
                assert rreg.isXMM();
                switch (code) {
                    case Add:
                        masm().addss(lreg, rreg);
                        break;
                    case Sub:
                        masm().subss(lreg, rreg);
                        break;
                    case MulStrictFp: // fall through
                    case Mul:
                        masm().mulss(lreg, rreg);
                        break;
                    case DivStrictFp: // fall through
                    case Div:
                        masm().divss(lreg, rreg);
                        break;
                    default:
                        throw Util.shouldNotReachHere();
                }
            } else {
                Address raddr;
                if (right.isSingleStack()) {
                    raddr = frameMap().addressForSlot(right.singleStackIx());
                } else if (right.isConstant()) {
                    // hack for now
                    raddr = masm().asAddress(new InternalAddress(masm().floatConstant(right.asJfloat())));
                } else {
                    throw Util.shouldNotReachHere();
                }
                switch (code) {
                    case Add:
                        masm().addss(lreg, raddr);
                        break;
                    case Sub:
                        masm().subss(lreg, raddr);
                        break;
                    case MulStrictFp: // fall through
                    case Mul:
                        masm().mulss(lreg, raddr);
                        break;
                    case DivStrictFp: // fall through
                    case Div:
                        masm().divss(lreg, raddr);
                        break;
                    default:
                        throw Util.shouldNotReachHere();
                }
            }

        } else if (left.isDoubleXmm()) {
            assert left == dest : "left and dest must be equal";

            Register lreg = asXmmDoubleReg(left);
            assert lreg.isXMM();
            if (right.isDoubleXmm()) {
                Register rreg = asXmmDoubleReg(right);
                assert rreg.isXMM();
                switch (code) {
                    case Add:
                        masm().addsd(lreg, rreg);
                        break;
                    case Sub:
                        masm().subsd(lreg, rreg);
                        break;
                    case MulStrictFp: // fall through
                    case Mul:
                        masm().mulsd(lreg, rreg);
                        break;
                    case DivStrictFp: // fall through
                    case Div:
                        masm().divsd(lreg, rreg);
                        break;
                    default:
                        throw Util.shouldNotReachHere();
                }
            } else {
                Address raddr;
                if (right.isDoubleStack()) {
                    raddr = frameMap().addressForSlot(right.doubleStackIx());
                } else if (right.isConstant()) {
                    // hack for now
                    raddr = masm().asAddress(new InternalAddress(masm().doubleConstant(right.asJdouble())));
                } else {
                    throw Util.shouldNotReachHere();
                }
                switch (code) {
                    case Add:
                        masm().addsd(lreg, raddr);
                        break;
                    case Sub:
                        masm().subsd(lreg, raddr);
                        break;
                    case MulStrictFp: // fall through
                    case Mul:
                        masm().mulsd(lreg, raddr);
                        break;
                    case DivStrictFp: // fall through
                    case Div:
                        masm().divsd(lreg, raddr);
                        break;
                    default:
                        throw Util.shouldNotReachHere();
                }
            }

        } else if (left.isSingleFpu()) {
            assert dest.isSingleFpu() : "fpu stack allocation required";

            if (right.isSingleFpu()) {
                arithFpuImplementation(code, left.fpuRegnr(), right.fpuRegnr(), dest.fpuRegnr(), popFpuStack);

            } else {
                assert left.fpuRegnr() == 0 : "left must be on TOS";
                assert dest.fpuRegnr() == 0 : "dest must be on TOS";

                Address raddr;
                if (right.isSingleStack()) {
                    raddr = frameMap().addressForSlot(right.singleStackIx());
                } else if (right.isConstant()) {
                    int constAddr = masm().floatConstant(right.asJfloat());
                    // hack for now
                    raddr = masm().asAddress(new InternalAddress(constAddr));
                } else {
                    throw Util.shouldNotReachHere();
                }

                switch (code) {
                    case Add:
                        masm().faddS(raddr);
                        break;
                    case Sub:
                        masm().fsubS(raddr);
                        break;
                    case MulStrictFp: // fall through
                    case Mul:
                        masm().fmulS(raddr);
                        break;
                    case DivStrictFp: // fall through
                    case Div:
                        masm().fdivS(raddr);
                        break;
                    default:
                        throw Util.shouldNotReachHere();
                }
            }

        } else if (left.isDoubleFpu()) {
            assert dest.isDoubleFpu() : "fpu stack allocation required";

            if (code == LIROpcode.MulStrictFp || code == LIROpcode.DivStrictFp) {
                // Double values require special handling for strictfp mul/div on x86
                masm().fldX(new ExternalAddress(compilation.runtime.getRuntimeEntry(CiRuntimeCall.AddrFpuSubnormalBias1)));
                masm().fmulp(left.fpuRegnrLo() + 1);
            }

            if (right.isDoubleFpu()) {
                arithFpuImplementation(code, left.fpuRegnrLo(), right.fpuRegnrLo(), dest.fpuRegnrLo(), popFpuStack);

            } else {
                assert left.fpuRegnrLo() == 0 : "left must be on TOS";
                assert dest.fpuRegnrLo() == 0 : "dest must be on TOS";

                Address raddr;
                if (right.isDoubleStack()) {
                    raddr = frameMap().addressForSlot(right.doubleStackIx());
                } else if (right.isConstant()) {
                    // hack for now
                    raddr = masm().asAddress(new InternalAddress(masm().doubleConstant(right.asJdouble())));
                } else {
                    throw Util.shouldNotReachHere();
                }

                switch (code) {
                    case Add:
                        masm().faddD(raddr);
                        break;
                    case Sub:
                        masm().fsubD(raddr);
                        break;
                    case MulStrictFp: // fall through
                    case Mul:
                        masm().fmulD(raddr);
                        break;
                    case DivStrictFp: // fall through
                    case Div:
                        masm().fdivD(raddr);
                        break;
                    default:
                        throw Util.shouldNotReachHere();
                }
            }

            if (code == LIROpcode.MulStrictFp || code == LIROpcode.DivStrictFp) {
                // Double values require special handling for strictfp mul/div on x86
                masm().fldX(new ExternalAddress(compilation.runtime.getRuntimeEntry(CiRuntimeCall.AddrFpuSubnormalBias2)));
                masm().fmulp(dest.fpuRegnrLo() + 1);
            }

        } else if (left.isSingleStack() || left.isAddress()) {
            assert left == dest : "left and dest must be equal";

            Address laddr;
            if (left.isSingleStack()) {
                laddr = frameMap().addressForSlot(left.singleStackIx());
            } else if (left.isAddress()) {
                laddr = asAddress(left.asAddressPtr());
            } else {
                throw Util.shouldNotReachHere();
            }

            if (right.isSingleCpu()) {
                Register rreg = right.asRegister();
                switch (code) {
                    case Add:
                        masm().addl(laddr, rreg);
                        break;
                    case Sub:
                        masm().subl(laddr, rreg);
                        break;
                    default:
                        throw Util.shouldNotReachHere();
                }
            } else if (right.isConstant()) {
                int c = right.asConstantPtr().asInt();
                switch (code) {
                    case Add: {
                        masm().incrementl(laddr, c);
                        break;
                    }
                    case Sub: {
                        masm().decrementl(laddr, c);
                        break;
                    }
                    default:
                        throw Util.shouldNotReachHere();
                }
            } else {
                throw Util.shouldNotReachHere();
            }

        } else {
            throw Util.shouldNotReachHere();
        }
    }

    private void arithFpuImplementation(LIROpcode code, int leftIndex, int rightIndex, int destIndex, boolean popFpuStack) {
        assert popFpuStack || (leftIndex == destIndex || rightIndex == destIndex) : "invalid LIR";
        assert !popFpuStack || (leftIndex - 1 == destIndex || rightIndex - 1 == destIndex) : "invalid LIR";
        assert leftIndex == 0 || rightIndex == 0 : "either must be on top of stack";

        boolean leftIsTos = (leftIndex == 0);
        boolean destIsTos = (destIndex == 0);
        int nonTosIndex = (leftIsTos ? rightIndex : leftIndex);

        switch (code) {
            case Add:
                if (popFpuStack) {
                    masm().faddp(nonTosIndex);
                } else if (destIsTos) {
                    masm().fadd(nonTosIndex);
                } else {
                    masm().fadda(nonTosIndex);
                }
                break;

            case Sub:
                if (leftIsTos) {
                    if (popFpuStack) {
                        masm().fsubrp(nonTosIndex);
                    } else if (destIsTos) {
                        masm().fsub(nonTosIndex);
                    } else {
                        masm().fsubra(nonTosIndex);
                    }
                } else {
                    if (popFpuStack) {
                        masm().fsubp(nonTosIndex);
                    } else if (destIsTos) {
                        masm().fsubr(nonTosIndex);
                    } else {
                        masm().fsuba(nonTosIndex);
                    }
                }
                break;

            case MulStrictFp: // fall through
            case Mul:
                if (popFpuStack) {
                    masm().fmulp(nonTosIndex);
                } else if (destIsTos) {
                    masm().fmul(nonTosIndex);
                } else {
                    masm().fmula(nonTosIndex);
                }
                break;

            case DivStrictFp: // fall through
            case Div:
                if (leftIsTos) {
                    if (popFpuStack) {
                        masm().fdivrp(nonTosIndex);
                    } else if (destIsTos) {
                        masm().fdiv(nonTosIndex);
                    } else {
                        masm().fdivra(nonTosIndex);
                    }
                } else {
                    if (popFpuStack) {
                        masm().fdivp(nonTosIndex);
                    } else if (destIsTos) {
                        masm().fdivr(nonTosIndex);
                    } else {
                        masm().fdiva(nonTosIndex);
                    }
                }
                break;

            case Rem:
                assert leftIsTos && destIsTos && rightIndex == 1 : "must be guaranteed by FPU stack allocation";
                masm().fremr(Register.noreg);
                break;

            default:
                throw Util.shouldNotReachHere();
        }
    }

    @Override
    protected void intrinsicOp(LIROpcode code, LIROperand value, LIROperand unused, LIROperand dest, LIROp2 op) {

        if (value.isDoubleXmm()) {
            switch (code) {
                case Abs:
                    if (asXmmDoubleReg(dest) != asXmmDoubleReg(value)) {
                        masm().movdbl(asXmmDoubleReg(dest), asXmmDoubleReg(value));
                    }
                    masm().andpd(asXmmDoubleReg(dest), new ExternalAddress(compilation.runtime.doubleSignmaskPoolAddress()));
                    break;

                case Sqrt:
                    masm().sqrtsd(asXmmDoubleReg(dest), asXmmDoubleReg(value));
                    break;
                // all other intrinsics are not available in the SSE instruction set, so FPU is used
                default:
                    throw Util.shouldNotReachHere();
            }

        } else if (value.isDoubleFpu()) {
            assert value.fpuRegnrLo() == 0 && dest.fpuRegnrLo() == 0 : "both must be on TOS";
            switch (code) {
                case Log:
                    masm().flog();
                    break;
                case Log10:
                    masm().flog10();
                    break;
                case Abs:
                    masm().fabs();
                    break;
                case Sqrt:
                    masm().fsqrt();
                    break;
                case Sin:
                    // Should consider not saving rbx, if not necessary
                    masm().trigfunc('s', op.fpuStackSize());
                    break;
                case Cos:
                    // Should consider not saving rbx, if not necessary
                    assert op.fpuStackSize() <= 6 : "sin and cos need two free stack slots";
                    masm().trigfunc('c', op.fpuStackSize());
                    break;
                case Tan:
                    // Should consider not saving rbx, if not necessary
                    masm().trigfunc('t', op.fpuStackSize());
                    break;
                default:
                    throw Util.shouldNotReachHere();
            }
        } else {
            throw Util.shouldNotReachHere();
        }
    }

    @Override
    protected void logicOp(LIROpcode code, LIROperand left, LIROperand right, LIROperand dst) {

        // assert left.destroysRegister() : "check";
        if (left.isSingleCpu()) {
            Register reg = left.asRegister();
            if (right.isConstant()) {
                int val = right.asConstantPtr().asInt();
                switch (code) {
                    case LogicAnd:
                        masm().andl(reg, val);
                        break;
                    case LogicOr:
                        masm().orl(reg, val);
                        break;
                    case LogicXor:
                        masm().xorl(reg, val);
                        break;
                    default:
                        throw Util.shouldNotReachHere();
                }
            } else if (right.isStack()) {
                // added support for stack operands
                Address raddr = frameMap().addressForSlot(right.singleStackIx());
                switch (code) {
                    case LogicAnd:
                        masm().andl(reg, raddr);
                        break;
                    case LogicOr:
                        masm().orl(reg, raddr);
                        break;
                    case LogicXor:
                        masm().xorl(reg, raddr);
                        break;
                    default:
                        throw Util.shouldNotReachHere();
                }
            } else {
                Register rright = right.asRegister();
                switch (code) {
                    case LogicAnd:
                        masm().andptr(reg, rright);
                        break;
                    case LogicOr:
                        masm().orptr(reg, rright);
                        break;
                    case LogicXor:
                        masm().xorptr(reg, rright);
                        break;
                    default:
                        throw Util.shouldNotReachHere();
                }
            }
            moveRegs(reg, dst.asRegister());
        } else {
            Register lLo = left.asRegisterLo();
            Register lHi = left.asRegisterHi();
            if (right.isConstant()) {
                if (compilation.target.arch.is64bit()) {
                    masm().mov64(rscratch1, right.asConstantPtr().asLong());
                    switch (code) {
                        case LogicAnd:
                            masm().andq(lLo, rscratch1);
                            break;
                        case LogicOr:
                            masm().orq(lLo, rscratch1);
                            break;
                        case LogicXor:
                            masm().xorq(lLo, rscratch1);
                            break;
                        default:
                            throw Util.shouldNotReachHere();
                    }
                } else {
                    int rLo = right.asConstantPtr().asIntLo();
                    int rHi = right.asConstantPtr().asIntHi();
                    switch (code) {
                        case LogicAnd:
                            masm().andl(lLo, rLo);
                            masm().andl(lHi, rHi);
                            break;
                        case LogicOr:
                            masm().orl(lLo, rLo);
                            masm().orl(lHi, rHi);
                            break;
                        case LogicXor:
                            masm().xorl(lLo, rLo);
                            masm().xorl(lHi, rHi);
                            break;
                        default:
                            throw Util.shouldNotReachHere();
                    }
                }
            } else {
                Register rLo = right.asRegisterLo();
                Register rHi = right.asRegisterHi();
                assert lLo != rHi : "overwriting registers";
                switch (code) {
                    case LogicAnd:
                        masm().andptr(lLo, rLo);
                        if (!compilation.target.arch.is64bit()) {
                            masm().andptr(lHi, rHi);
                        }
                        break;
                    case LogicOr:
                        masm().orptr(lLo, rLo);
                        if (!compilation.target.arch.is64bit()) {
                            masm().orptr(lHi, rHi);
                        }
                        break;
                    case LogicXor:
                        masm().xorptr(lLo, rLo);

                        if (!compilation.target.arch.is64bit()) {
                            masm().xorptr(lHi, rHi);
                        }
                        break;
                    default:
                        throw Util.shouldNotReachHere();
                }
            }

            Register dstLo = dst.asRegisterLo();
            Register dstHi = dst.asRegisterHi();

            if (compilation.target.arch.is64bit()) {
                moveRegs(lLo, dstLo);
            } else {
                if (dstLo == lHi) {
                    assert dstHi != lLo : "overwriting registers";
                    moveRegs(lHi, dstHi);
                    moveRegs(lLo, dstLo);
                } else {
                    assert dstLo != lHi : "overwriting registers";
                    moveRegs(lLo, dstLo);
                    moveRegs(lHi, dstHi);
                }
            }
        }
    }

    // we assume that rax, and rdx can be overwritten
    void arithmeticIdiv(LIROpcode code, LIROperand left, LIROperand right, LIROperand temp, LIROperand result, CodeEmitInfo info) {

        assert left.isSingleCpu() : "left must be register";
        assert right.isSingleCpu() || right.isConstant() : "right must be register or constant";
        assert result.isSingleCpu() : "result must be register";

        // assert left.destroysRegister() : "check";
        // assert right.destroysRegister() : "check";

        Register lreg = left.asRegister();
        Register dreg = result.asRegister();

        if (right.isConstant()) {
            int divisor = right.asConstantPtr().asInt();
            assert divisor > 0 && Util.isPowerOf2(divisor) : "must be";
            if (code == LIROpcode.Div) {
                assert lreg == X86Register.rax : "must be rax : ";
                assert temp.asRegister() == X86Register.rdx : "tmp register must be rdx";
                masm().cdql(); // sign extend into rdx:rax
                if (divisor == 2) {
                    masm().subl(lreg, X86Register.rdx);
                } else {
                    masm().andl(X86Register.rdx, divisor - 1);
                    masm().addl(lreg, X86Register.rdx);
                }
                masm().sarl(lreg, Util.log2(divisor));
                moveRegs(lreg, dreg);
            } else if (code == LIROpcode.Rem) {
                Label done = new Label();
                masm().mov(dreg, lreg);
                masm().andl(dreg, 0x80000000 | (divisor - 1));
                masm().jcc(X86Assembler.Condition.positive, done);
                masm().decrement(dreg, 1);
                masm().orl(dreg, ~(divisor - 1));
                masm().increment(dreg, 1);
                masm().bind(done);
            } else {
                throw Util.shouldNotReachHere();
            }
        } else {
            Register rreg = right.asRegister();
            assert lreg == X86Register.rax : "left register must be rax : ";
            assert rreg != X86Register.rdx : "right register must not be rdx";
            assert temp.asRegister() == X86Register.rdx : "tmp register must be rdx";

            moveRegs(lreg, X86Register.rax);

            int idivlOffset = masm().correctedIdivl(rreg);
            addDebugInfoForDiv0(idivlOffset, info);
            if (code == LIROpcode.Rem) {
                moveRegs(X86Register.rdx, dreg); // result is in rdx
            } else {
                moveRegs(X86Register.rax, dreg);
            }
        }
    }

    @Override
    protected void compOp(LIRCondition condition, LIROperand opr1, LIROperand opr2, LIROp2 op) {
        if (opr1.isSingleCpu()) {
            Register reg1 = opr1.asRegister();
            if (opr2.isSingleCpu()) {
                // cpu register - cpu register
                if (opr1.type() == BasicType.Object) {
                    masm().cmpptr(reg1, opr2.asRegister());
                } else {
                    assert opr2.type() != BasicType.Object : "cmp int :  oop?";
                    masm().cmpl(reg1, opr2.asRegister());
                }
            } else if (opr2.isStack()) {
                // cpu register - stack
                if (opr1.type() == BasicType.Object) {
                    masm().cmpptr(reg1, frameMap().addressForSlot(opr2.singleStackIx()));
                } else {
                    masm().cmpl(reg1, frameMap().addressForSlot(opr2.singleStackIx()));
                }
            } else if (opr2.isConstant()) {
                // cpu register - constant
                LIRConstant c = opr2.asConstantPtr();
                if (c.type() == BasicType.Int) {
                    masm().cmpl(reg1, c.asInt());
                } else if (c.type() == BasicType.Object) {
                    // In 64bit oops are single register
                    Object o = c.asJobject();
                    if (o == null) {
                        masm().cmpptr(reg1, (int) NULLWORD);
                    } else {
                        if (compilation.target.arch.is64bit()) {
                            masm().movoop(rscratch1, o);
                            masm().cmpptr(reg1, rscratch1);
                        } else {
                            masm().cmpoop(reg1, c.asJobject());
                        }
                    }
                } else {
                    throw Util.shouldNotReachHere();
                }
                // cpu register - address
            } else if (opr2.isAddress()) {
                if (op.info() != null) {
                    addDebugInfoForNullCheckHere(op.info());
                }
                masm().cmpl(reg1, asAddress(opr2.asAddressPtr()));
            } else {
                throw Util.shouldNotReachHere();
            }

        } else if (opr1.isDoubleCpu()) {
            Register xlo = opr1.asRegisterLo();
            Register xhi = opr1.asRegisterHi();
            if (opr2.isDoubleCpu()) {
                if (compilation.target.arch.is64bit()) {
                    masm().cmpptr(xlo, opr2.asRegisterLo());
                } else {
                    // cpu register - cpu register
                    Register ylo = opr2.asRegisterLo();
                    Register yhi = opr2.asRegisterHi();
                    masm().subl(xlo, ylo);
                    masm().sbbl(xhi, yhi);
                    if (condition == LIRCondition.Equal || condition == LIRCondition.NotEqual) {
                        masm().orl(xhi, xlo);
                    }
                }
            } else if (opr2.isConstant()) {
                // cpu register - constant 0
                assert opr2.asLong() == 0 : "only handles zero";
                if (compilation.target.arch.is64bit()) {
                    masm().cmpptr(xlo, (int) opr2.asLong());
                } else {
                    assert condition == LIRCondition.Equal || condition == LIRCondition.NotEqual : "only handles equals case";
                    masm().orl(xhi, xlo);
                }
            } else {
                throw Util.shouldNotReachHere();
            }

        } else if (opr1.isSingleXmm()) {
            Register reg1 = asXmmFloatReg(opr1);
            assert reg1.isXMM();
            if (opr2.isSingleXmm()) {
                // xmm register - xmm register
                masm().ucomiss(reg1, asXmmFloatReg(opr2));
            } else if (opr2.isStack()) {
                // xmm register - stack
                masm().ucomiss(reg1, frameMap().addressForSlot(opr2.singleStackIx()));
            } else if (opr2.isConstant()) {
                // xmm register - constant
                masm().ucomiss(reg1, new InternalAddress(masm().floatConstant(opr2.asJfloat())));
            } else if (opr2.isAddress()) {
                // xmm register - address
                if (op.info() != null) {
                    addDebugInfoForNullCheckHere(op.info());
                }
                masm().ucomiss(reg1, asAddress(opr2.asAddressPtr()));
            } else {
                throw Util.shouldNotReachHere();
            }

        } else if (opr1.isDoubleXmm()) {
            Register reg1 = asXmmDoubleReg(opr1);
            assert reg1.isXMM();
            if (opr2.isDoubleXmm()) {
                // xmm register - xmm register
                masm().ucomisd(reg1, asXmmDoubleReg(opr2));
            } else if (opr2.isStack()) {
                // xmm register - stack
                masm().ucomisd(reg1, frameMap().addressForSlot(opr2.doubleStackIx()));
            } else if (opr2.isConstant()) {
                // xmm register - constant
                masm().ucomisd(reg1, new InternalAddress(masm().doubleConstant(opr2.asJdouble())));
            } else if (opr2.isAddress()) {
                // xmm register - address
                if (op.info() != null) {
                    addDebugInfoForNullCheckHere(op.info());
                }
                masm().ucomisd(reg1, asAddress(opr2.asAddress()));
            } else {
                throw Util.shouldNotReachHere();
            }

        } else if (opr1.isSingleFpu() || opr1.isDoubleFpu()) {
            assert opr1.isFpuRegister() && opr1.fpu() == 0 : "currently left-hand side must be on TOS (relax this restriction)";
            assert opr2.isFpuRegister() : "both must be registers";
            masm().fcmp(Register.noreg, opr2.fpu(), op.fpuPopCount() > 0, op.fpuPopCount() > 1);

        } else if (opr1.isAddress() && opr2.isConstant()) {
            LIRConstant c = opr2.asConstantPtr();

            if (compilation.target.arch.is64bit()) {
                if (c.type() == BasicType.Object) {
                    assert condition == LIRCondition.Equal || condition == LIRCondition.NotEqual : "need to reverse";
                    masm().movoop(rscratch1, c.asJobject());
                }
            }
            if (op.info() != null) {
                addDebugInfoForNullCheckHere(op.info());
            }
            // special case: address - constant
            LIRAddress addr = opr1.asAddressPtr();
            if (c.type() == BasicType.Int) {
                masm().cmpl(asAddress(addr), c.asInt());
            } else if (c.type() == BasicType.Object) {
                if (compilation.target.arch.is64bit()) {
                    // %%% Make this explode if addr isn't reachable until we figure out a
                    // better strategy by giving X86Register.noreg as the temp for asAddress
                    masm().cmpptr(rscratch1, asAddress(addr, Register.noreg));
                } else {
                    masm().cmpoop(asAddress(addr), c.asJobject());
                }
            } else {
                throw Util.shouldNotReachHere();
            }

        } else {
            throw Util.shouldNotReachHere();
        }
    }

    @Override
    protected void compFl2i(LIROpcode code, LIROperand left, LIROperand right, LIROperand dst, LIROp2 op) {
        if (code == LIROpcode.Cmpfd2i || code == LIROpcode.Ucmpfd2i) {
            if (left.isSingleXmm()) {
                assert right.isSingleXmm() : "must match";
                masm().cmpss2int(asXmmFloatReg(left), asXmmFloatReg(right), dst.asRegister(), code == LIROpcode.Ucmpfd2i);
            } else if (left.isDoubleXmm()) {
                assert right.isDoubleXmm() : "must match";
                masm().cmpsd2int(asXmmDoubleReg(left), asXmmDoubleReg(right), dst.asRegister(), code == LIROpcode.Ucmpfd2i);

            } else {
                assert left.isSingleFpu() || left.isDoubleFpu() : "must be";
                assert right.isSingleFpu() || right.isDoubleFpu() : "must match";

                assert left.fpu() == 0 : "left must be on TOS";
                masm().fcmp2int(dst.asRegister(), code == LIROpcode.Ucmpfd2i, right.fpu(), op.fpuPopCount() > 0, op.fpuPopCount() > 1);
            }
        } else {
            assert code == LIROpcode.Cmpl2i;
            if (compilation.target.arch.is64bit()) {
                Register dest = dst.asRegister();
                masm().xorptr(dest, dest);
                Label high = new Label();
                Label done = new Label();
                masm().cmpptr(left.asRegisterLo(), right.asRegisterLo());
                masm().jcc(X86Assembler.Condition.equal, done);
                masm().jcc(X86Assembler.Condition.greater, high);
                masm().decrement(dest, 1);
                masm().jmp(done);
                masm().bind(high);
                masm().increment(dest, 1);

                masm().bind(done);

            } else {
                masm().lcmp2int(left.asRegisterHi(), left.asRegisterLo(), right.asRegisterHi(), right.asRegisterLo());
                moveRegs(left.asRegisterHi(), dst.asRegister());
            }
        }
    }

    @Override
    protected void alignCall(LIROpcode code) {
        if (compilation.runtime.isMP()) {
            // make sure that the displacement word of the call ends up word aligned
            int offset = masm().offset();
            switch (code) {
                case StaticCall:
                case OptVirtualCall:
                    offset += compilation.runtime.nativeCallDisplacementOffset();
                    break;
                case IcVirtualCall:
                    offset += compilation.runtime.nativeCallDisplacementOffset() + compilation.runtime.nativeCallInstructionSize();
                    break;
                case VirtualCall: // currently, sparc-specific for niagara
                default:
                    throw Util.shouldNotReachHere();
            }
            while (offset++ % wordSize != 0) {
                masm().nop();
            }
        }
    }

    @Override
    protected void call(long entry, RelocInfo.Type rtype, CodeEmitInfo info) {
        assert !compilation.runtime.isMP() || (masm().offset() + compilation.runtime.nativeCallDisplacementOffset()) % wordSize == 0 : "must be aligned";
        masm().call(new AddressLiteral(entry, rtype));
        addCallInfo(codeOffset(), info);
    }

    @Override
    protected void icCall(long entry, CodeEmitInfo info) {
        RelocationHolder rh = RelocationHolder.virtualCallRelocationSpec(pc());
        masm().movoop(ICKlass, compilation.runtime.universeNonOopWord());
        assert !compilation.runtime.isMP() || (masm().offset() + compilation.runtime.nativeCallDisplacementOffset()) % wordSize == 0 : "must be aligned";
        masm().call(new AddressLiteral(entry, rh));
        addCallInfo(codeOffset(), info);
    }

    @Override
    protected void vtableCall(long vtableOffset, CodeEmitInfo info) {
        throw Util.shouldNotReachHere();
    }

    @Override
    protected void emitRTCall(LIRRTCall op) {
        rtCall(op.result(), op.address(), op.arguments(), op.tmp(), op.info());
    }

    @Override
    protected void emitStaticCallStub() {
        Pointer callPc = masm().pc();

        // TODO: Check with what to replace this!
//        Pointer stub = masm().startAStub(callStubSize);
//        if (stub == null) {
//            throw new Bailout("static call stub overflow");
//        }

        int start = masm().offset();
        if (compilation.runtime.isMP()) {
            // make sure that the displacement word of the call ends up word aligned
            int offset = masm().offset() + compilation.runtime.nativeMovConstRegInstructionSize() + compilation.runtime.nativeCallDisplacementOffset();
            while (offset++ % wordSize != 0) {
                masm().nop();
            }
        }
        masm().relocate(RelocationHolder.staticStubRelocationSpec(callPc));
        masm().movoop(X86Register.rbx, null);
        // must be set to -1 at code generation time
        assert !compilation.runtime.isMP() || ((masm().offset() + 1) % wordSize) == 0 : "must be aligned on MP";
        // On 64bit this will die since it will take a movq & jmp, must be only a jmp
        masm().jump(new RuntimeAddress(masm().pc().value));

        assert masm().offset() - start <= callStubSize : "stub too big";
       // masm().endAStub();
    }

    @Override
    protected void throwOp(LIROperand exceptionPC, LIROperand exceptionOop, CodeEmitInfo info, boolean unwind) {
        assert exceptionOop.asRegister() == X86Register.rax : "must match";
        assert unwind || exceptionPC.asRegister() == X86Register.rdx : "must match";

        // exception object is not added to oop map by LinearScan
        // (LinearScan assumes that no oops are in fixed registers)
        info.addRegisterOop(exceptionOop);
        CiRuntimeCall unwindId;

        if (!unwind) {
            // get current pc information
            // pc is only needed if the method has an exception handler, the unwind code does not need it.
            int pcForAthrowOffset = masm().offset();
            InternalAddress pcForAthrow = new InternalAddress(masm().pc().value);
            masm().lea(exceptionPC.asRegister(), pcForAthrow);
            addCallInfo(pcForAthrowOffset, info); // for exception handler

            masm().verifyNotNullOop(X86Register.rax);
            // search an exception handler (rax: exception oop, rdx: throwing pc)
            if (compilation().hasFpuCode()) {
                unwindId = CiRuntimeCall.HandleException;
            } else {
                unwindId = CiRuntimeCall.HandleExceptionNofpu;
            }
        } else {
            unwindId = CiRuntimeCall.UnwindException;
        }
        masm().call(new RuntimeAddress(compilation.runtime.getRuntimeEntry(unwindId)));

        // enough room for two byte trap
        masm().nop();
    }

    @Override
    protected void shiftOp(LIROpcode code, LIROperand left, LIROperand count, LIROperand dest, LIROperand tmp) {

        // optimized version for linear scan:
        // * count must be already in ECX (guaranteed by LinearScan)
        // * left and dest must be equal
        // * tmp must be unused
        assert count.asRegister() == SHIFTCount : "count must be in ECX";
        assert left == dest : "left and dest must be equal";
        assert tmp.isIllegal() : "wasting a register if tmp is allocated";

        if (left.isSingleCpu()) {
            Register value = left.asRegister();
            assert value != SHIFTCount : "left cannot be ECX";

            switch (code) {
                case Shl:
                    masm().shll(value);
                    break;
                case Shr:
                    masm().sarl(value);
                    break;
                case Ushr:
                    masm().shrl(value);
                    break;
                default:
                    throw Util.shouldNotReachHere();
            }
        } else if (left.isDoubleCpu()) {
            Register lo = left.asRegisterLo();
            Register hi = left.asRegisterHi();
            assert lo != SHIFTCount && hi != SHIFTCount : "left cannot be ECX";

            if (compilation.target.arch.is64bit()) {
                switch (code) {
                    case Shl:
                        masm().shlptr(lo);
                        break;
                    case Shr:
                        masm().sarptr(lo);
                        break;
                    case Ushr:
                        masm().shrptr(lo);
                        break;
                    default:
                        throw Util.shouldNotReachHere();
                }
            } else {

                switch (code) {
                    case Shl:
                        masm().lshl(hi, lo);
                        break;
                    case Shr:
                        masm().lshr(hi, lo, true);
                        break;
                    case Ushr:
                        masm().lshr(hi, lo, false);
                        break;
                    default:
                        throw Util.shouldNotReachHere();
                }
            }
        } else {
            throw Util.shouldNotReachHere();
        }
    }

    @Override
    protected void shiftOp(LIROpcode code, LIROperand left, int count, LIROperand dest) {
        if (dest.isSingleCpu()) {
            // first move left into dest so that left is not destroyed by the shift
            Register value = dest.asRegister();
            count = count & 0x1F; // Java spec

            moveRegs(left.asRegister(), value);
            switch (code) {
                case Shl:
                    masm().shll(value, count);
                    break;
                case Shr:
                    masm().sarl(value, count);
                    break;
                case Ushr:
                    masm().shrl(value, count);
                    break;
                default:
                    throw Util.shouldNotReachHere();
            }
        } else if (dest.isDoubleCpu()) {

            if (!compilation.target.arch.is64bit()) {
                throw Util.shouldNotReachHere();
            }

            // first move left into dest so that left is not destroyed by the shift
            Register value = dest.asRegisterLo();
            count = count & 0x1F; // Java spec

            moveRegs(left.asRegisterLo(), value);
            switch (code) {
                case Shl:
                    masm().shlptr(value, count);
                    break;
                case Shr:
                    masm().sarptr(value, count);
                    break;
                case Ushr:
                    masm().shrptr(value, count);
                    break;
                default:
                    throw Util.shouldNotReachHere();
            }
        } else {
            throw Util.shouldNotReachHere();
        }
    }

    private void storeParameter(Register r, int offsetFromRspInWords) {
        assert offsetFromRspInWords >= 0 : "invalid offset from rsp";
        int offsetFromRspInBytes = offsetFromRspInWords * compilation.target.arch.wordSize;
        assert offsetFromRspInBytes < frameMap().reservedArgumentAreaSize() : "invalid offset";
        masm().movptr(new Address(X86Register.rsp, offsetFromRspInBytes), r);
    }

    void storeParameter(int c, int offsetFromRspInWords) {
        assert offsetFromRspInWords >= 0 : "invalid offset from rsp";
        int offsetFromRspInBytes = offsetFromRspInWords * compilation.target.arch.wordSize;
        assert offsetFromRspInBytes < frameMap().reservedArgumentAreaSize() : "invalid offset";
        masm().movptr(new Address(X86Register.rsp, offsetFromRspInBytes), c);
    }

    void storeParameter(Object o, int offsetFromRspInWords) {
        assert offsetFromRspInWords >= 0 : "invalid offset from rsp";
        int offsetFromRspInBytes = offsetFromRspInWords * compilation.target.arch.wordSize;
        assert offsetFromRspInBytes < frameMap().reservedArgumentAreaSize() : "invalid offset";
        masm().movoop(new Address(X86Register.rsp, offsetFromRspInBytes), o);
    }

    @Override
    protected void emitArrayCopy(LIRArrayCopy op) {
        CiType defaultType = op.expectedType();
        Register src = op.src().asRegister();
        Register dst = op.dst().asRegister();
        Register srcPos = op.srcPos().asRegister();
        Register dstPos = op.dstPos().asRegister();
        Register length = op.length().asRegister();
        Register tmp = op.tmp().asRegister();

        CodeStub stub = op.stub();
        int flags = op.flags();
        BasicType basicType = defaultType != null ? defaultType.elementType().basicType() : BasicType.Illegal;

        // if we don't know anything or it's an object array, just go through the generic arraycopy
        if (defaultType == null) {
            // save outgoing arguments on stack in case call to System.arraycopy is needed
            // HACK ALERT. This code used to push the parameters in a hardwired fashion
            // for interpreter calling conventions. Now we have to do it in new style conventions.
            // For the moment until C1 gets the new register allocator I just force all the
            // args to the right place (except the register args) and then on the back side
            // reload the register args properly if we go slow path. Yuck

            // These are proper for the calling convention

            storeParameter(length, 2);
            storeParameter(dstPos, 1);
            storeParameter(dst, 0);

            // these are just temporary placements until we need to reload
            storeParameter(srcPos, 3);
            storeParameter(src, 4);
            assert compilation.target.arch.is64bit() || (src == X86Register.rcx && srcPos == X86Register.rdx) : "mismatch in calling convention";

            long entry = compilation.runtime.getRuntimeEntry(CiRuntimeCall.ArrayCopy);

            // pass arguments: may push as this is not a safepoint; SP must be fix at each safepoint
            if (compilation.target.arch.is64bit()) {
                // The arguments are in java calling convention so we can trivially shift them to C
                // convention
                assert Register.assertDifferentRegisters(masm.cRarg0, masm.jRarg1, masm.jRarg2, masm.jRarg3, masm.jRarg4);
                masm().mov(masm.cRarg0, masm.jRarg0);
                assert Register.assertDifferentRegisters(masm.cRarg1, masm.jRarg2, masm.jRarg3, masm.jRarg4);
                masm().mov(masm.cRarg1, masm.jRarg1);
                assert Register.assertDifferentRegisters(masm.cRarg2, masm.jRarg3, masm.jRarg4);
                masm().mov(masm.cRarg2, masm.jRarg2);
                assert Register.assertDifferentRegisters(masm.cRarg3, masm.jRarg4);
                masm().mov(masm.cRarg3, masm.jRarg3);
                if (compilation.target.isWindows()) {
                    // Allocate abi space for args but be sure to keep stack aligned
                    masm().subptr(X86Register.rsp, 6 * compilation.target.arch.wordSize);
                    storeParameter(masm.jRarg4, 4);
                    masm().call(new RuntimeAddress(entry));
                    masm().addptr(X86Register.rsp, 6 * compilation.target.arch.wordSize);
                } else {
                    masm().mov(masm.cRarg4, masm.jRarg4);
                    masm().call(new RuntimeAddress(entry));
                }
            } else {
                masm().push(length);
                masm().push(dstPos);
                masm().push(dst);
                masm().push(srcPos);
                masm().push(src);
                masm().callVMLeaf(entry, 5); // removes pushed parameter from the stack

            }

            masm().cmpl(X86Register.rax, 0);
            masm().jcc(X86Assembler.Condition.equal, stub.continuation());

            // Reload values from the stack so they are where the stub
            // expects them.
            masm().movptr(dst, new Address(X86Register.rsp, 0 * wordSize));
            masm().movptr(dstPos, new Address(X86Register.rsp, 1 * wordSize));
            masm().movptr(length, new Address(X86Register.rsp, 2 * wordSize));
            masm().movptr(srcPos, new Address(X86Register.rsp, 3 * wordSize));
            masm().movptr(src, new Address(X86Register.rsp, 4 * wordSize));
            masm().jmp(stub.entry());

            masm().bind(stub.continuation());
            return;
        }

        assert defaultType.isArrayKlass() && defaultType.isLoaded() : "must be true at this point";

        int elemSize = basicType.elementSizeInBytes(referenceSize, wordSize);
        int shiftAmount;
        Address.ScaleFactor scale;

        switch (elemSize) {
            case 1:
                shiftAmount = 0;
                scale = Address.ScaleFactor.times1;
                break;
            case 2:
                shiftAmount = 1;
                scale = Address.ScaleFactor.times2;
                break;
            case 4:
                shiftAmount = 2;
                scale = Address.ScaleFactor.times4;
                break;
            case 8:
                shiftAmount = 3;
                scale = Address.ScaleFactor.times8;
                break;
            default:
                throw Util.shouldNotReachHere();
        }

        Address srcLengthAddr = new Address(src, compilation.runtime.arrayLengthOffsetInBytes());
        Address dstLengthAddr = new Address(dst, compilation.runtime.arrayLengthOffsetInBytes());
        Address srcKlassAddr = new Address(src, compilation.runtime.klassOffsetInBytes());
        Address dstKlassAddr = new Address(dst, compilation.runtime.klassOffsetInBytes());

        // length and pos's are all sign extended at this point on 64bit

        // test for null
        if ((flags & LIRArrayCopy.Flags.SrcNullCheck.mask()) != 0) {
            masm().testptr(src, src);
            masm().jcc(X86Assembler.Condition.zero, stub.entry());
        }
        if ((flags & LIRArrayCopy.Flags.DstNullCheck.mask()) != 0) {
            masm().testptr(dst, dst);
            masm().jcc(X86Assembler.Condition.zero, stub.entry());
        }

        // check if negative
        if ((flags & LIRArrayCopy.Flags.SrcPosPositiveCheck.mask()) != 0) {
            masm().testl(srcPos, srcPos);
            masm().jcc(X86Assembler.Condition.less, stub.entry());
        }
        if ((flags & LIRArrayCopy.Flags.DstPosPositiveCheck.mask()) != 0) {
            masm().testl(dstPos, dstPos);
            masm().jcc(X86Assembler.Condition.less, stub.entry());
        }
        if ((flags & LIRArrayCopy.Flags.LengthPositiveCheck.mask()) != 0) {
            masm().testl(length, length);
            masm().jcc(X86Assembler.Condition.less, stub.entry());
        }

        if ((flags & LIRArrayCopy.Flags.SrcRangeCheck.mask()) != 0) {
            masm().lea(tmp, new Address(srcPos, length, ScaleFactor.times1, 0));
            masm().cmpl(tmp, srcLengthAddr);
            masm().jcc(X86Assembler.Condition.above, stub.entry());
        }
        if ((flags & LIRArrayCopy.Flags.DstRangeCheck.mask()) != 0) {
            masm().lea(tmp, new Address(dstPos, length, ScaleFactor.times1, 0));
            masm().cmpl(tmp, dstLengthAddr);
            masm().jcc(X86Assembler.Condition.above, stub.entry());
        }

        if ((flags & LIRArrayCopy.Flags.TypeCheck.mask()) != 0) {
            masm().movptr(tmp, srcKlassAddr);
            masm().cmpptr(tmp, dstKlassAddr);
            masm().jcc(X86Assembler.Condition.notEqual, stub.entry());
        }

        if (C1XOptions.GenerateAssertionCode) {
            if (basicType != BasicType.Object || (flags & LIRArrayCopy.Flags.TypeCheck.mask()) == 0) {
                // Sanity check the known type with the incoming class. For the
                // primitive case the types must match exactly with src.klass and
                // dst.klass each exactly matching the default type. For the
                // object array case : if no type check is needed then either the
                // dst type is exactly the expected type and the src type is a
                // subtype which we can't check or src is the same array as dst
                // but not necessarily exactly of type defaultType.
                Label knownOk = new Label();
                Label halt = new Label();
                masm().movoop(tmp, defaultType.encoding());
                if (basicType != BasicType.Object) {
                    masm().cmpptr(tmp, dstKlassAddr);
                    masm().jcc(X86Assembler.Condition.notEqual, halt);
                    masm().cmpptr(tmp, srcKlassAddr);
                    masm().jcc(X86Assembler.Condition.equal, knownOk);
                } else {
                    masm().cmpptr(tmp, dstKlassAddr);
                    masm().jcc(X86Assembler.Condition.equal, knownOk);
                    masm().cmpptr(src, dst);
                    masm().jcc(X86Assembler.Condition.equal, knownOk);
                }
                masm().bind(halt);
                masm().stop("incorrect type information in arraycopy");
                masm().bind(knownOk);
            }
        }

        if (shiftAmount > 0 && basicType != BasicType.Object) {
            masm().shlptr(length, shiftAmount);
        }

        if (compilation.target.arch.is64bit()) {
            assert Register.assertDifferentRegisters(masm.cRarg0, dst, dstPos, length);
            masm().lea(masm.cRarg0, new Address(src, srcPos, scale, compilation.runtime.arrayBaseOffsetInBytes(basicType)));
            assert Register.assertDifferentRegisters(masm.cRarg1, length);
            masm().lea(masm.cRarg1, new Address(dst, dstPos, scale, compilation.runtime.arrayBaseOffsetInBytes(basicType)));
            masm().mov(masm.cRarg2, length);

        } else {
            masm().lea(tmp, new Address(src, srcPos, scale, compilation.runtime.arrayBaseOffsetInBytes(basicType)));
            storeParameter(tmp, 0);
            masm().lea(tmp, new Address(dst, dstPos, scale, compilation.runtime.arrayBaseOffsetInBytes(basicType)));
            storeParameter(tmp, 1);
            storeParameter(length, 2);
        }
        if (basicType == BasicType.Object) {
            masm().callVMLeaf(compilation.runtime.getRuntimeEntry(CiRuntimeCall.OopArrayCopy), 0);
        } else {
            masm().callVMLeaf(compilation.runtime.getRuntimeEntry(CiRuntimeCall.PrimitiveArrayCopy), 0);
        }

        masm().bind(stub.continuation());
    }

    @Override
    protected void emitLock(LIRLock op) {
        Register obj = op.objOpr().asRegister(); // may not be an oop
        Register hdr = op.hdrOpr().asRegister();
        Register lock = op.lockOpr().asRegister();
        if (!C1XOptions.UseFastLocking) {
            masm().jmp(op.stub().entry());
        } else if (op.code() == LIROpcode.Lock) {
            Register scratch = Register.noreg;
            if (C1XOptions.UseBiasedLocking) {
                scratch = op.scratchOpr().asRegister();
            }
            assert compilation.runtime.basicLockDisplacedHeaderOffsetInBytes() == 0 : "lockReg must point to the displaced header";
            // add debug info for NullPointerException only if one is possible
            int nullCheckOffset = masm().lockObject(hdr, obj, lock, scratch, op.stub().entry());
            if (op.info() != null) {
                addDebugInfoForNullCheck(nullCheckOffset, op.info());
            }
            // done
        } else if (op.code() == LIROpcode.Unlock) {
            assert compilation.runtime.basicLockDisplacedHeaderOffsetInBytes() == 0 : "lockReg must point to the displaced header";
            masm().unlockObject(hdr, obj, lock, op.stub().entry());
        } else {
            throw Util.shouldNotReachHere();
        }
        masm().bind(op.stub().continuation());
    }

    @Override
    protected void emitProfileCall(LIRProfileCall op) {
        CiMethod method = op.profiledMethod();
        int bci = op.profiledBci();

        // Update counter for all call types
        CiMethodData md = method.methodData();
        if (md == null) {
            throw new Bailout("out of memory building methodDataOop");
        }
        assert op.mdo().isSingleCpu() : "mdo must be allocated";
        Register mdo = op.mdo().asRegister();
        masm().movoop(mdo, md.encoding());
        Address counterAddr = new Address(mdo, md.countOffset(bci));
        masm().addl(counterAddr, 1);
        int bc = method.javaCodeAtBci(bci);
        // Perform additional virtual call profiling for invokevirtual and
        // invokeinterface bytecodes
        if ((bc == Bytecodes.INVOKEVIRTUAL || bc == Bytecodes.INVOKEINTERFACE) && C1XOptions.Tier1ProfileVirtualCalls) {
            assert op.recv().isSingleCpu() : "recv must be allocated";
            Register recv = op.recv().asRegister();
            assert Register.assertDifferentRegisters(mdo, recv);
            CiType knownKlass = op.knownHolder();
            if (C1XOptions.Tier1OptimizeVirtualCallProfiling && knownKlass != null) {
                // We know the type that will be seen at this call site; we can
                // statically update the methodDataOop rather than needing to do
                // dynamic tests on the receiver type

                // NOTE: we should probably put a lock around this search to
                // avoid collisions by concurrent compilations
                for (int i = 0; i < C1XOptions.TypeProfileWidth; i++) {
                    CiType receiver = md.receiver(bci, i);
                    if (knownKlass.equals(receiver)) {
                        Address dataAddr = new Address(mdo, md.receiverCountOffset(bci, i));
                        masm().addl(dataAddr, 1);
                        return;
                    }
                }

                // Receiver type not found in profile data; select an empty slot

                // Note that this is less efficient than it should be because it
                // always does a write to the receiver part of the
                // VirtualCallData rather than just the first time
                for (int i = 0; i < C1XOptions.TypeProfileWidth; i++) {
                    CiType receiver = md.receiver(bci, i);
                    if (receiver == null) {
                        Address recvAddr = new Address(mdo, md.receiverOffset(bci, i));
                        masm().movoop(recvAddr, knownKlass.encoding());
                        Address dataAddr = new Address(mdo, md.receiverCountOffset(bci, i));
                        masm().addl(dataAddr, 1);
                        return;
                    }
                }
            } else {
                masm().movptr(recv, new Address(recv, compilation.runtime.klassOffsetInBytes()));
                Label updateDone = new Label();
                for (int i = 0; i < C1XOptions.TypeProfileWidth; i++) {
                    Label nextTest = new Label();
                    // See if the receiver is receiver[n].
                    masm().cmpptr(recv, new Address(mdo, md.receiverOffset(bci, i)));
                    masm().jcc(X86Assembler.Condition.notEqual, nextTest);
                    Address dataAddr = new Address(mdo, md.receiverCountOffset(bci, i));
                    masm().addl(dataAddr, 1);
                    masm().jmp(updateDone);
                    masm().bind(nextTest);
                }

                // Didn't find receiver; find next empty slot and fill it in
                for (int i = 0; i < C1XOptions.TypeProfileWidth; i++) {
                    Label nextTest = new Label();
                    Address recvAddr = new Address(mdo, md.receiverOffset(bci, i));
                    masm().cmpptr(recvAddr, (int) NULLWORD);
                    masm().jcc(X86Assembler.Condition.notEqual, nextTest);
                    masm().movptr(recvAddr, recv);
                    masm().movl(new Address(mdo, md.receiverCountOffset(bci, i)), 1);
                    if (i < (C1XOptions.TypeProfileWidth - 1)) {
                        masm().jmp(updateDone);
                    }
                    masm().bind(nextTest);
                }

                masm().bind(updateDone);
            }
        }
    }

    @Override
    protected void emitDelay(LIRDelay lirDelay) {
        throw Util.shouldNotReachHere();
    }

    @Override
    protected void monitorAddress(int monitorNo, LIROperand dst) {
        masm().lea(dst.asRegister(), frameMap().addressForMonitorLock(monitorNo));
    }

    @Override
    protected void alignBackwardBranchTarget() {
        masm().align(compilation.target.arch.wordSize);
    }

    @Override
    protected void negate(LIROperand left, LIROperand dest) {
        if (left.isSingleCpu()) {
            masm().negl(left.asRegister());
            moveRegs(left.asRegister(), dest.asRegister());

        } else if (left.isDoubleCpu()) {
            Register lo = left.asRegisterLo();
            if (compilation.target.arch.is64bit()) {
                Register dst = dest.asRegisterLo();
                masm().movptr(dst, lo);
                masm().negptr(dst);
            } else {
                Register hi = left.asRegisterHi();
                masm().lneg(hi, lo);
                if (dest.asRegisterLo() == hi) {
                    assert dest.asRegisterHi() != lo : "destroying register";
                    moveRegs(hi, dest.asRegisterHi());
                    moveRegs(lo, dest.asRegisterLo());
                } else {
                    moveRegs(lo, dest.asRegisterLo());
                    moveRegs(hi, dest.asRegisterHi());
                }
            }

        } else if (dest.isSingleXmm()) {
            if (asXmmFloatReg(left) != asXmmFloatReg(dest)) {
                masm().movflt(asXmmFloatReg(dest), asXmmFloatReg(left));
            }
            masm().xorps(asXmmFloatReg(dest), new ExternalAddress(compilation.runtime.floatSignflipPoolAddress()));

        } else if (dest.isDoubleXmm()) {
            if (asXmmDoubleReg(left) != asXmmDoubleReg(dest)) {
                masm().movdbl(asXmmDoubleReg(dest), asXmmDoubleReg(left));
            }
            masm().xorpd(asXmmDoubleReg(dest), new ExternalAddress(compilation.runtime.doubleSignflipPoolAddress()));

        } else if (left.isSingleFpu() || left.isDoubleFpu()) {
            assert left.fpu() == 0 : "arg must be on TOS";
            assert dest.fpu() == 0 : "dest must be TOS";
            masm().fchs();

        } else {
            throw Util.shouldNotReachHere();
        }
    }

    @Override
    protected void leal(LIROperand addr, LIROperand dest) {
        assert addr.isAddress() && dest.isRegister() : "check";
        Register reg = dest.asPointerRegister(compilation.target.arch);
        masm().lea(reg, asAddress(addr.asAddressPtr()));
    }

    @Override
    protected void rtCall(LIROperand result, long dest, List<LIROperand> args, LIROperand tmp, CodeEmitInfo info) {
        assert !tmp.isValid() : "don't need temporary";
        masm().call(new RuntimeAddress(dest));
        if (info != null) {
            addCallInfoHere(info);
        }
    }

    @Override
    protected void volatileMoveOp(LIROperand src, LIROperand dest, BasicType type, CodeEmitInfo info) {
        assert type == BasicType.Long : "only for volatile long fields";

        if (info != null) {
            addDebugInfoForNullCheckHere(info);
        }

        if (src.isDoubleXmm()) {
            if (dest.isDoubleCpu()) {
                if (compilation.target.arch.is64bit()) {
                    masm().movdq(dest.asRegisterLo(), asXmmDoubleReg(src));
                } else {
                    masm().movdl(dest.asRegisterLo(), asXmmDoubleReg(src));
                    masm().psrlq(asXmmDoubleReg(src), 32);
                    masm().movdl(dest.asRegisterHi(), asXmmDoubleReg(src));
                }
            } else if (dest.isDoubleStack()) {
                masm().movdbl(frameMap().addressForSlot(dest.doubleStackIx()), asXmmDoubleReg(src));
            } else if (dest.isAddress()) {
                masm().movdbl(asAddress(dest.asAddressPtr()), asXmmDoubleReg(src));
            } else {
                throw Util.shouldNotReachHere();
            }

        } else if (dest.isDoubleXmm()) {
            if (src.isDoubleStack()) {
                masm().movdbl(asXmmDoubleReg(dest), frameMap().addressForSlot(src.doubleStackIx()));
            } else if (src.isAddress()) {
                masm().movdbl(asXmmDoubleReg(dest), asAddress(src.asAddressPtr()));
            } else {
                throw Util.shouldNotReachHere();
            }

        } else if (src.isDoubleFpu()) {
            assert src.fpuRegnrLo() == 0 : "must be TOS";
            if (dest.isDoubleStack()) {
                masm().fistpD(frameMap().addressForSlot(dest.doubleStackIx()));
            } else if (dest.isAddress()) {
                masm().fistpD(asAddress(dest.asAddressPtr()));
            } else {
                throw Util.shouldNotReachHere();
            }

        } else if (dest.isDoubleFpu()) {
            assert dest.fpuRegnrLo() == 0 : "must be TOS";
            if (src.isDoubleStack()) {
                masm().fildD(frameMap().addressForSlot(src.doubleStackIx()));
            } else if (src.isAddress()) {
                masm().fildD(asAddress(src.asAddressPtr()));
            } else {
                throw Util.shouldNotReachHere();
            }
        } else {
            throw Util.shouldNotReachHere();
        }
    }

    private Register asXmmDoubleReg(LIROperand dest) {
        assert dest.isXmmRegister();
        assert dest.isDoubleXmm();
        return dest.asRegister();
    }

    @Override
    protected void membar() {
        // QQQ sparc TSO uses this,
        masm().membar(X86Assembler.MembarMaskBits.StoreLoad.mask());

    }

    @Override
    protected void membarAcquire() {
        // No x86 machines currently require load fences
        // lir(). loadFence();
    }

    @Override
    protected void membarRelease() {
        // No x86 machines currently require store fences
        // lir(). storeFence();
    }

    @Override
    protected void getThread(LIROperand resultReg) {
        assert resultReg.isRegister() : "check";
        if (compilation.target.arch.is64bit()) {
            // lir(). getThread(resultReg.asRegisterLo());
            masm().mov(resultReg.asRegister(), X86FrameMap.r15thread);
        } else {
            masm().getThread(resultReg.asRegister());
        }
    }

    @Override
    protected void peephole(LIRList list) {
        // Do nothing for now
    }

    @Override
    protected void emitLIROp2(LIROp2 op) {
        switch (op.code()) {
            case Cmp:
                if (op.info() != null) {
                    assert op.inOpr1().isAddress() || op.inOpr2().isAddress() : "shouldn't be codeemitinfo for non-Pointer operands";
                    addDebugInfoForNullCheckHere(op.info()); // exception possible
                }
                compOp(op.condition(), op.inOpr1(), op.inOpr2(), op);
                break;

            case Cmpl2i:
            case Cmpfd2i:
            case Ucmpfd2i:
                compFl2i(op.code(), op.inOpr1(), op.inOpr2(), op.resultOpr(), op);
                break;

            case Cmove:
                cmove(op.condition(), op.inOpr1(), op.inOpr2(), op.resultOpr());
                break;

            case Shl:
            case Shr:
            case Ushr:
                if (op.inOpr2().isConstant()) {
                    shiftOp(op.code(), op.inOpr1(), op.inOpr2().asConstantPtr().asInt(), op.resultOpr());
                } else {
                    shiftOp(op.code(), op.inOpr1(), op.inOpr2(), op.resultOpr(), op.tmpOpr());
                }
                break;

            case Add:
            case Sub:
            case Mul:
            case MulStrictFp:
            case Div:
            case DivStrictFp:
            case Rem:
                assert op.fpuPopCount() < 2 : "";
                arithOp(op.code(), op.inOpr1(), op.inOpr2(), op.resultOpr(), op.info(), op.fpuPopCount() == 1);
                break;

            case Abs:
            case Sqrt:
            case Sin:
            case Tan:
            case Cos:
            case Log:
            case Log10:
                intrinsicOp(op.code(), op.inOpr1(), op.inOpr2(), op.resultOpr(), op);
                break;

            case LogicAnd:
            case LogicOr:
            case LogicXor:
                logicOp(op.code(), op.inOpr1(), op.inOpr2(), op.resultOpr());
                break;

            case Throw:
            case Unwind:
                throwOp(op.inOpr1(), op.inOpr2(), op.info(), op.code() == LIROpcode.Unwind);
                break;

            default:
                Util.unimplemented();
                break;
        }
    }
}<|MERGE_RESOLUTION|>--- conflicted
+++ resolved
@@ -343,11 +343,7 @@
         // The frameMap records size in slots (32bit word)
 
         // subtract two words to account for return address and link
-<<<<<<< HEAD
-        return (frameMap().framesize() - (2 * CiLocation.slotsPerWord(wordSize))) * CiLocation.stackSlotSize;
-=======
         return (frameMap().framesize() - (2 * (wordSize / FrameMap.spillSlotSizeInBytes))) * FrameMap.spillSlotSizeInBytes;
->>>>>>> e29a1786
     }
 
     @Override
