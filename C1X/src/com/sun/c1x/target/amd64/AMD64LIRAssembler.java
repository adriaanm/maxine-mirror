/*
 * Copyright (c) 2009 Sun Microsystems, Inc.  All rights reserved.
 *
 * Sun Microsystems, Inc. has intellectual property rights relating to technology embodied in the product
 * that is described in this document. In particular, and without limitation, these intellectual property
 * rights may include one or more of the U.S. patents listed at http://www.sun.com/patents and one or
 * more additional patents or pending patent applications in the U.S. and in other countries.
 *
 * U.S. Government Rights - Commercial software. Government users are subject to the Sun
 * Microsystems, Inc. standard license agreement and applicable provisions of the FAR and its
 * supplements.
 *
 * Use is subject to license terms. Sun, Sun Microsystems, the Sun logo, Java and Solaris are trademarks or
 * registered trademarks of Sun Microsystems, Inc. in the U.S. and other countries. All SPARC trademarks
 * are used under license and are trademarks or registered trademarks of SPARC International, Inc. in the
 * U.S. and other countries.
 *
 * UNIX is a registered trademark in the U.S. and other countries, exclusively licensed through X/Open
 * Company, Ltd.
 */
package com.sun.c1x.target.amd64;

import static com.sun.cri.bytecode.Bytecodes.*;
import static com.sun.cri.ci.CiValue.*;
import static java.lang.Double.*;
import static java.lang.Float.*;

import com.sun.c1x.*;
import com.sun.c1x.asm.*;
import com.sun.c1x.ir.*;
import com.sun.c1x.lir.*;
import com.sun.c1x.lir.FrameMap.*;
import com.sun.c1x.target.amd64.AMD64Assembler.*;
import com.sun.c1x.util.*;
import com.sun.cri.ci.*;
import com.sun.cri.xir.*;
import com.sun.cri.xir.CiXirAssembler.*;

/**
 * This class implements the x86-specific code generation for LIR.
 *
 * @author Thomas Wuerthinger
 * @author Ben L. Titzer
 */
public class AMD64LIRAssembler extends LIRAssembler {

    private static final Object[] NO_PARAMS = new Object[0];
    private static final long NULLWORD = 0;
    private static final CiRegister SHIFTCount = AMD64.rcx;

    private static final long DoubleSignMask = 0x7FFFFFFFFFFFFFFFL;

    final CiTarget target;
    final AMD64MacroAssembler masm;
    final int wordSize;
    final CiRegister rscratch1;

    public AMD64LIRAssembler(C1XCompilation compilation) {
        super(compilation);

        masm = (AMD64MacroAssembler) compilation.masm();
        target = compilation.target;
        wordSize = target.wordSize;
        rscratch1 = target.scratchRegister;
    }

    private CiAddress asAddress(CiValue value) {
        if (value.isAddress()) {
            return (CiAddress) value;
        }
        assert value.isStackSlot();
        return compilation.frameMap().toStackAddress((CiStackSlot) value);
    }

    @Override
    protected void emitOsrEntry() {
        throw Util.unimplemented();
    }

    @Override
    protected int initialFrameSizeInBytes() {
        return frameMap.frameSize();
    }

    @Override
    protected void emitReturn(CiValue result) {
        // TODO: Consider adding safepoint polling at return!
        masm.ret(0);
    }

    /**
     * Emits an instruction which assigns the address of the immediately succeeding instruction into {@code dst}.
     * This satisfies the requirements for correctly translating the {@link LoadPC} HIR instruction.
     */
    @Override
    protected void emitReadPC(CiValue dst) {
        masm.leaq(dst.asRegister(), CiAddress.Placeholder);
    }

    @Override
    protected void emitPause() {
        masm.pause();
    }

    @Override
    protected void emitStackAllocate(StackBlock stackBlock, CiValue dst) {
        masm.leaq(dst.asRegister(), compilation.frameMap().toStackAddress(stackBlock));
    }

    private void moveRegs(CiRegister fromReg, CiRegister toReg) {
        if (fromReg != toReg) {
            masm.mov(toReg, fromReg);
        }
    }

    private void swapReg(CiRegister a, CiRegister b) {
        masm.xchgptr(a, b);
    }

    private void const2reg(CiRegister dst, int constant) {
        // Do not optimize with an XOR as this instruction may be between
        // a CMP and a Jcc in which case the XOR will modify the condition
        // flags and interfere with the Jcc.
        masm.movl(dst, constant);
    }

    private void const2reg(CiRegister dst, long constant) {
        // Do not optimize with an XOR as this instruction may be between
        // a CMP and a Jcc in which case the XOR will modify the condition
        // flags and interfere with the Jcc.
        masm.mov64(dst, constant);
    }

    private void const2reg(CiRegister dst, Object constant) {
        // Do not optimize with an XOR as this instruction may be between
        // a CMP and a Jcc in which case the XOR will modify the condition
        // flags and interfere with the Jcc.
        if (target.inlineObjects) {
            masm.recordDataReferenceInCode(CiConstant.forObject(constant));
            masm.mov64(dst, 0xDEADDEADDEADDEADL);
        } else {
            masm.movq(dst, masm.recordDataReferenceInCode(CiConstant.forObject(constant)));
        }
    }

    private void const2reg(CiRegister dst, float constant) {
        if (constant == 0.0f) {
            masm.xorps(dst, dst);
        } else {
            masm.movflt(dst, masm.recordDataReferenceInCode(CiConstant.forFloat(constant)));
        }
    }

    private void const2reg(CiRegister dst, double constant) {
        if (constant == 0.0f) {
            masm.xorpd(dst, dst);
        } else {
            masm.movdbl(dst, masm.recordDataReferenceInCode(CiConstant.forDouble(constant)));
        }
    }

    @Override
    protected void const2reg(CiValue src, CiValue dest, LIRDebugInfo info) {
        assert src.isConstant();
        assert dest.isRegister();
        CiConstant c = (CiConstant) src;

        switch (c.kind) {
            case Boolean :
            case Byte    :
            case Char    :
            case Short   :
            case Int     : const2reg(dest.asRegister(), c.asInt()); break;
            case Long    : const2reg(dest.asRegister(), c.asLong()); break;
            case Jsr     : const2reg(dest.asRegister(), c.asJsr()); break;
            case Word    : const2reg(dest.asRegister(), c.asLong()); break;
            case Object  : const2reg(dest.asRegister(), c.asObject()); break;
            case Float   : const2reg(asXmmFloatReg(dest), c.asFloat()); break;
            case Double  : const2reg(asXmmDoubleReg(dest), c.asDouble()); break;
            default      : throw Util.shouldNotReachHere();
        }
    }

    @Override
    protected void const2stack(CiValue src, CiValue dst) {
        assert src.isConstant();
        assert dst.isStackSlot();
        CiStackSlot slot = (CiStackSlot) dst;
        CiConstant c = (CiConstant) src;

        switch (c.kind) {
            case Boolean :
            case Byte    :
            case Char    :
            case Short   :
            case Int     : masm.movl(frameMap.toStackAddress(slot), c.asInt()); break;
            case Float   : masm.movl(frameMap.toStackAddress(slot), floatToRawIntBits(c.asFloat())); break;
            case Object  : masm.movoop(frameMap.toStackAddress(slot), CiConstant.forObject(c.asObject())); break;
            case Long    : masm.movptr(frameMap.toStackAddress(slot), c.asLong()); break;
            case Double  : masm.movptr(frameMap.toStackAddress(slot), doubleToRawLongBits(c.asDouble())); break;
            default      : throw Util.shouldNotReachHere();
        }
    }

    @Override
    protected void const2mem(CiValue src, CiValue dst, CiKind kind, LIRDebugInfo info) {
        assert src.isConstant();
        assert dst.isAddress();
        CiConstant constant = (CiConstant) src;
        CiAddress addr = asAddress(dst);

        int nullCheckHere = codePos();
        switch (kind) {
            case Boolean :
            case Byte    : masm.movb(addr, constant.asInt() & 0xFF); break;
            case Char    :
            case Short   : masm.movw(addr, constant.asInt() & 0xFFFF); break;
            case Int     : masm.movl(addr, constant.asInt()); break;
            case Float   : masm.movl(addr, floatToRawIntBits(constant.asFloat())); break;
            case Object  : masm.movoop(addr, CiConstant.forObject(constant.asObject())); break;
            case Long    : masm.mov64(rscratch1, constant.asLong());
                           nullCheckHere = codePos();
                           masm.movq(addr, rscratch1); break;
            case Double  : masm.mov64(rscratch1, doubleToRawLongBits(constant.asDouble()));
                           nullCheckHere = codePos();
                           masm.movq(addr, rscratch1); break;
            default      : throw Util.shouldNotReachHere();
        }

        if (info != null) {
            asm.recordImplicitException(nullCheckHere, info);
        }
    }

    @Override
    protected void reg2reg(CiValue src, CiValue dest) {
        assert src.isRegister();
        assert dest.isRegister();

        if (dest.kind.isFloat()) {
            masm.movflt(asXmmFloatReg(dest), asXmmFloatReg(src));
        } else if (dest.kind.isDouble()) {
            masm.movdbl(asXmmDoubleReg(dest), asXmmDoubleReg(src));
        } else {
            if (src.kind == CiKind.Object) {
                masm.verifyOop(src.asRegister());
            }
            moveRegs(src.asRegister(), dest.asRegister());
        }
    }

    @Override
    protected void reg2stack(CiValue src, CiValue dst, CiKind kind) {
        assert src.isRegister();
        assert dst.isStackSlot();
        CiAddress addr = frameMap.toStackAddress(((CiStackSlot) dst));

        if (src.kind.isObject()) {
            masm.verifyOop(src.asRegister());
        }

        switch (src.kind) {
            case Boolean :
            case Byte    :
            case Char    :
            case Short   :
            case Jsr     :
            case Int     : masm.movl(addr, src.asRegister()); break;
            case Object  :
            case Long    :
            case Word    : masm.movq(addr, src.asRegister()); break;
            case Float   : masm.movflt(addr, asXmmFloatReg(src)); break;
            case Double  : masm.movsd(addr, asXmmDoubleReg(src)); break;
            default      : throw Util.shouldNotReachHere();
        }
    }

    @Override
    protected void reg2mem(CiValue src, CiValue dest, CiKind kind, LIRDebugInfo info, boolean unaligned) {
        CiAddress toAddr = (CiAddress) dest;

        if (kind == CiKind.Object) {
            masm.verifyOop(src.asRegister());
        }
        if (info != null) {
            asm.recordImplicitException(codePos(), info);
        }

        switch (kind) {
            case Float   : masm.movflt(toAddr, asXmmFloatReg(src)); break;
            case Double  : masm.movsd(toAddr, asXmmDoubleReg(src)); break;
            case Int     : masm.movl(toAddr, src.asRegister()); break;
            case Long    :
            case Word    :
            case Object  : masm.movq(toAddr, src.asRegister()); break;
            case Char    :
            case Short   : masm.movw(toAddr, src.asRegister()); break;
            case Byte    :
            case Boolean : masm.movb(toAddr, src.asRegister()); break;
            default      : throw Util.shouldNotReachHere();
        }
    }

    private static CiRegister asXmmFloatReg(CiValue src) {
        assert src.kind.isFloat() : "must be float";
        CiRegister result = src.asRegister();
        assert result.isFpu() : "must be xmm";
        return result;
    }

    @Override
    protected void stack2reg(CiValue src, CiValue dest, CiKind kind) {
        assert src.isStackSlot();
        assert dest.isRegister();

        if (kind == CiKind.Object) {
            masm.verifyOop(dest.asRegister());
        }

        CiAddress addr = frameMap.toStackAddress(((CiStackSlot) src));

        switch (dest.kind) {
            case Boolean :
            case Byte    :
            case Char    :
            case Short   :
            case Jsr     :
            case Int     : masm.movl(dest.asRegister(), addr); break;
            case Object  :
            case Long    :
            case Word    : masm.movq(dest.asRegister(), addr); break;
            case Float   : masm.movflt(asXmmFloatReg(dest), addr); break;
            case Double  : masm.movdbl(asXmmDoubleReg(dest), addr); break;
            default      : throw Util.shouldNotReachHere();
        }
    }

    @Override
    protected void mem2mem(CiValue src, CiValue dest, CiKind kind) {
        if (dest.kind.isInt()) {
            masm.pushl(((CiAddress) src));
            masm.popl(((CiAddress) dest));
        } else {
            masm.pushptr(((CiAddress) src));
            masm.popptr(((CiAddress) dest));
        }
    }

    @Override
    protected void mem2stack(CiValue src, CiValue dest, CiKind kind) {
        if (dest.kind.isInt()) {
            masm.pushl(((CiAddress) src));
            masm.popl(frameMap.toStackAddress(((CiStackSlot) dest)));
        } else {
            masm.pushptr(((CiAddress) src));
            masm.popptr(frameMap.toStackAddress(((CiStackSlot) dest)));
        }
    }

    @Override
    protected void stack2stack(CiValue src, CiValue dest, CiKind kind) {
        if (src.kind.isInt()) {
            masm.pushl(frameMap.toStackAddress(((CiStackSlot) src)));
            masm.popl(frameMap.toStackAddress(((CiStackSlot) dest)));
        } else {
            masm.pushptr(frameMap.toStackAddress(((CiStackSlot) src)));
            masm.popptr(frameMap.toStackAddress(((CiStackSlot) dest)));
        }
    }

    @Override
    protected void mem2reg(CiValue src, CiValue dest, CiKind kind, LIRDebugInfo info, boolean unaligned) {
        assert src.isAddress();
        assert dest.isRegister();

        CiAddress addr = (CiAddress) src;
        CiAddress fromAddr = addr;

        if (info != null) {
            asm.recordImplicitException(codePos(), info);
        }

        switch (kind) {
            case Float   : masm.movflt(asXmmFloatReg(dest), fromAddr); break;
            case Double  : masm.movdbl(asXmmDoubleReg(dest), fromAddr); break;
            case Word    :
            case Object  : masm.movq(dest.asRegister(), fromAddr); break;
            case Int     : masm.movslq(dest.asRegister(), fromAddr); break;
            case Long    : masm.movq(dest.asRegister(), addr); break;
            case Boolean :
            case Byte    : masm.movsxb(dest.asRegister(), fromAddr); break;
            case Char    : masm.movzxl(dest.asRegister(), fromAddr); break;
            case Short   : masm.movswl(dest.asRegister(), fromAddr); break;
            default      : throw Util.shouldNotReachHere();
        }

        if (kind == CiKind.Object) {
            masm.verifyOop(dest.asRegister());
        }
    }

    @Override
    protected void emitReadPrefetch(CiValue src) {
        CiAddress addr = (CiAddress) src;
        CiAddress fromAddr = addr;

        switch (C1XOptions.ReadPrefetchInstr) {
            case 0  : masm.prefetchnta(fromAddr); break;
            case 1  : masm.prefetcht0(fromAddr); break;
            case 2  : masm.prefetcht2(fromAddr); break;
            default : throw Util.shouldNotReachHere();
        }
    }

    @Override
    protected void emitOp3(LIROp3 op) {
        switch (op.code) {
            case Idiv  :
            case Irem  : arithmeticIdiv(op.code, op.opr1(), op.opr2(), op.result(), op.info); break;
            case Ldiv  :
            case Lrem  : arithmeticLdiv(op.code, op.opr1(), op.opr2(), op.result(), op.info); break;
            case Wdiv  :
            case Wdivi :
            case Wrem  :
            case Wremi : arithmeticWdiv(op.code, op.opr1(), op.opr2(), op.result(), op.info); break;
            default    : throw Util.shouldNotReachHere();
        }
    }

    private boolean assertEmitBranch(LIRBranch op) {
        assert op.block() == null || op.block().label() == op.label() : "wrong label";
        if (op.block() != null) {
            branchTargetBlocks.add(op.block());
        }
        if (op.unorderedBlock() != null) {
            branchTargetBlocks.add(op.unorderedBlock());
        }
        return true;
    }

    @Override
    protected void emitBranch(LIRBranch op) {

        assert assertEmitBranch(op);

        if (op.cond() == Condition.TRUE) {
            if (op.info != null) {
                asm.recordImplicitException(codePos(), op.info);
            }
            masm.jmp(op.label());
        } else {
            ConditionFlag acond = ConditionFlag.zero;
            if (op.code == LIROpcode.CondFloatBranch) {
                assert op.unorderedBlock() != null : "must have unordered successor";
                masm.jcc(ConditionFlag.parity, op.unorderedBlock().label());
                switch (op.cond()) {
                    case EQ : acond = ConditionFlag.equal; break;
                    case NE : acond = ConditionFlag.notEqual; break;
                    case LT : acond = ConditionFlag.below; break;
                    case LE : acond = ConditionFlag.belowEqual; break;
                    case GE : acond = ConditionFlag.aboveEqual; break;
                    case GT : acond = ConditionFlag.above; break;
                    default : throw Util.shouldNotReachHere();
                }
            } else {
                switch (op.cond()) {
                    case EQ : acond = ConditionFlag.equal; break;
                    case NE : acond = ConditionFlag.notEqual; break;
                    case LT : acond = ConditionFlag.less; break;
                    case LE : acond = ConditionFlag.lessEqual; break;
                    case GE : acond = ConditionFlag.greaterEqual; break;
                    case GT : acond = ConditionFlag.greater; break;
                    case BE : acond = ConditionFlag.belowEqual; break;
                    case AE : acond = ConditionFlag.aboveEqual; break;
                    default : throw Util.shouldNotReachHere();
                }
            }
            masm.jcc(acond, (op.label()));
        }
    }

    @Override
    protected void emitConvert(LIRConvert op) {
        CiValue src = op.operand();
        CiValue dest = op.result();
        Label endLabel = new Label();
        CiRegister srcRegister = src.asRegister();
        CiRegister rscratch1 = compilation.target.scratchRegister;
        switch (op.bytecode) {
            case I2L:
                masm.movslq(dest.asRegister(), srcRegister);
                break;

            case L2I:
                moveRegs(srcRegister, dest.asRegister());
                break;

            case I2B:
                moveRegs(srcRegister, dest.asRegister());
                masm.signExtendByte(dest.asRegister());
                break;

            case I2C:
                moveRegs(srcRegister, dest.asRegister());
                masm.andl(dest.asRegister(), 0xFFFF);
                break;

            case I2S:
                moveRegs(srcRegister, dest.asRegister());
                masm.signExtendShort(dest.asRegister());
                break;

            case F2D:
                masm.cvtss2sd(asXmmDoubleReg(dest), asXmmFloatReg(src));
                break;

            case D2F:
                masm.cvtsd2ss(asXmmFloatReg(dest), asXmmDoubleReg(src));
                break;

            case I2F:
                masm.cvtsi2ssl(asXmmFloatReg(dest), srcRegister);
                break;
            case I2D:
                masm.cvtsi2sdl(asXmmDoubleReg(dest), srcRegister);
                break;

            case F2I: {
                assert srcRegister.isFpu() && dest.isRegister() : "must both be XMM register (no fpu stack)";
                masm.cvttss2sil(dest.asRegister(), srcRegister);
                masm.cmp32(dest.asRegister(), Integer.MIN_VALUE);
                masm.jcc(ConditionFlag.notEqual, endLabel);
                masm.callGlobalStub(op.globalStub, null, dest.asRegister(), srcRegister);
                // cannot cause an exception
                masm.bind(endLabel);
                break;
            }
            case D2I: {
                assert srcRegister.isFpu() && dest.isRegister() : "must both be XMM register (no fpu stack)";
                masm.cvttsd2sil(dest.asRegister(), asXmmDoubleReg(src));
                masm.cmp32(dest.asRegister(), Integer.MIN_VALUE);
                masm.jcc(ConditionFlag.notEqual, endLabel);
                masm.callGlobalStub(op.globalStub, null, dest.asRegister(), srcRegister);
                // cannot cause an exception
                masm.bind(endLabel);
                break;
            }
            case L2F:
                masm.cvtsi2ssq(asXmmFloatReg(dest), srcRegister);
                break;

            case L2D:
                masm.cvtsi2sdq(asXmmDoubleReg(dest), srcRegister);
                break;

            case F2L: {
                assert srcRegister.isFpu() && dest.kind.isLong() : "must both be XMM register (no fpu stack)";
                masm.cvttss2siq(dest.asRegister(), asXmmFloatReg(src));
                masm.mov64(rscratch1, java.lang.Long.MIN_VALUE);
                masm.cmpq(dest.asRegister(), rscratch1);
                masm.jcc(ConditionFlag.notEqual, endLabel);
                masm.callGlobalStub(op.globalStub, null, dest.asRegister(), srcRegister);
                masm.bind(endLabel);
                break;
            }

            case D2L: {
                assert srcRegister.isFpu() && dest.kind.isLong() : "must both be XMM register (no fpu stack)";
                masm.cvttsd2siq(dest.asRegister(), asXmmDoubleReg(src));
                masm.mov64(rscratch1, java.lang.Long.MIN_VALUE);
                masm.cmpq(dest.asRegister(), rscratch1);
                masm.jcc(ConditionFlag.notEqual, endLabel);
                masm.callGlobalStub(op.globalStub, null, dest.asRegister(), srcRegister);
                masm.bind(endLabel);
                break;
            }

            case MOV_I2F:
                masm.movdl(asXmmFloatReg(dest), srcRegister);
                break;

            case MOV_L2D:
                masm.movdq(asXmmDoubleReg(dest), srcRegister);
                break;

            case MOV_F2I:
                masm.movdl(dest.asRegister(), asXmmFloatReg(src));
                break;

            case MOV_D2L:
                masm.movdq(dest.asRegister(), asXmmDoubleReg(src));
                break;

            default:
                throw Util.shouldNotReachHere();
        }
    }

    @Override
    protected void emitCompareAndSwap(LIRCompareAndSwap op) {
        CiAddress address = op.address();
        CiRegister newval = op.newValue().asRegister();
        CiRegister cmpval = op.expectedValue().asRegister();
        assert cmpval == AMD64.rax : "wrong register";
        assert newval != null : "new val must be register";
        assert cmpval != newval : "cmp and new values must be in different registers";
        assert cmpval != address.base() : "cmp and addr must be in different registers";
        assert newval != address.base() : "new value and addr must be in different registers";
        assert cmpval != address.index() : "cmp and addr must be in different registers";
        assert newval != address.index() : "new value and addr must be in different registers";
        if (compilation.target.isMP) {
            masm.lock();
        }
        if (op.code == LIROpcode.CasInt) {
            masm.cmpxchgl(newval, address);
        } else {
            assert op.code == LIROpcode.CasObj || op.code == LIROpcode.CasLong || op.code == LIROpcode.CasWord;
            masm.cmpxchgq(newval, address);
        }
    }

    @Override
    protected void emitConditionalMove(Condition condition, CiValue opr1, CiValue opr2, CiValue result) {
        ConditionFlag acond;
        ConditionFlag ncond;
        switch (condition) {
            case EQ:
                acond = ConditionFlag.equal;
                ncond = ConditionFlag.notEqual;
                break;
            case NE:
                acond = ConditionFlag.notEqual;
                ncond = ConditionFlag.equal;
                break;
            case LT:
                acond = ConditionFlag.less;
                ncond = ConditionFlag.greaterEqual;
                break;
            case LE:
                acond = ConditionFlag.lessEqual;
                ncond = ConditionFlag.greater;
                break;
            case GE:
                acond = ConditionFlag.greaterEqual;
                ncond = ConditionFlag.less;
                break;
            case GT:
                acond = ConditionFlag.greater;
                ncond = ConditionFlag.lessEqual;
                break;
            case BE:
                acond = ConditionFlag.belowEqual;
                ncond = ConditionFlag.above;
                break;
            case BT:
                acond = ConditionFlag.below;
                ncond = ConditionFlag.aboveEqual;
                break;
            case AE:
                acond = ConditionFlag.aboveEqual;
                ncond = ConditionFlag.below;
                break;
            case AT:
                acond = ConditionFlag.above;
                ncond = ConditionFlag.belowEqual;
                break;
            default:
                throw Util.shouldNotReachHere();
        }

        CiValue def = opr1; // assume left operand as default
        CiValue other = opr2;

        if (opr2.isRegister() && opr2.asRegister() == result.asRegister()) {
            // if the right operand is already in the result register, then use it as the default
            def = opr2;
            other = opr1;
            // and flip the condition
            ConditionFlag tcond = acond;
            acond = ncond;
            ncond = tcond;
        }

        if (def.isRegister()) {
            reg2reg(def, result);
        } else if (def.isStackSlot()) {
            stack2reg(def, result, result.kind);
        } else {
            assert def.isConstant();
            const2reg(def, result, null);
        }

        if (!other.isConstant()) {
            // optimized version that does not require a branch
            if (other.isRegister()) {
                assert other.asRegister() != result.asRegister() : "other already overwritten by previous move";
                if (other.kind.isInt()) {
                    masm.cmovq(ncond, result.asRegister(), other.asRegister());
                } else {
                    masm.cmovq(ncond, result.asRegister(), other.asRegister());
                }
            } else {
                assert other.isStackSlot();
                CiStackSlot otherSlot = (CiStackSlot) other;
                if (other.kind.isInt()) {
                    masm.cmovl(ncond, result.asRegister(), frameMap.toStackAddress(otherSlot));
                } else {
                    masm.cmovq(ncond, result.asRegister(), frameMap.toStackAddress(otherSlot));
                }
            }

        } else {
            // conditional move not available, use emit a branch and move
            Label skip = new Label();
            masm.jcc(acond, skip);
            if (other.isRegister()) {
                reg2reg(other, result);
            } else if (other.isStackSlot()) {
                stack2reg(other, result, result.kind);
            } else {
                assert other.isConstant();
                const2reg(other, result, null);
            }
            masm.bind(skip);
        }
    }

    @Override
    protected void emitArithOp(LIROpcode code, CiValue left, CiValue right, CiValue dest, LIRDebugInfo info) {
        if (left.kind != right.kind) {
            System.out.println("mismatch: " + left.kind + " <--> " + right.kind);
            System.out.println("mismatch: " + left + " <--> " + right);
            System.out.println(" at " + code);
        }
        assert info == null : "should never be used :  idiv/irem and ldiv/lrem not handled by this method";
        assert left.kind == right.kind;
        assert left.equals(dest) : "left and dest must be equal";
        CiKind kind = left.kind;

        if (left.isRegister()) {
            CiRegister lreg = left.asRegister();

            if (right.isRegister()) {
                // register - register
                CiRegister rreg = right.asRegister();
                if (kind.isInt()) {
                    switch (code) {
                        case Add : masm.addl(lreg, rreg); break;
                        case Sub : masm.subl(lreg, rreg); break;
                        case Mul : masm.imull(lreg, rreg); break;
                        default  : throw Util.shouldNotReachHere();
                    }
                } else if (kind.isFloat()) {
                    assert rreg.isFpu() : "must be xmm";
                    switch (code) {
                        case Add : masm.addss(lreg, rreg); break;
                        case Sub : masm.subss(lreg, rreg); break;
                        case Mul : masm.mulss(lreg, rreg); break;
                        case Div : masm.divss(lreg, rreg); break;
                        default  : throw Util.shouldNotReachHere();
                    }
                } else if (kind.isDouble()) {
                    assert rreg.isFpu();
                    switch (code) {
                        case Add : masm.addsd(lreg, rreg); break;
                        case Sub : masm.subsd(lreg, rreg); break;
                        case Mul : masm.mulsd(lreg, rreg); break;
                        case Div : masm.divsd(lreg, rreg); break;
                        default  : throw Util.shouldNotReachHere();
                    }
                } else {
                    assert target.sizeInBytes(kind) == 8;
                    switch (code) {
                        case Add : masm.addq(lreg, rreg); break;
                        case Sub : masm.subq(lreg, rreg); break;
                        case Mul : masm.imulq(lreg, rreg);  break;
                        default  : throw Util.shouldNotReachHere();
                    }
                }
            } else {
                if (kind.isInt()) {
                    if (right.isStackSlot()) {
                        // register - stack
                        CiAddress raddr = frameMap.toStackAddress(((CiStackSlot) right));
                        switch (code) {
                            case Add : masm.addl(lreg, raddr); break;
                            case Sub : masm.subl(lreg, raddr); break;
                            default  : throw Util.shouldNotReachHere();
                        }
                    } else if (right.isConstant()) {
                        // register - constant
                        if (kind.isInt()) {
                            int delta = ((CiConstant) right).asInt();
                            switch (code) {
                                case Add : masm.incrementl(lreg, delta); break;
                                case Sub : masm.decrementl(lreg, delta); break;
                                default  : throw Util.shouldNotReachHere();
                            }
                        }
                    }
                } else if (kind.isFloat()) {
                    // register - stack/constant
                    CiAddress raddr;
                    if (right.isStackSlot()) {
                        raddr = frameMap.toStackAddress(((CiStackSlot) right));
                    } else {
                        assert right.isConstant();
                        raddr = masm.recordDataReferenceInCode(CiConstant.forFloat(((CiConstant) right).asFloat()));
                    }
                    switch (code) {
                        case Add : masm.addss(lreg, raddr); break;
                        case Sub : masm.subss(lreg, raddr); break;
                        case Mul : masm.mulss(lreg, raddr); break;
                        case Div : masm.divss(lreg, raddr); break;
                        default  : throw Util.shouldNotReachHere();
                    }
                } else if (kind.isDouble()) {
                    // register - stack/constant
                    CiAddress raddr;
                    if (right.isStackSlot()) {
                        raddr = frameMap.toStackAddress(((CiStackSlot) right));
                    } else {
                        assert right.isConstant();
                        raddr = masm.recordDataReferenceInCode(CiConstant.forDouble(((CiConstant) right).asDouble()));
                    }
                    switch (code) {
                        case Add : masm.addsd(lreg, raddr); break;
                        case Sub : masm.subsd(lreg, raddr); break;
                        case Mul : masm.mulsd(lreg, raddr); break;
                        case Div : masm.divsd(lreg, raddr); break;
                        default  : throw Util.shouldNotReachHere();
                    }
                } else {
                    // register - constant
                    assert target.sizeInBytes(kind) == 8;
                    assert right.isConstant();
                    long c = ((CiConstant) right).asLong();
                    masm.mov64(rscratch1, c);
                    switch (code) {
                        case Add : masm.addq(lreg, rscratch1); break;
                        case Sub : masm.subq(lreg, rscratch1); break;
                        default  : throw Util.shouldNotReachHere();
                    }
                }
            }

        } else {
            assert kind.isInt();
            CiAddress laddr = asAddress(left);

            if (right.isRegister()) {
                CiRegister rreg = right.asRegister();
                switch (code) {
                    case Add : masm.addl(laddr, rreg); break;
                    case Sub : masm.subl(laddr, rreg); break;
                    default  : throw Util.shouldNotReachHere();
                }
            } else {
                assert right.isConstant();
                int c = ((CiConstant) right).asInt();
                switch (code) {
                    case Add : masm.incrementl(laddr, c); break;
                    case Sub : masm.decrementl(laddr, c); break;
                    default  : throw Util.shouldNotReachHere();
                }
            }
        }
    }

    @Override
    protected void emitIntrinsicOp(LIROpcode code, CiValue value, CiValue unused, CiValue dest, LIROp2 op) {
        assert value.kind.isDouble();
        switch (code) {
            case Abs:
                if (asXmmDoubleReg(dest) != asXmmDoubleReg(value)) {
                    masm.movdbl(asXmmDoubleReg(dest), asXmmDoubleReg(value));
                }
                masm.andpd(asXmmDoubleReg(dest), masm.recordDataReferenceInCode(CiConstant.forLong(DoubleSignMask)));
                break;

            case Sqrt:
                masm.sqrtsd(asXmmDoubleReg(dest), asXmmDoubleReg(value));
                break;

            default:
                throw Util.shouldNotReachHere();
        }
    }

    @Override
    protected void emitLogicOp(LIROpcode code, CiValue left, CiValue right, CiValue dst) {
        assert left.isRegister();
        if (left.kind.isInt()) {
            CiRegister reg = left.asRegister();
            if (right.isConstant()) {
                int val = ((CiConstant) right).asInt();
                switch (code) {
                    case LogicAnd : masm.andl(reg, val); break;
                    case LogicOr  : masm.orl(reg, val); break;
                    case LogicXor : masm.xorl(reg, val); break;
                    default       : throw Util.shouldNotReachHere();
                }
            } else if (right.isStackSlot()) {
                // added support for stack operands
                CiAddress raddr = frameMap.toStackAddress(((CiStackSlot) right));
                switch (code) {
                    case LogicAnd : masm.andl(reg, raddr); break;
                    case LogicOr  : masm.orl(reg, raddr); break;
                    case LogicXor : masm.xorl(reg, raddr); break;
                    default       : throw Util.shouldNotReachHere();
                }
            } else {
                CiRegister rright = right.asRegister();
                switch (code) {
                    case LogicAnd : masm.andq(reg, rright); break;
                    case LogicOr  : masm.orq(reg, rright); break;
                    case LogicXor : masm.xorptr(reg, rright); break;
                    default       : throw Util.shouldNotReachHere();
                }
            }
            moveRegs(reg, dst.asRegister());
        } else {
            assert target.sizeInBytes(left.kind) == 8;
            CiRegister lreg = left.asRegister();
            if (right.isConstant()) {
                CiConstant rightConstant = (CiConstant) right;
                masm.mov64(rscratch1, rightConstant.asLong());
                switch (code) {
                    case LogicAnd : masm.andq(lreg, rscratch1); break;
                    case LogicOr  : masm.orq(lreg, rscratch1); break;
                    case LogicXor : masm.xorq(lreg, rscratch1); break;
                    default       : throw Util.shouldNotReachHere();
                }
            } else {
                CiRegister rreg = right.asRegister();
                switch (code) {
                    case LogicAnd : masm.andq(lreg, rreg); break;
                    case LogicOr  : masm.orq(lreg, rreg); break;
                    case LogicXor : masm.xorptr(lreg, rreg); break;
                    default       : throw Util.shouldNotReachHere();
                }
            }

            CiRegister dreg = dst.asRegister();
            moveRegs(lreg, dreg);
        }
    }

    void arithmeticIdiv(LIROpcode code, CiValue left, CiValue right, CiValue result, LIRDebugInfo info) {
        assert left.isRegister() : "left must be register";
        assert right.isRegister() || right.isConstant() : "right must be register or constant";
        assert result.isRegister() : "result must be register";

        CiRegister lreg = left.asRegister();
        CiRegister dreg = result.asRegister();

        if (right.isConstant()) {
            int divisor = ((CiConstant) right).asInt();
            assert divisor > 0 && CiUtil.isPowerOf2(divisor) : "divisor must be power of two";
            if (code == LIROpcode.Idiv) {
                assert lreg == AMD64.rax : "dividend must be rax";
                masm.cdql(); // sign extend into rdx:rax
                if (divisor == 2) {
                    masm.subl(lreg, AMD64.rdx);
                } else {
                    masm.andl(AMD64.rdx, divisor - 1);
                    masm.addl(lreg, AMD64.rdx);
                }
                masm.sarl(lreg, CiUtil.log2(divisor));
                moveRegs(lreg, dreg);
            } else {
                assert code == LIROpcode.Irem;
                Label done = new Label();
                masm.mov(dreg, lreg);
                masm.andl(dreg, 0x80000000 | (divisor - 1));
                masm.jcc(ConditionFlag.positive, done);
                masm.decrementl(dreg, 1);
                masm.orl(dreg, ~(divisor - 1));
                masm.incrementl(dreg, 1);
                masm.bind(done);
            }
        } else {
            CiRegister rreg = right.asRegister();
            assert lreg == AMD64.rax : "left register must be rax";
            assert rreg != AMD64.rdx : "right register must not be rdx";

            moveRegs(lreg, AMD64.rax);

            Label continuation = new Label();

            if (C1XOptions.GenSpecialDivChecks) {
                // check for special case of Integer.MIN_VALUE / -1
                Label normalCase = new Label();
                masm.cmpl(AMD64.rax, Integer.MIN_VALUE);
                masm.jcc(ConditionFlag.notEqual, normalCase);
                if (code == LIROpcode.Irem) {
                    // prepare X86Register.rdx for possible special case where remainder = 0
                    masm.xorl(AMD64.rdx, AMD64.rdx);
                }
                masm.cmpl(rreg, -1);
                masm.jcc(ConditionFlag.equal, continuation);

                // handle normal case
                masm.bind(normalCase);
            }
            masm.cdql();
            int offset = masm.codeBuffer.position();
            masm.idivl(rreg);

            // normal and special case exit
            masm.bind(continuation);

            asm.recordImplicitException(offset, info);
            if (code == LIROpcode.Irem) {
                moveRegs(AMD64.rdx, dreg); // result is in rdx
            } else {
                assert code == LIROpcode.Idiv;
                moveRegs(AMD64.rax, dreg);
            }
        }
    }

    void arithmeticLdiv(LIROpcode code, CiValue left, CiValue right, CiValue result, LIRDebugInfo info) {
        assert left.isRegister() : "left must be register";
        assert right.isRegister() : "right must be register";
        assert result.isRegister() : "result must be register";
        assert result.kind.isLong();

        CiRegister lreg = left.asRegister();
        CiRegister dreg = result.asRegister();
        CiRegister rreg = right.asRegister();
        assert lreg == AMD64.rax : "left register must be rax";
        assert rreg != AMD64.rdx : "right register must not be rdx";

        moveRegs(lreg, AMD64.rax);

        Label continuation = new Label();

        if (C1XOptions.GenSpecialDivChecks) {
            // check for special case of Long.MIN_VALUE / -1
            Label normalCase = new Label();
            masm.mov64(AMD64.rdx, java.lang.Long.MIN_VALUE);
            masm.cmpq(AMD64.rax, AMD64.rdx);
            masm.jcc(ConditionFlag.notEqual, normalCase);
            if (code == LIROpcode.Lrem) {
                // prepare X86Register.rdx for possible special case (where remainder = 0)
                masm.xorq(AMD64.rdx, AMD64.rdx);
            }
            masm.cmpl(rreg, -1);
            masm.jcc(ConditionFlag.equal, continuation);

            // handle normal case
            masm.bind(normalCase);
        }
        masm.cdqq();
        int offset = masm.codeBuffer.position();
        masm.idivq(rreg);

        // normal and special case exit
        masm.bind(continuation);

        asm.recordImplicitException(offset, info);
        if (code == LIROpcode.Lrem) {
            moveRegs(AMD64.rdx, dreg);
        } else {
            assert code == LIROpcode.Ldiv;
            moveRegs(AMD64.rax, dreg);
        }
    }

    void arithmeticWdiv(LIROpcode code, CiValue left, CiValue right, CiValue result, LIRDebugInfo info) {
        assert left.isRegister() : "left must be register";
        assert right.isRegister() : "right must be register";
        assert result.isRegister() : "result must be register";

        CiRegister lreg = left.asRegister();
        CiRegister dreg = result.asRegister();
        CiRegister rreg = right.asRegister();
        assert lreg == AMD64.rax : "left register must be rax";
        assert rreg != AMD64.rdx : "right register must not be rdx";

        // Must zero the high 64-bit word (in RDX) of the dividend
        masm.xorq(AMD64.rdx, AMD64.rdx);

        if (code == LIROpcode.Wdivi || code == LIROpcode.Wremi) {
            // Zero the high 32 bits of the divisor
            masm.movzxd(rreg, rreg);
        }

        moveRegs(lreg, AMD64.rax);

        int offset = masm.codeBuffer.position();
        masm.divq(rreg);

        asm.recordImplicitException(offset, info);
        if (code == LIROpcode.Wrem || code == LIROpcode.Wremi) {
            moveRegs(AMD64.rdx, dreg);
        } else {
            assert code == LIROpcode.Wdiv || code == LIROpcode.Wdivi;
            moveRegs(AMD64.rax, dreg);
        }
    }

    @Override
    protected void emitCompare(Condition condition, CiValue opr1, CiValue opr2, LIROp2 op) {
        assert opr1.kind.stackKind() == opr2.kind.stackKind();
        if (opr1.isRegister()) {
            CiRegister reg1 = opr1.asRegister();
            if (opr2.isRegister()) {
                // register - register
                switch (opr1.kind) {
                    case Boolean :
                    case Byte    :
                    case Char    :
                    case Short   :
                    case Int     : masm.cmpl(reg1, opr2.asRegister()); break;
                    case Long    :
                    case Word    :
                    case Object  : masm.cmpq(reg1, opr2.asRegister()); break;
                    case Float   : masm.ucomiss(reg1, asXmmFloatReg(opr2)); break;
                    case Double  : masm.ucomisd(reg1, asXmmDoubleReg(opr2)); break;
                    default      : throw Util.shouldNotReachHere();
                }
            } else if (opr2.isStackSlot()) {
                // register - stack
                CiStackSlot opr2Slot = (CiStackSlot) opr2;
                switch (opr1.kind) {
                    case Boolean :
                    case Byte    :
                    case Char    :
                    case Short   :
                    case Int     : masm.cmpl(reg1, frameMap.toStackAddress(opr2Slot)); break;
                    case Long    :
                    case Word    :
                    case Object  : masm.cmpptr(reg1, frameMap.toStackAddress(opr2Slot)); break;
                    case Float   : masm.ucomiss(reg1, frameMap.toStackAddress(opr2Slot)); break;
                    case Double  : masm.ucomisd(reg1, frameMap.toStackAddress(opr2Slot)); break;
                    default      : throw Util.shouldNotReachHere();
                }
            } else if (opr2.isConstant()) {
                // register - constant
                CiConstant c = (CiConstant) opr2;
                switch (opr1.kind) {
                    case Boolean :
                    case Byte    :
                    case Char    :
                    case Short   :
                    case Int     : masm.cmpl(reg1, c.asInt()); break;
                    case Float   : masm.ucomiss(reg1, masm.recordDataReferenceInCode(CiConstant.forFloat(((CiConstant) opr2).asFloat()))); break;
                    case Double  : masm.ucomisd(reg1, masm.recordDataReferenceInCode(CiConstant.forDouble(((CiConstant) opr2).asDouble()))); break;
                    case Long    :
                    case Word    : {
                        if (c.asLong() == 0) {
                            masm.cmpq(reg1, 0);
                        } else {
                            masm.mov64(rscratch1, c.asLong());
                            masm.cmpq(reg1, rscratch1);

                        }
                        break;
                    }
                    case Object  :  {
                        masm.movoop(rscratch1, CiConstant.forObject(c.asObject()));
                        masm.cmpq(reg1, rscratch1);
                        break;
                    }
                    default      : throw Util.shouldNotReachHere();
                }
            } else if (opr2.isAddress()) {
                // register - address
                if (op != null && op.info != null) {
                    asm.recordImplicitException(codePos(), op.info);
                }
                switch (opr1.kind) {
                    case Boolean :
                    case Byte    :
                    case Char    :
                    case Short   :
                    case Int     : masm.cmpl(reg1, asAddress(opr2)); break;
                    default      : throw Util.shouldNotReachHere();
                }
            }
        } else {
            assert opr1.isAddress() && opr2.isConstant();
            CiConstant c = ((CiConstant) opr2);

            if (c.kind == CiKind.Object) {
                assert condition == Condition.EQ || condition == Condition.NE : "need to reverse";
                masm.movoop(rscratch1, CiConstant.forObject(c.asObject()));
            }
            if (op != null && op.info != null) {
                asm.recordImplicitException(codePos(), op.info);
            }
            // special case: address - constant
            CiAddress addr = (CiAddress) opr1;
            if (c.kind == CiKind.Int) {
                masm.cmpl(addr, c.asInt());
            } else {
                assert c.kind == CiKind.Object || c.kind == CiKind.Word;
                // %%% Make this explode if addr isn't reachable until we figure out a
                // better strategy by giving X86.noreg as the temp for asAddress
                masm.cmpptr(rscratch1, addr);
            }
        }
    }

    @Override
    protected void emitCompare2Int(LIROpcode code, CiValue left, CiValue right, CiValue dst, LIROp2 op) {
        if (code == LIROpcode.Cmpfd2i || code == LIROpcode.Ucmpfd2i) {
            if (left.kind.isFloat()) {
                masm.cmpss2int(asXmmFloatReg(left), asXmmFloatReg(right), dst.asRegister(), code == LIROpcode.Ucmpfd2i);
            } else if (left.kind.isDouble()) {
                masm.cmpsd2int(asXmmDoubleReg(left), asXmmDoubleReg(right), dst.asRegister(), code == LIROpcode.Ucmpfd2i);
            } else {
                throw Util.unimplemented("no fpu stack");
            }
        } else {
            assert code == LIROpcode.Cmpl2i;
            CiRegister dest = dst.asRegister();
            Label high = new Label();
            Label done = new Label();
            Label isEqual = new Label();
            masm.cmpptr(left.asRegister(), right.asRegister());
            masm.jcc(ConditionFlag.equal, isEqual);
            masm.jcc(ConditionFlag.greater, high);
            masm.xorptr(dest, dest);
            masm.decrementl(dest, 1);
            masm.jmp(done);
            masm.bind(high);
            masm.xorptr(dest, dest);
            masm.incrementl(dest, 1);
            masm.jmp(done);
            masm.bind(isEqual);
            masm.xorptr(dest, dest);

            masm.bind(done);
        }
    }

    @Override
    protected void emitCallAlignment(LIROpcode code) {
        // make sure that the displacement word of the call ends up word aligned
        int offset = masm.codeBuffer.position();
        assert code == LIROpcode.DirectCall;
        offset += compilation.target.arch.machineCodeCallDisplacementOffset;
        while (offset++ % wordSize != 0) {
            masm.nop();
        }
    }

    @Override
    protected void emitIndirectCall(Object target, LIRDebugInfo info, CiValue callAddress) {
        CiRegister reg = compilation.target.scratchRegister;
        if (callAddress.isRegister()) {
            reg = callAddress.asRegister();
        } else {
            moveOp(callAddress, reg.asValue(callAddress.kind), callAddress.kind, null, false);
        }
        masm.indirectCall(reg, target, info);
    }

    @Override
    protected void emitDirectCall(Object target, LIRDebugInfo info) {
        masm.directCall(target, info);
    }

    @Override
    protected void emitNativeCall(String symbol, LIRDebugInfo info, CiValue callAddress) {
        CiRegister reg = compilation.target.scratchRegister;
        if (callAddress.isRegister()) {
            reg = callAddress.asRegister();
        } else {
            moveOp(callAddress, reg.asValue(callAddress.kind), callAddress.kind, null, false);
        }
        masm.nativeCall(reg, symbol, info);
    }

    @Override
    protected void emitThrow(CiValue exceptionPC, CiValue exceptionOop, LIRDebugInfo info, boolean unwind) {
       // exception object is not added to oop map by LinearScan
       // (LinearScan assumes that no oops are in fixed registers)
       // info.addRegisterOop(exceptionOop);
        masm.directCall(unwind ? CiRuntimeCall.UnwindException : CiRuntimeCall.HandleException, info);
        // enough room for two byte trap
        masm.nop();
    }

    @Override
    protected void emitShiftOp(LIROpcode code, CiValue left, CiValue count, CiValue dest, CiValue tmp) {
        // optimized version for linear scan:
        // * count must be already in ECX (guaranteed by LinearScan)
        // * left and dest must be equal
        // * tmp must be unused
        assert count.asRegister() == SHIFTCount : "count must be in ECX";
        assert left == dest : "left and dest must be equal";
        assert tmp.isIllegal() : "wasting a register if tmp is allocated";
        assert left.isRegister();

        if (left.kind.isInt()) {
            CiRegister value = left.asRegister();
            assert value != SHIFTCount : "left cannot be ECX";

            switch (code) {
                case Shl  : masm.shll(value); break;
                case Shr  : masm.sarl(value); break;
                case Ushr : masm.shrl(value); break;
                default   : throw Util.shouldNotReachHere();
            }
        } else {
            CiRegister lreg = left.asRegister();
            assert lreg != SHIFTCount : "left cannot be ECX";

            switch (code) {
                case Shl  : masm.shlq(lreg); break;
                case Shr  : masm.sarq(lreg); break;
                case Ushr : masm.shrq(lreg); break;
                default   : throw Util.shouldNotReachHere();
            }
        }
    }

    @Override
    protected void emitShiftOp(LIROpcode code, CiValue left, int count, CiValue dest) {
        assert dest.isRegister();
        if (dest.kind.isInt()) {
            // first move left into dest so that left is not destroyed by the shift
            CiRegister value = dest.asRegister();
            count = count & 0x1F; // Java spec

            moveRegs(left.asRegister(), value);
            switch (code) {
                case Shl  : masm.shll(value, count); break;
                case Shr  : masm.sarl(value, count); break;
                case Ushr : masm.shrl(value, count); break;
                default   : throw Util.shouldNotReachHere();
            }
        } else {

            // first move left into dest so that left is not destroyed by the shift
            CiRegister value = dest.asRegister();
            count = count & 0x1F; // Java spec

            moveRegs(left.asRegister(), value);
            switch (code) {
                case Shl  : masm.shlq(value, count); break;
                case Shr  : masm.sarq(value, count); break;
                case Ushr : masm.shrq(value, count); break;
                default   : throw Util.shouldNotReachHere();
            }
        }
    }

    @Override
    protected void emitSignificantBitOp(boolean most, CiValue inOpr1, CiValue dst) {
        assert dst.isRegister();
        CiRegister result = dst.asRegister();
        masm.xorl(result, result);
        masm.notq(result);
        if (inOpr1.isRegister()) {
            CiRegister value = inOpr1.asRegister();
            if (most) {
                masm.bsrl(result, value);
            } else {
                masm.bsfl(result, value);
            }
        } else {
            CiAddress laddr = asAddress(inOpr1);
            if (most) {
                masm.bsrl(result, laddr);
            } else {
                masm.bsfl(result, laddr);
            }
        }
    }

    @Override
    protected void emitAlignment() {
        masm.align(wordSize);
    }

    @Override
    protected void emitNegate(LIROp1 op) {
        CiValue left = op.operand();
        CiValue dest = op.result();
        assert left.isRegister();
        if (left.kind.isInt()) {
            masm.negl(left.asRegister());
            moveRegs(left.asRegister(), dest.asRegister());

        } else if (dest.kind.isFloat()) {
            if (asXmmFloatReg(left) != asXmmFloatReg(dest)) {
                masm.movflt(asXmmFloatReg(dest), asXmmFloatReg(left));
            }
            masm.callGlobalStub(op.globalStub, null, asXmmFloatReg(dest), asXmmFloatReg(dest));

        } else if (dest.kind.isDouble()) {
            if (asXmmDoubleReg(left) != asXmmDoubleReg(dest)) {
                masm.movdbl(asXmmDoubleReg(dest), asXmmDoubleReg(left));
            }

            masm.callGlobalStub(op.globalStub, null, asXmmDoubleReg(dest), asXmmDoubleReg(dest));
        } else {
            CiRegister lreg = left.asRegister();
            CiRegister dreg = dest.asRegister();
            masm.movq(dreg, lreg);
            masm.negq(dreg);
        }
    }

    @Override
    protected void emitLea(CiValue src, CiValue dest) {
        CiRegister reg = dest.asRegister();
        masm.leaq(reg, asAddress(src));
    }

    @Override
    protected void emitVolatileMove(CiValue src, CiValue dest, CiKind kind, LIRDebugInfo info) {
        assert kind == CiKind.Long : "only for volatile long fields";

        if (info != null) {
            asm.recordImplicitException(codePos(), info);
        }

        if (src.kind.isDouble()) {
            if (dest.isRegister()) {
                masm.movdq(dest.asRegister(), asXmmDoubleReg(src));
            } else if (dest.isStackSlot()) {
                masm.movsd(frameMap.toStackAddress(((CiStackSlot) dest)), asXmmDoubleReg(src));
            } else {
                assert dest.isAddress();
                masm.movsd(((CiAddress) dest), asXmmDoubleReg(src));
            }
        } else {
            assert dest.kind.isDouble();
            if (src.isStackSlot()) {
                masm.movdbl(asXmmDoubleReg(dest), frameMap.toStackAddress(((CiStackSlot) src)));
            } else {
                assert src.isAddress();
                masm.movdbl(asXmmDoubleReg(dest), ((CiAddress) src));
            }
        }
    }

    private static CiRegister asXmmDoubleReg(CiValue dest) {
        assert dest.kind.isDouble() : "must be double XMM register";
        CiRegister result = dest.asRegister();
        assert result.isFpu() : "must be XMM register";
        return result;
    }

    @Override
    protected void emitMembar() {
        // QQQ sparc TSO uses this,
        masm.membar(AMD64Assembler.MembarMaskBits.StoreLoad.mask());
    }

    @Override
    protected void emitMembarAcquire() {
        // No x86 machines currently require load fences
        // lir(). loadFence();
    }

    @Override
    protected void emitMembarRelease() {
        // No x86 machines currently require store fences
        // lir(). storeFence();
    }

    @Override
    protected void doPeephole(LIRList list) {
        // Do nothing for now
    }

    public static Object asRegisterOrConstant(CiValue operand) {
        if (operand.isRegister()) {
            return operand.asRegister();
        } else {
            assert operand.isConstant();
            return operand;
        }
    }

    @Override
    protected void emitXir(LIRXirInstruction instruction) {
        XirSnippet snippet = instruction.snippet;

        Label[] labels = new Label[snippet.template.labels.length];
        for (int i = 0; i < labels.length; i++) {
            labels[i] = new Label();
        }
        emitXirInstructions(instruction, snippet.template.fastPath, labels, instruction.getOperands());
        if (snippet.template.slowPath != null) {
            addSlowPath(new SlowPath(instruction, labels));
        }
    }

    @Override
    protected void emitSlowPath(SlowPath sp) {
        emitXirInstructions(sp.instruction, sp.instruction.snippet.template.slowPath, sp.labels, sp.instruction.getOperands());
        masm.nop();
    }

    public void emitXirInstructions(LIRXirInstruction xir, XirInstruction[] instructions, Label[] labels, CiValue[] operands) {
        LIRDebugInfo info = xir == null ? null : xir.info;

        for (XirInstruction inst : instructions) {
            switch (inst.op) {
                case Add:
                    emitArithOp(LIROpcode.Add, operands[inst.x().index], operands[inst.y().index], operands[inst.result.index], null);
                    break;

                case Sub:
                    emitArithOp(LIROpcode.Sub, operands[inst.x().index], operands[inst.y().index], operands[inst.result.index], null);
                    break;

                case Div:
                    if (inst.kind == CiKind.Int) {
                        arithmeticIdiv(LIROpcode.Idiv, operands[inst.x().index], operands[inst.y().index], operands[inst.result.index], null);
                    }
                    emitArithOp(LIROpcode.Div, operands[inst.x().index], operands[inst.y().index], operands[inst.result.index], null);
                    break;

                case Mul:
                    emitArithOp(LIROpcode.Mul, operands[inst.x().index], operands[inst.y().index], operands[inst.result.index], null);
                    break;

                case Mod:
                    if (inst.kind == CiKind.Int) {
                        arithmeticIdiv(LIROpcode.Irem, operands[inst.x().index], operands[inst.y().index], operands[inst.result.index], null);
                    } else {
                        emitArithOp(LIROpcode.Rem, operands[inst.x().index], operands[inst.y().index], operands[inst.result.index], null);
                    }
                    break;

                case Shl:
                    emitShiftOp(LIROpcode.Shl, operands[inst.x().index], operands[inst.y().index], operands[inst.result.index], IllegalValue);
                    break;

                case Shr:
                    emitShiftOp(LIROpcode.Shr, operands[inst.x().index], operands[inst.y().index], operands[inst.result.index], IllegalValue);
                    break;

                case And:
                    emitLogicOp(LIROpcode.LogicAnd, operands[inst.x().index], operands[inst.y().index], operands[inst.result.index]);
                    break;

                case Or:
                    emitLogicOp(LIROpcode.LogicOr, operands[inst.x().index], operands[inst.y().index], operands[inst.result.index]);
                    break;

                case Xor:
                    emitLogicOp(LIROpcode.LogicXor, operands[inst.x().index], operands[inst.y().index], operands[inst.result.index]);
                    break;

                case Mov: {
                    CiValue result = operands[inst.result.index];
                    CiValue source = operands[inst.x().index];
                    moveOp(source, result, result.kind, null, false);
                    break;
                }

                case PointerLoad: {
                    if ((Boolean) inst.extra && info != null) {
                        asm.recordImplicitException(codePos(), info);
                    }

                    CiValue result = operands[inst.result.index];
                    CiValue pointer = operands[inst.x().index];
                    CiRegisterValue register = assureInRegister(pointer);
                    moveOp(new CiAddress(inst.kind, register, 0), result, inst.kind, null, false);
                    break;
                }

                case PointerStore: {
                    if ((Boolean) inst.extra && info != null) {
                        asm.recordImplicitException(codePos(), info);
                    }

                    CiValue value = operands[inst.y().index];
                    CiValue pointer = operands[inst.x().index];
                    assert pointer.isVariableOrRegister();
                    moveOp(value, new CiAddress(inst.kind, pointer, 0), inst.kind, null, false);
                    break;
                }

                case PointerLoadDisp: {
                    CiXirAssembler.AddressAccessInformation addressInformation = (CiXirAssembler.AddressAccessInformation) inst.extra;

                    if (addressInformation.canTrap && info != null) {
                        asm.recordImplicitException(codePos(), info);
                    }

                    CiAddress.Scale scale = addressInformation.scale;
                    int displacement = addressInformation.disp;

                    CiValue result = operands[inst.result.index];
                    CiValue pointer = operands[inst.x().index];
                    CiValue index = operands[inst.y().index];

                    pointer = assureInRegister(pointer);
                    assert pointer.isVariableOrRegister();

                    CiValue src = null;
                    if (index.isConstant() && index.kind == CiKind.Int) {
                        CiConstant constantIndex = (CiConstant) index;
                        src = new CiAddress(inst.kind, pointer, constantIndex.asInt() * scale.value + displacement);
                    } else {
                        src = new CiAddress(inst.kind, pointer, index, scale, displacement);
                    }

                    moveOp(src, result, inst.kind, null, false);
                    break;
                }

                case PointerStoreDisp: {
                    CiXirAssembler.AddressAccessInformation addressInformation = (CiXirAssembler.AddressAccessInformation) inst.extra;

                    if (addressInformation.canTrap && info != null) {
                        asm.recordImplicitException(codePos(), info);
                    }

                    CiAddress.Scale scale = addressInformation.scale;
                    int displacement = addressInformation.disp;

                    CiValue value = operands[inst.z().index];
                    CiValue pointer = operands[inst.x().index];
                    CiValue index = operands[inst.y().index];

                    pointer = assureInRegister(pointer);
                    assert pointer.isVariableOrRegister();

                    CiValue dst;
                    if (index.isConstant() && index.kind == CiKind.Int) {
                        CiConstant constantIndex = (CiConstant) index;
                        dst = new CiAddress(inst.kind, pointer, IllegalValue, scale, constantIndex.asInt() * scale.value + displacement);
                    } else {
                        dst = new CiAddress(inst.kind, pointer, index, scale, displacement);
                    }

                    moveOp(value, dst, inst.kind, null, false);
                    break;
                }

                case PointerCAS:
                    break;

                case CallStub: {
                    XirTemplate stubId = (XirTemplate) inst.extra;
                    CiRegister result = CiRegister.None;
                    if (inst.result != null) {
                        result = operands[inst.result.index].asRegister();
                    }
                    Object[] args = new Object[inst.arguments.length];
                    for (int i = 0; i < args.length; i++) {
                        args[i] = asRegisterOrConstant(operands[inst.arguments[i].index]);
                    }
                    masm.callGlobalStub(stubId, info, result, args);
                    break;
                }
                case CallRuntime: {
                    CiKind[] signature = new CiKind[inst.arguments.length];
                    for (int i = 0; i < signature.length; i++) {
                        signature[i] = inst.arguments[i].kind;
                    }

                    CiCallingConvention cc = frameMap.runtimeCallingConvention(signature);
                    for (int i = 0; i < inst.arguments.length; i++) {
                        CiValue argumentLocation = cc.locations[i];
                        CiValue argumentSourceLocation = operands[inst.arguments[i].index];
                        if (argumentLocation != argumentSourceLocation) {
                            moveOp(argumentSourceLocation, argumentLocation, argumentLocation.kind, null, false);
                        }
                    }

                    masm.directCall(inst.extra, info);

                    if (inst.result != null && inst.result.kind != CiKind.Illegal && inst.result.kind != CiKind.Void) {
                        CiRegister returnRegister = compilation.target.registerConfig.getReturnRegister(inst.result.kind);
                        CiValue resultLocation = returnRegister.asValue(inst.result.kind.stackKind());
                        moveOp(resultLocation, operands[inst.result.index], inst.result.kind.stackKind(), null, false);
                    }
                    break;
                }
                case Jmp: {
                    Label label = labels[((XirLabel) inst.extra).index];
                    masm.jmp(label);
                    break;
                }
                case Jeq: {
                    Label label = labels[((XirLabel) inst.extra).index];
                    emitXirCompare(inst, Condition.EQ, ConditionFlag.equal, operands, label);
                    break;
                }
                case Jneq: {
                    Label label = labels[((XirLabel) inst.extra).index];
                    emitXirCompare(inst, Condition.NE, ConditionFlag.notEqual, operands, label);
                    break;
                }

                case Jgt: {
                    Label label = labels[((XirLabel) inst.extra).index];
                    emitXirCompare(inst, Condition.GT, ConditionFlag.greater, operands, label);
                    break;
                }

                case Jgteq: {
                    Label label = labels[((XirLabel) inst.extra).index];
                    emitXirCompare(inst, Condition.GE, ConditionFlag.greaterEqual, operands, label);
                    break;
                }

                case Jugteq: {
                    Label label = labels[((XirLabel) inst.extra).index];
                    emitXirCompare(inst, Condition.AE, ConditionFlag.aboveEqual, operands, label);
                    break;
                }

                case Jlt: {
                    Label label = labels[((XirLabel) inst.extra).index];
                    emitXirCompare(inst, Condition.LT, ConditionFlag.less, operands, label);
                    break;
                }

                case Jlteq: {
                    Label label = labels[((XirLabel) inst.extra).index];
                    emitXirCompare(inst, Condition.LE, ConditionFlag.lessEqual, operands, label);
                    break;
                }

                case Bind: {
                    XirLabel l = (XirLabel) inst.extra;
                    Label label = labels[l.index];
                    asm.bind(label);
                    break;
                }
                case Safepoint: {
                    asm.recordSafepoint(codePos(), info.registerRefMap(), info.stackRefMap(), info.debugInfo());
                    break;
                }
                case NullCheck: {
                    asm.recordImplicitException(codePos(), info);
                    CiValue pointer = operands[inst.x().index];
                    asm.nullCheck(pointer.asRegister());
                    break;
                }
                case Align: {
                    asm.align((Integer) inst.extra);
                    break;
                }
                case Entrypoint: {
                    asm.targetMethod.entrypointCodeOffsets.put(inst.extra, codePos());
                    break;
                }
                case PushFrame: {
                    int frameSizeInBytes = initialFrameSizeInBytes();
                    masm.decrementq(AMD64.rsp, frameSizeInBytes); // does not emit code for frameSize == 0
                    int framePages = frameSizeInBytes / target.pageSize;
                    // emit multiple stack bangs for methods with frames larger than a page
                    for (int i = 0; i <= framePages; i++) {
                        bangStackWithOffset((i + C1XOptions.StackShadowPages) * target.pageSize);
                    }
                    break;
                }
                case PopFrame: {
                    masm.incrementq(AMD64.rsp, initialFrameSizeInBytes());
                    break;
                }
                case Push: {
                    CiRegisterValue value = assureInRegister(operands[inst.x().index]);
                    masm.push(value.asRegister());
                    break;
                }
                case Pop: {
                    CiValue result = operands[inst.result.index];
                    if (result.isRegister()) {
                        masm.pop(result.asRegister());
                    } else {
                        masm.pop(compilation.target.scratchRegister);
                        moveOp(compilation.target.scratchRegister.asValue(), result, result.kind, null, true);
                    }
                    break;
                }
                case RawBytes: {
<<<<<<< HEAD
                    for (byte b : (byte[]) inst.extra)
                        masm.emitByte(b & 0xff);
=======
                    for (byte b : (byte[]) inst.extra) {
                        masm.emitByte(b);
                    }
>>>>>>> cc1cd4c0
                    break;
                }
                case ShouldNotReachHere: {
                    if (inst.extra == null) {
                        masm.stop("should not reach here");
                    } else {
                        masm.stop("should not reach here: " + inst.extra);
                    }
                    break;
                }
                default:
                    throw Util.unimplemented("XIR operation " + inst.op);
            }
        }
    }

    private void bangStackWithOffset(int offset) {
        // stack grows down, caller passes positive offset
        assert offset > 0 :  "must bang with negative offset";
        masm.movq(new CiAddress(CiKind.Word, AMD64.RSP, (-offset)), AMD64.rax);
    }

    private CiRegisterValue assureInRegister(CiValue pointer) {
        if (pointer.isConstant()) {
            CiRegisterValue register = compilation.target.scratchRegister.asValue(pointer.kind);
            moveOp(pointer, register, pointer.kind, null, false);
            return register;
        }

        assert pointer.isRegister();
        return (CiRegisterValue) pointer;
    }

    private void emitXirCompare(XirInstruction inst, Condition condition, ConditionFlag cflag, CiValue[] ops, Label label) {
        CiValue x = ops[inst.x().index];
        CiValue y = ops[inst.y().index];
        emitCompare(condition, x, y, null);
        masm.jcc(cflag, label);
    }
}<|MERGE_RESOLUTION|>--- conflicted
+++ resolved
@@ -1781,14 +1781,9 @@
                     break;
                 }
                 case RawBytes: {
-<<<<<<< HEAD
-                    for (byte b : (byte[]) inst.extra)
+                    for (byte b : (byte[]) inst.extra) {
                         masm.emitByte(b & 0xff);
-=======
-                    for (byte b : (byte[]) inst.extra) {
-                        masm.emitByte(b);
-                    }
->>>>>>> cc1cd4c0
+                    }
                     break;
                 }
                 case ShouldNotReachHere: {
