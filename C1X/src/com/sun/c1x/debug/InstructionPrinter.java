--- conflicted
+++ resolved
@@ -281,11 +281,7 @@
         boolean hasPhisOnStack = false;
 
         if (end != null && end.stateAfter() != null) {
-<<<<<<< HEAD
-            ValueStack state = block.state();
-=======
             ValueStack state = block.stateBefore();
->>>>>>> febad6b3
 
             int i = 0;
             while (!hasPhisOnStack && i < state.stackSize()) {
