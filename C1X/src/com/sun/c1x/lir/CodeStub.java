/*
 * Copyright (c) 2009 Sun Microsystems, Inc.  All rights reserved.
 *
 * Sun Microsystems, Inc. has intellectual property rights relating to technology embodied in the product
 * that is described in this document. In particular, and without limitation, these intellectual property
 * rights may include one or more of the U.S. patents listed at http://www.sun.com/patents and one or
 * more additional patents or pending patent applications in the U.S. and in other countries.
 *
 * U.S. Government Rights - Commercial software. Government users are subject to the Sun
 * Microsystems, Inc. standard license agreement and applicable provisions of the FAR and its
 * supplements.
 *
 * Use is subject to license terms. Sun, Sun Microsystems, the Sun logo, Java and Solaris are trademarks or
 * registered trademarks of Sun Microsystems, Inc. in the U.S. and other countries. All SPARC trademarks
 * are used under license and are trademarks or registered trademarks of SPARC International, Inc. in the
 * U.S. and other countries.
 *
 * UNIX is a registered trademark in the U.S. and other countries, exclusively licensed through X/Open
 * Company, Ltd.
 */
package com.sun.c1x.lir;

import com.sun.c1x.asm.*;
import com.sun.c1x.util.*;


/**
 * The <code>CodeStub</code> class definition.
 *
 * @author Marcelo Cintra
 *
 */
public abstract class CodeStub {

    protected Label entry;                                  // label at the stub entry point
    protected Label continuation;

    /**
     * Returns the entry label for this code stub.
     *
     * @return the entry
     */
    public Label entry() {
        return entry;
    }

    /**
     * Returns the continuation for this code stub.
     *
     * @return the continuation
     */
    public Label getContinuation() {
        return continuation;
    }
<<<<<<< HEAD
=======

    /**
     * Asserts that the code stub has bounded labels.
     */
    public void assertNoUnboundLabels() {
        assert !entry.isUnbound() && !continuation.isUnbound() : "Code stub has an unbound label";
    }

    public abstract void emitCode(LIRAssembler e);

    public abstract void printName(LogStream out);

    public void visit(LIRVisitState v) {

    }

    /**
     * Checks if this is an exception throw code stub.
     *
     * @return false
     */
    public boolean isExeptionThrow() {
        return false;
    }

    /**
     * Checks if this is a range check code stub.
     *
     * @return false
     */
    public boolean isRangeCheck() {
        return false;
    }

    /**
     * Checks if this is a divide by zero code stub.
     *
     * @return false
     */
    public boolean isDivideByZero() {
        return false;
    }

    public CodeEmitInfo info() {
        // TODO Auto-generated method stub
        return null;
    }


>>>>>>> ff71d103
}<|MERGE_RESOLUTION|>--- conflicted
+++ resolved
@@ -52,8 +52,6 @@
     public Label getContinuation() {
         return continuation;
     }
-<<<<<<< HEAD
-=======
 
     /**
      * Asserts that the code stub has bounded labels.
@@ -102,6 +100,4 @@
         return null;
     }
 
-
->>>>>>> ff71d103
 }