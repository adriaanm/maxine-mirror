--- conflicted
+++ resolved
@@ -31,8 +31,6 @@
 
     public void emitOp1(LIROp1 instruction) {
     }
-<<<<<<< HEAD
-=======
 
     public void emitOp0(LIROp0 lirOp0) {
         // TODO Auto-generated method stub
@@ -58,6 +56,4 @@
         // TODO Auto-generated method stub
 
     }
-
->>>>>>> ff71d103
 }