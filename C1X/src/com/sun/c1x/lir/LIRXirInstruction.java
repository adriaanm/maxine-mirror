/*
 * Copyright (c) 2009 Sun Microsystems, Inc.  All rights reserved.
 *
 * Sun Microsystems, Inc. has intellectual property rights relating to technology embodied in the product
 * that is described in this document. In particular, and without limitation, these intellectual property
 * rights may include one or more of the U.S. patents listed at http://www.sun.com/patents and one or
 * more additional patents or pending patent applications in the U.S. and in other countries.
 *
 * U.S. Government Rights - Commercial software. Government users are subject to the Sun
 * Microsystems, Inc. standard license agreement and applicable provisions of the FAR and its
 * supplements.
 *
 * Use is subject to license terms. Sun, Sun Microsystems, the Sun logo, Java and Solaris are trademarks or
 * registered trademarks of Sun Microsystems, Inc. in the U.S. and other countries. All SPARC trademarks
 * are used under license and are trademarks or registered trademarks of SPARC International, Inc. in the
 * U.S. and other countries.
 *
 * UNIX is a registered trademark in the U.S. and other countries, exclusively licensed through X/Open
 * Company, Ltd.
 */
package com.sun.c1x.lir;

import java.util.*;

import com.sun.c1x.*;
import com.sun.c1x.gen.*;
import com.sun.cri.ci.*;
import com.sun.cri.ri.*;
import com.sun.cri.xir.*;

public class LIRXirInstruction extends LIRInstruction {

    public final CiValue[] originalOperands;
    public final int outputOperandIndex;
    public final int[] operandIndices;
    public final XirSnippet snippet;
    public final RiMethod method;
    public final int inputTempCount;
    public final int tempCount;
    public final int inputCount;
    public final List<CiValue> pointerSlots;

<<<<<<< HEAD
    public LIRXirInstruction(XirSnippet snippet,
                    CiValue[] originalOperands,
                    CiValue outputOperand,
                    int inputTempCount,
                    int tempCount,
                    CiValue[] operands,
                    int[] operandIndices,
                    int outputOperandIndex,
                    LIRDebugInfo info,
                    RiMethod method) {
=======
    public LIRXirInstruction(XirSnippet snippet, CiValue[] originalOperands, CiValue outputOperand,
                    int inputTempCount, int tempCount, CiValue[] operands, int[] operandIndices, int outputOperandIndex, LIRDebugInfo info, RiMethod method, List<CiValue> pointerSlots) {
>>>>>>> e99901db
        super(LIROpcode.Xir, outputOperand, info, false, inputTempCount, tempCount, operands);
        this.pointerSlots = pointerSlots;
        assert this.pointerSlots == null || this.pointerSlots.size() >= 0;
        this.method = method;
        this.snippet = snippet;
        this.operandIndices = operandIndices;
        this.outputOperandIndex = outputOperandIndex;
        this.originalOperands = originalOperands;
        this.inputTempCount = inputTempCount;
        this.tempCount = tempCount;
        this.inputCount = operands.length - inputTempCount - tempCount;

        C1XMetrics.LIRXIRInstructions++;
    }

    public CiValue[] getOperands() {
        for (int i = 0; i < operandIndices.length; i++) {
            originalOperands[operandIndices[i]] = operand(i);
        }
        if (outputOperandIndex != -1) {
            originalOperands[outputOperandIndex] = result();
        }
        return originalOperands;
    }

    /**
     * Emits target assembly code for this instruction.
     *
     * @param masm the target assembler
     */
    @Override
    public void emitCode(LIRAssembler masm) {
        masm.emitXir(this);
    }

     /**
     * Prints this instruction.
     */
    @Override
    public String operationString(OperandFormatter operandFmt) {
        return toString(operandFmt);
    }

    @Override
    public String toString(OperandFormatter operandFmt) {
        StringBuilder sb = new StringBuilder();
        sb.append("XIR: ");

        if (result().isLegal()) {
            sb.append(operandFmt.format(result()) + " = ");
        }

        sb.append(snippet.template);
        sb.append("(");
        for (int i = 0; i < snippet.arguments.length; i++) {
            XirArgument a = snippet.arguments[i];
            if (i > 0) {
                sb.append(", ");
            }
            if (a.constant != null) {
                sb.append(operandFmt.format(a.constant));
            } else {
                LIRItem item = (LIRItem) a.object;
                sb.append(operandFmt.format(item.result()));
            }
        }
        sb.append(')');

        if (method != null) {
            sb.append(" method=");
            sb.append(method.toString());
        }


        for (LIRInstruction.OperandMode mode : LIRInstruction.OPERAND_MODES) {
            int n = operandCount(mode);
            if (mode == OperandMode.Output && n <= 1) {
                // Already printed single output (i.e. result())
                continue;
            }
            if (n != 0) {
                sb.append(' ').append(mode.name().toLowerCase()).append("=(");
                HashSet<String> operands = new HashSet<String>();
                for (int i = 0; i < n; i++) {
                    String operand = operandFmt.format(operandAt(mode, i));
                    if (!operands.contains(operand)) {
                        if (!operands.isEmpty()) {
                            sb.append(", ");
                        }
                        operands.add(operand);
                        sb.append(operand);
                    }
                }
                sb.append(')');
            }
        }

        appendDebugInfo(sb, operandFmt, info);

        return sb.toString();
    }
}<|MERGE_RESOLUTION|>--- conflicted
+++ resolved
@@ -40,21 +40,17 @@
     public final int inputCount;
     public final List<CiValue> pointerSlots;
 
-<<<<<<< HEAD
     public LIRXirInstruction(XirSnippet snippet,
-                    CiValue[] originalOperands,
-                    CiValue outputOperand,
-                    int inputTempCount,
-                    int tempCount,
-                    CiValue[] operands,
-                    int[] operandIndices,
-                    int outputOperandIndex,
-                    LIRDebugInfo info,
-                    RiMethod method) {
-=======
-    public LIRXirInstruction(XirSnippet snippet, CiValue[] originalOperands, CiValue outputOperand,
-                    int inputTempCount, int tempCount, CiValue[] operands, int[] operandIndices, int outputOperandIndex, LIRDebugInfo info, RiMethod method, List<CiValue> pointerSlots) {
->>>>>>> e99901db
+                             CiValue[] originalOperands,
+                             CiValue outputOperand,
+                             int inputTempCount,
+                             int tempCount,
+			     CiValue[] operands,
+			     int[] operandIndices,
+			     int outputOperandIndex,
+			     LIRDebugInfo info,
+			     RiMethod method,
+			     List<CiValue> pointerSlots) {
         super(LIROpcode.Xir, outputOperand, info, false, inputTempCount, tempCount, operands);
         this.pointerSlots = pointerSlots;
         assert this.pointerSlots == null || this.pointerSlots.size() >= 0;
