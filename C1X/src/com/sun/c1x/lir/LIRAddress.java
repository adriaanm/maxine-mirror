/*
 * Copyright (c) 2009 Sun Microsystems, Inc.  All rights reserved.
 *
 * Sun Microsystems, Inc. has intellectual property rights relating to technology embodied in the product
 * that is described in this document. In particular, and without limitation, these intellectual property
 * rights may include one or more of the U.S. patents listed at http://www.sun.com/patents and one or
 * more additional patents or pending patent applications in the U.S. and in other countries.
 *
 * U.S. Government Rights - Commercial software. Government users are subject to the Sun
 * Microsystems, Inc. standard license agreement and applicable provisions of the FAR and its
 * supplements.
 *
 * Use is subject to license terms. Sun, Sun Microsystems, the Sun logo, Java and Solaris are trademarks or
 * registered trademarks of Sun Microsystems, Inc. in the U.S. and other countries. All SPARC trademarks
 * are used under license and are trademarks or registered trademarks of SPARC International, Inc. in the
 * U.S. and other countries.
 *
 * UNIX is a registered trademark in the U.S. and other countries, exclusively licensed through X/Open
 * Company, Ltd.
 */
package com.sun.c1x.lir;

import com.sun.c1x.target.*;
import com.sun.c1x.util.*;
import com.sun.c1x.value.*;


/**
 * The <code>LIRAddress</code> class represents an operand that is in
 * memory. It includes a base address, and index, a scale and a displacement.
 *
 * @author Marcelo Cintra
 * @author Ben L. Titzer
 */
public class LIRAddress extends LIROperand {

    public enum Scale {
<<<<<<< HEAD
        Times1, Times2, Times4, Times8;
=======
        Times1,
        Times2,
        Times4,
        Times8;

        public static Scale fromInt(int shift) {
            assert shift < Scale.values().length;
            return Scale.values()[shift];
        }
>>>>>>> dc7e27ae
    }

    public final LIROperand base;
    public final LIROperand index;
    public final Scale scale;
    public final int displacement;

    /**
     * Creates a new LIRAddress with the specified base address, index, and basic type.
     *
     * @param base the LIROperand representing the base address
     * @param index the LIROperand representing the index
     * @param basicType the basic type of the resulting operand
     */
    public LIRAddress(LIROperand base, LIROperand index, BasicType basicType) {
        super(basicType);
        this.base = base;
        this.index = index;
        this.scale = Scale.Times1;
        this.displacement = 0;
    }

    /**
     * Creates a new LIRAddress with the specified base address, displacement, and basic type.
     *
     * @param base the LIROperand representing the base address
     * @param displacement the constant displacement from the base address
     * @param basicType the basic type of the resulting operand
     */
    public LIRAddress(LIROperand base, int displacement, BasicType basicType) {
        super(basicType);
        this.base = base;
        this.index = LIROperand.ILLEGAL;
        this.displacement = displacement;
        this.scale = Scale.Times1;
    }

    /**
     * Creates a new LIRAddress with the specified base address, index, and basic type.
     *
     * @param base the LIROperand representing the base address
     * @param index the LIROperand representing the index
     * @param scale the scaling factor for the index
     * @param displacement the constant displacement from the base address
     * @param basicType the basic type of the resulting operand
     */
    public LIRAddress(LIROperand base, LIROperand index, Scale scale, int displacement, BasicType basicType) {
        super(basicType);
        this.base = base;
        this.index = index;
        this.scale = scale;
        this.displacement = displacement;
<<<<<<< HEAD
=======
        this.type = type;
        //verify();
    }


    public LIROperand base() {
        return base;
    }

    public LIROperand index() {
        return index;
    }

    public Scale scale() {
        return scale;
    }

    public int displacement() {
        return displacement;
    }

    @Override
    public BasicType type() {
        return type;
>>>>>>> dc7e27ae
    }

    /**
     * The equals() for object comparisons.
     *
     * @return <code>true</code> if this address is equal to the other address
     */
    @Override
    public boolean equals(Object other) {
        if (other instanceof LIRAddress) {
            LIRAddress otherAddress = (LIRAddress) other;
            return base == otherAddress.base && index == otherAddress.index && displacement == otherAddress.displacement && scale == otherAddress.scale;
        }
        return false;
    }

    /**
     * Prints this operand on the specified output stream.
     *
     * @param out the output stream to print to
     */
    @Override
    public void printValueOn(LogStream out) {
        out.print("Base:" + base);
        if (!index.isIllegal()) {
            out.print(" Index:" + index);
            switch (scale) {
                case Times1:
                    break;
                case Times2:
                    out.print(" * 2");
                    break;
                case Times4:
                    out.print(" * 4");
                    break;
                case Times8:
                    out.print(" * 8");
                    break;
            }
        }
        out.print(" Disp: %d" + displacement);
    }

    /**
     * Verifies the address is valid on the specified architecture.
     * @param architecture the architecture to validate on
     */
    public void verify(Architecture architecture) {
        if (architecture.isSPARC()) {
            assert scale == Scale.Times1 : "Scaled addressing mode not available on SPARC and should not be used";
            assert displacement == 0 || index.isIllegal() : "can't have both";
        } else if (architecture.is64bit()) {
            assert base.isCpuRegister() : "wrong base operand";
            assert index.isIllegal() || index.isDoubleCpu() : "wrong index operand";
            assert base.type() == BasicType.Object || base.type() == BasicType.Long : "wrong type for addresses";
        } else {
            assert base.isSingleCpu() : "wrong base operand";
            assert index.isIllegal() || index.isSingleCpu() : "wrong index operand";
            assert base.type() == BasicType.Object || base.type() == BasicType.Int : "wrong type for addresses";
        }
    }

    /**
     * Computes the scaling factor for the specified basic type.
     * @param type the basic type
     * @param oopSize the size of an oop on this architecture
     * @return the scaling factor
     */
    public static Scale scale(BasicType type, int oopSize) {
        switch (type.sizeInBytes(oopSize)) {
            case 1: return Scale.Times1;
            case 2: return Scale.Times2;
            case 4: return Scale.Times4;
            case 8: return Scale.Times8;
            default:
                throw Util.shouldNotReachHere();
        }
    }
}<|MERGE_RESOLUTION|>--- conflicted
+++ resolved
@@ -35,9 +35,6 @@
 public class LIRAddress extends LIROperand {
 
     public enum Scale {
-<<<<<<< HEAD
-        Times1, Times2, Times4, Times8;
-=======
         Times1,
         Times2,
         Times4,
@@ -47,7 +44,6 @@
             assert shift < Scale.values().length;
             return Scale.values()[shift];
         }
->>>>>>> dc7e27ae
     }
 
     public final LIROperand base;
@@ -100,12 +96,7 @@
         this.index = index;
         this.scale = scale;
         this.displacement = displacement;
-<<<<<<< HEAD
-=======
-        this.type = type;
-        //verify();
     }
-
 
     public LIROperand base() {
         return base;
@@ -121,12 +112,6 @@
 
     public int displacement() {
         return displacement;
-    }
-
-    @Override
-    public BasicType type() {
-        return type;
->>>>>>> dc7e27ae
     }
 
     /**
